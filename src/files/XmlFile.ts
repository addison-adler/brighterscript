import * as path from 'path';
import type { CodeWithSourceMap } from 'source-map';
import { SourceNode } from 'source-map';
import type { Location, Position, Range } from 'vscode-languageserver';
import { DiagnosticCodeMap, diagnosticCodes } from '../DiagnosticMessages';
import type { Callable, BsDiagnostic, FileReference, FunctionCall, CommentFlag, SerializedCodeFile } from '../interfaces';
import type { Program } from '../Program';
import util from '../util';
import { standardizePath as s } from '../util';
import SGParser from '../parser/SGParser';
import chalk from 'chalk';
import { Cache } from '../Cache';
import type { DependencyGraph } from '../DependencyGraph';
import { type SGToken } from '../parser/SGTypes';
import { CommentFlagProcessor } from '../CommentFlagProcessor';
import type { IToken, TokenType } from 'chevrotain';
import { TranspileState } from '../parser/TranspileState';
import type { File } from './File';
import type { Editor } from '../astUtils/Editor';
import type { FunctionScope } from '../FunctionScope';

export class XmlFile implements File {
    /**
     * Create a new instance of BrsFile
     */
    constructor(options: {
        /**
         * The absolute path to the source file on disk (e.g. '/usr/you/projects/RokuApp/source/main.brs' or 'c:/projects/RokuApp/source/main.brs').
         */
        srcPath: string;
        /**
         * The absolute path to the file on-device (i.e. 'source/main.brs') without the leading `pkg:/`
         */
        destPath: string;
        pkgPath?: string;
        program: Program;
    }) {
        if (options) {
            this.srcPath = s`${options.srcPath}`;
            this.destPath = s`${options.destPath}`;
            this.pkgPath = s`${options.pkgPath ?? options.destPath}`;
            this.program = options.program;

            this.extension = path.extname(this.srcPath).toLowerCase();

            this.possibleCodebehindDestPaths = [
                this.pkgPath.replace(/\.xml$/, '.bs'),
                this.pkgPath.replace(/\.xml$/, '.brs')
            ];
        }
    }

    public type = 'XmlFile';

    /**
     * The absolute path to the source file on disk (e.g. '/usr/you/projects/RokuApp/source/main.brs' or 'c:/projects/RokuApp/source/main.brs').
     */
    public srcPath: string;
    /**
     * The absolute path to the file on-device (i.e. 'source/main.brs') without the leading `pkg:/`
     */
    public destPath: string;
    public pkgPath: string;

    public program: Program;

    /**
     * An editor assigned during the build flow that manages edits that will be undone once the build process is complete.
     */
    public editor?: Editor;

    /**
     * The absolute path to the source location for this file
     * @deprecated use `srcPath` instead
     */
    public get pathAbsolute() {
        return this.srcPath;
    }
    public set pathAbsolute(value) {
        this.srcPath = value;
    }

    private cache = new Cache();

    /**
     * The list of possible autoImport codebehind pkg paths.
     * @deprecated use `possibleCodebehindDestPaths` instead.
     */
    public get possibleCodebehindPkgPaths() {
        return this.possibleCodebehindDestPaths;
    }
    public set possibleCodebehindPkgPaths(value) {
        this.possibleCodebehindDestPaths = value;
    }

    /**
     * The list of possible autoImport codebehind destPath values
     */
    public possibleCodebehindDestPaths: string[];

    /**
     * An unsubscribe function for the dependencyGraph subscription
     */
    private unsubscribeFromDependencyGraph: () => void;

    /**
     * Indicates whether this file needs to be validated.
     * Files are only ever validated a single time
     */
    public isValidated = false;

    /**
     * The extension for this file
     */
    public extension: string;

    public commentFlags = [] as CommentFlag[];

    /**
     * Will this file result in only comment or whitespace output? If so, it can be excluded from the output if that bsconfig setting is enabled.
     */
    readonly canBePruned = false;

    /**
     * The list of script imports delcared in the XML of this file.
     * This excludes parent imports and auto codebehind imports
     */
    public get scriptTagImports(): FileReference[] {
        return this.parser.references.scriptTagImports
            .map(tag => ({
                ...tag,
                sourceFile: this
            }));
    }

    /**
     * List of all `destPath` values pointing to scripts that this XmlFile depends on, regardless of whether they are loaded in the program or not.
     * This includes own dependencies and all parent compoent dependencies
     * coming from:
     *  - script tags
     *  - implied codebehind file
     *  - import statements from imported scripts or their descendents
     */
    public getAllDependencies() {
        return this.cache.getOrAdd(`allScriptImports`, () => {
            const value = this.dependencyGraph.getAllDependencies(this.dependencyGraphKey);
            return value;
        });
    }

    /**
     * List of all destPaths to scripts that this XmlFile depends on directly, regardless of whether they are loaded in the program or not.
     * This does not account for parent component scripts
     * coming from:
     *  - script tags
     *  - implied codebehind file
     *  - import statements from imported scripts or their descendents
     */
    public getOwnDependencies() {
        return this.cache.getOrAdd(`ownScriptImports`, () => {
            const value = this.dependencyGraph.getAllDependencies(this.dependencyGraphKey, [this.parentComponentDependencyGraphKey]);
            return value;
        });
    }

    /**
     * List of all destPaths to scripts that this XmlFile depends on that are actually loaded into the program.
     * This does not account for parent component scripts.
     * coming from:
     *  - script tags
     *  - inferred codebehind file
     *  - import statements from imported scripts or their descendants
     */
    public getAvailableScriptImports() {
        return this.cache.getOrAdd('allAvailableScriptImports', () => {

            let allDependencies = this.getOwnDependencies()
                //skip typedef files
                .filter(x => util.getExtension(x) !== '.d.bs');

            let result = [] as string[];
            let filesInProgram = this.program.getFiles(allDependencies);
            for (let file of filesInProgram) {
                result.push(file.destPath);
            }
            this.logDebug('computed allAvailableScriptImports', () => result);
            return result;
        });
    }

    public getDiagnostics() {
        return [...this.diagnostics];
    }

    public addDiagnostics(diagnostics: BsDiagnostic[]) {
        this.diagnostics.push(...diagnostics);
    }

    /**
     * The range of the entire file
     */
    public fileRange: Range;

    /**
     * Diagnostics for this file
     */
    public diagnostics = [] as BsDiagnostic[];

    public parser = new SGParser();

    //TODO implement the xml CDATA parsing, which would populate this list
    public callables = [] as Callable[];

    //TODO implement the xml CDATA parsing, which would populate this list
    public functionCalls = [] as FunctionCall[];

    public functionScopes = [] as FunctionScope[];

    /**
     * The name of the component that this component extends.
     * Available after `parse()`
     */
    public get parentComponentName(): SGToken {
        return this.parser?.references.extends;
    }

    /**
     * The name of the component declared in this xml file
     * Available after `parse()`
     */
    public get componentName(): SGToken {
        return this.parser?.references.name;
    }

    /**
     * Does this file need to be transpiled?
     * @deprecated use the `.editor` property to push changes to the file, which will force transpilation
     */
    public get needsTranspiled() {
        if (this._needsTranspiled !== undefined) {
            return this._needsTranspiled;
        }
        return !!(
            this.editor?.hasChanges || this.ast.componentElement?.scriptElements?.some(
                script => script.type?.indexOf('brighterscript') > 0 || script.uri?.endsWith('.bs')
            )
        );
    }
    public set needsTranspiled(value) {
        this._needsTranspiled = value;
    }
    public _needsTranspiled: boolean;

    /**
     * The AST for this file
     */
    public get ast() {
        return this.parser.ast;
    }

    /**
     * The full file contents
     */
    public fileContents: string;

    /**
     * Calculate the AST for this file
     * @param fileContents the xml source code to parse
     */
    public parse(fileContents: string) {
        this.fileContents = fileContents;

        this.parser.parse(this.destPath, fileContents);
        this.diagnostics = this.parser.diagnostics.map(diagnostic => ({
            ...diagnostic,
            file: this
        }));
        this.getCommentFlags(this.parser.tokens as any[]);
    }

    /**
     * Generate the code, map, and typedef for this file
     */
    public serialize(): SerializedCodeFile {
        const result = this.transpile();
        return {
            code: result?.code,
            map: result?.map?.toString()
        };
    }

    /**
     * Collect all bs: comment flags
     */
    public getCommentFlags(tokens: Array<IToken & { tokenType: TokenType }>) {
        const processor = new CommentFlagProcessor(this, ['<!--'], diagnosticCodes, [DiagnosticCodeMap.unknownDiagnosticCode]);

        this.commentFlags = [];
        for (let token of tokens) {
            if (token.tokenType.name === 'Comment') {
                processor.tryAdd(
                    //remove the close comment symbol
                    token.image.replace(/\-\-\>$/, ''),
                    //technically this range is 3 characters longer due to the removed `-->`, but that probably doesn't matter
                    this.parser.rangeFromToken(token)
                );
            }
        }
        this.commentFlags.push(...processor.commentFlags);
        this.diagnostics.push(...processor.diagnostics);
    }

    private dependencyGraph: DependencyGraph;

    public onDependenciesChanged() {
        this.logDebug('clear cache because dependency graph changed');
        this.cache.clear();
    }

    /**
     * Attach the file to the dependency graph so it can monitor changes.
     * Also notify the dependency graph of our current dependencies so other dependents can be notified.
     * @deprecated this does nothing. This functionality is now handled by the file api and will be deleted in v1
     */
    public attachDependencyGraph(dependencyGraph: DependencyGraph) {
        this.dependencyGraph = dependencyGraph;
    }

    /**
     * The list of files that this file depends on
     */
    public get dependencies() {
        const dependencies = [
            ...this.scriptTagImports.map(x => x.destPath.toLowerCase())
        ];
        //if autoImportComponentScript is enabled, add the .bs and .brs files with the same name
        if (this.program?.options?.autoImportComponentScript) {
            dependencies.push(
                //add the codebehind file dependencies.
                //These are kind of optional, so it doesn't hurt to just add both extension versions
                this.destPath.replace(/\.xml$/i, '.bs').toLowerCase(),
                this.destPath.replace(/\.xml$/i, '.brs').toLowerCase()
            );
        }
        const len = dependencies.length;
        for (let i = 0; i < len; i++) {
            const dep = dependencies[i];

            //add a dependency on `d.bs` file for every `.brs` file
            if (dep.slice(-4).toLowerCase() === '.brs') {
                dependencies.push(util.getTypedefPath(dep));
            }
        }

        if (this.parentComponentName) {
            dependencies.push(this.parentComponentDependencyGraphKey);
        }
        return dependencies;
    }

    /**
     * A slight hack. Gives the Program a way to support multiple components with the same name
     * without causing major issues. A value of 0 will be ignored as part of the dependency graph key.
     * Howver, a nonzero value will be used as part of the dependency graph key so this component doesn't
     * collide with the primary component. For example, if there are three components with the same name, you will
     * have the following dependency graph keys: ["component:CustomGrid", "component:CustomGrid[1]", "component:CustomGrid[2]"]
     */
    public dependencyGraphIndex = -1;

    /**
     * The key used in the dependency graph for this file.
     * If we have a component name, we will use that so we can be discoverable by child components.
     * If we don't have a component name, use the destPath so at least we can self-validate
     */
    public get dependencyGraphKey() {
        let key: string;
        if (this.componentName) {
            key = `component:${this.componentName.text}`.toLowerCase();
        } else {
            key = this.destPath.toLowerCase();
        }
        //if our index is not zero, then we are not the primary component with that name, and need to
        //append our index to the dependency graph key as to prevent collisions in the program.
        if (this.dependencyGraphIndex !== 0) {
            key += '[' + this.dependencyGraphIndex + ']';
        }
        return key;
    }

    public set dependencyGraphKey(value) {
        //do nothing, we override this value in the getter
    }

    /**
     * The key used in the dependency graph for this component's parent.
     * If we have aparent, we will use that. If we don't, this will return undefined
     */
    public get parentComponentDependencyGraphKey() {
        if (this.parentComponentName) {
            return `component:${this.parentComponentName.text}`.toLowerCase();
        } else {
            return undefined;
        }
    }

    /**
     * Determines if this xml file has a reference to the specified file (or if it's itself)
     */
    public doesReferenceFile(file: File) {
        return this.cache.getOrAdd(`doesReferenceFile: ${file.destPath}`, () => {
            if (file === this) {
                return true;
            }
            let allDependencies = this.getOwnDependencies();
            for (let destPath of allDependencies) {
                if (destPath.toLowerCase() === file.destPath.toLowerCase()) {
                    return true;
                }
            }

            //if this is an xml file...do we extend the component it defines?
            if (path.extname(file.destPath).toLowerCase() === '.xml') {

                //didn't find any script imports for this file
                return false;
            }
            return false;
        });
    }

    /**
     * Get the parent component (the component this component extends)
     */
    public get parentComponent() {
        const result = this.cache.getOrAdd('parent', () => {
            return this.program.getComponent(this.parentComponentName?.text)?.file;
        });
        return result;
    }

    public getReferences(position: Position): Promise<Location[]> { //eslint-disable-line
        //TODO implement
        return null;
    }

    public getFunctionScopeAtPosition(position: Position, functionScopes?: FunctionScope[]): FunctionScope { //eslint-disable-line
        //TODO implement
        return null;
    }

    /**
     * Walk up the ancestor chain and aggregate all of the script tag imports
     */
    public getAncestorScriptTagImports() {
        let result: FileReference[] = [];
        let parent = this.parentComponent;
        while (parent) {
            result.push(...parent.scriptTagImports);
            parent = parent.parentComponent;
        }
        return result;
    }

    /**
     * Remove this file from the dependency graph as a node
     */
    public detachDependencyGraph(dependencyGraph: DependencyGraph) {
        dependencyGraph.remove(this.dependencyGraphKey);

    }

    /**
     * Get the list of script imports that this file needs to include.
     * It compares the list of imports on this file to those of its parent,
     * and only includes the ones that are not found on the parent.
     * If no parent is found, all imports are returned
     */
    public getMissingImportsForTranspile() {
        let ownImports = this.getAvailableScriptImports();
        //add the bslib path to ownImports, it'll get filtered down below
        ownImports.push(this.program.bslibPkgPath);

        let parentImports = this.parentComponent?.getAvailableScriptImports() ?? [];

        let parentMap = parentImports.reduce((map, destPath) => {
            map[destPath.toLowerCase()] = true;
            return map;
        }, {});

        //if the XML already has this import, skip this one
        let alreadyThereScriptImportMap = this.scriptTagImports.reduce((map, fileReference) => {
            map[fileReference.destPath.toLowerCase()] = true;
            return map;
        }, {});

        let resultMap = {};
        let result = [] as string[];
        for (let ownImport of ownImports) {
            const ownImportLower = ownImport.toLowerCase();
            if (
                //if the parent doesn't have this import
                !parentMap[ownImportLower] &&
                //the XML doesn't already have a script reference for this
                !alreadyThereScriptImportMap[ownImportLower] &&
                //the result doesn't already have this reference
                !resultMap[ownImportLower]
            ) {
                result.push(ownImport);
                resultMap[ownImportLower] = true;
            }
        }
        return result;
    }

    private logDebug(...args) {
        this.program?.logger?.debug('XmlFile', chalk.green(this.destPath), ...args);
    }

    private checkScriptsForPublishableImports(scripts: SGScript[]): [boolean, SGScript[]] {
        if (!this.program.options.pruneEmptyCodeFiles) {
            return [false, scripts];
        }
        const publishableScripts = scripts.filter(script => {
            const uriAttributeValue = script.attributes.find((v) => v.key.text === 'uri')?.value.text || '';
            const pkgMapPath = util.getPkgPathFromTarget(this.pkgPath, uriAttributeValue);
            let file = this.program.getFile(pkgMapPath);
            if (!file && pkgMapPath.endsWith(this.program.bslibPkgPath)) {
                return true;
            }
            if (!file && pkgMapPath.endsWith('.brs')) {
                file = this.program.getFile(pkgMapPath.replace(/\.brs$/, '.bs'));
            }
            return !(file?.canBePruned);
        });
        return [publishableScripts.length !== scripts.length, publishableScripts];
    }

    /**
     * Convert the brightscript/brighterscript source code into valid brightscript
     */
    public transpile(): CodeWithSourceMap {
        const state = new TranspileState(this.srcPath, this.program.options);

<<<<<<< HEAD
        let transpileResult: SourceNode | undefined;

        if (this.needsTranspiled) {
=======
        const originalScripts = this.ast.component?.scripts ?? [];
        const extraImportScripts = this.getMissingImportsForTranspile().map(uri => {
            const script = new SGScript();
            script.uri = util.getRokuPkgPath(uri.replace(/\.bs$/, '.brs'));
            return script;
        });

        const [scriptsHaveChanged, publishableScripts] = this.checkScriptsForPublishableImports([
            ...originalScripts,
            ...extraImportScripts
        ]);

        let transpileResult: SourceNode | undefined;
        if (this.needsTranspiled || extraImportScripts.length > 0 || scriptsHaveChanged) {
            //temporarily add the missing imports as script tags
            this.ast.component.scripts = publishableScripts;

>>>>>>> 872c2dfd
            transpileResult = new SourceNode(null, null, state.srcPath, this.parser.ast.transpile(state));
        } else if (this.program.options.sourceMap) {
            //emit code as-is with a simple map to the original file location
            transpileResult = util.simpleMap(state.srcPath, this.fileContents);
        } else {
            //simple SourceNode wrapping the entire file to simplify the logic below
            transpileResult = new SourceNode(null, null, state.srcPath, this.fileContents);
        }

        //add the source map comment if configured to emit sourcemaps
        if (this.program.options.sourceMap) {
            return new SourceNode(null, null, state.srcPath, [
                transpileResult,
                //add the sourcemap reference comment
                `<!--//# sourceMappingURL=./${path.basename(state.srcPath)}.map -->`
            ]).toStringWithSourceMap();
        } else {
            return {
                code: transpileResult.toString(),
                map: undefined
            };
        }
    }

    public dispose() {
        //unsubscribe from any DependencyGraph subscriptions
        this.unsubscribeFromDependencyGraph?.();
    }
}<|MERGE_RESOLUTION|>--- conflicted
+++ resolved
@@ -516,54 +516,15 @@
         this.program?.logger?.debug('XmlFile', chalk.green(this.destPath), ...args);
     }
 
-    private checkScriptsForPublishableImports(scripts: SGScript[]): [boolean, SGScript[]] {
-        if (!this.program.options.pruneEmptyCodeFiles) {
-            return [false, scripts];
-        }
-        const publishableScripts = scripts.filter(script => {
-            const uriAttributeValue = script.attributes.find((v) => v.key.text === 'uri')?.value.text || '';
-            const pkgMapPath = util.getPkgPathFromTarget(this.pkgPath, uriAttributeValue);
-            let file = this.program.getFile(pkgMapPath);
-            if (!file && pkgMapPath.endsWith(this.program.bslibPkgPath)) {
-                return true;
-            }
-            if (!file && pkgMapPath.endsWith('.brs')) {
-                file = this.program.getFile(pkgMapPath.replace(/\.brs$/, '.bs'));
-            }
-            return !(file?.canBePruned);
-        });
-        return [publishableScripts.length !== scripts.length, publishableScripts];
-    }
-
     /**
      * Convert the brightscript/brighterscript source code into valid brightscript
      */
     public transpile(): CodeWithSourceMap {
         const state = new TranspileState(this.srcPath, this.program.options);
 
-<<<<<<< HEAD
         let transpileResult: SourceNode | undefined;
 
         if (this.needsTranspiled) {
-=======
-        const originalScripts = this.ast.component?.scripts ?? [];
-        const extraImportScripts = this.getMissingImportsForTranspile().map(uri => {
-            const script = new SGScript();
-            script.uri = util.getRokuPkgPath(uri.replace(/\.bs$/, '.brs'));
-            return script;
-        });
-
-        const [scriptsHaveChanged, publishableScripts] = this.checkScriptsForPublishableImports([
-            ...originalScripts,
-            ...extraImportScripts
-        ]);
-
-        let transpileResult: SourceNode | undefined;
-        if (this.needsTranspiled || extraImportScripts.length > 0 || scriptsHaveChanged) {
-            //temporarily add the missing imports as script tags
-            this.ast.component.scripts = publishableScripts;
-
->>>>>>> 872c2dfd
             transpileResult = new SourceNode(null, null, state.srcPath, this.parser.ast.transpile(state));
         } else if (this.program.options.sourceMap) {
             //emit code as-is with a simple map to the original file location
