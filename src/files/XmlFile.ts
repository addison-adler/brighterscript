--- conflicted
+++ resolved
@@ -3,10 +3,6 @@
 import { SourceNode } from 'source-map';
 import type { CompletionItem, Position, Range } from 'vscode-languageserver';
 import { DiagnosticCodeMap, diagnosticCodes, DiagnosticMessages } from '../DiagnosticMessages';
-<<<<<<< HEAD
-import type { FunctionScope } from '../FunctionScope';
-=======
->>>>>>> 9698e4ad
 import type { Callable, BsDiagnostic, FileReference, FunctionCall, CommentFlag, BscFile } from '../interfaces';
 import type { Program } from '../Program';
 import util from '../util';
@@ -19,7 +15,6 @@
 import { CommentFlagProcessor } from '../CommentFlagProcessor';
 import type { IToken, TokenType } from 'chevrotain';
 import { TranspileState } from '../parser/TranspileState';
-import type { FunctionExpression } from '../parser/Expression';
 
 export class XmlFile {
     constructor(
@@ -411,25 +406,6 @@
         });
     }
 
-<<<<<<< HEAD
-=======
-    public getHover(position: Position): Hover { //eslint-disable-line
-        //TODO implement
-        // let result = {} as Hover;
-        return null;
-    }
-
-    public getReferences(position: Position): Promise<Location[]> {
-        //TODO implement
-        return null;
-    }
-
-    public getFunctionExpressionAtPosition(position: Position, functionExpressions?: FunctionExpression[]): FunctionExpression {
-        //TODO implement
-        return null;
-    }
-
->>>>>>> 9698e4ad
     /**
      * Walk up the ancestor chain and aggregate all of the script tag imports
      */
