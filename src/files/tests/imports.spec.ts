import { expect } from 'chai';
import * as sinonImport from 'sinon';
import * as fsExtra from 'fs-extra';
import { DiagnosticMessages } from '../../DiagnosticMessages';
import { Program } from '../../Program';
import { standardizePath as s, util } from '../../util';
import type { XmlFile } from '../XmlFile';
import type { BrsFile } from '../BrsFile';
import { expectDiagnostics, expectZeroDiagnostics, getTestTranspile, trim, trimMap } from '../../testHelpers.spec';

let sinon = sinonImport.createSandbox();
let tmpPath = s`${process.cwd()}/.tmp`;
let rootDir = s`${tmpPath}/rootDir`;
let stagingFolderPath = s`${tmpPath}/staging`;

describe('import statements', () => {
    let program: Program;
    const testTranspile = getTestTranspile(() => [program, rootDir]);

    beforeEach(() => {
        fsExtra.ensureDirSync(tmpPath);
        fsExtra.emptyDirSync(tmpPath);
        program = new Program({
            rootDir: rootDir,
            stagingFolderPath: stagingFolderPath
        });
    });
    afterEach(() => {
        sinon.restore();
        fsExtra.ensureDirSync(tmpPath);
        fsExtra.emptyDirSync(tmpPath);
        program.dispose();
    });

    it('still transpiles import statements if found at bottom of file', async () => {
        program.setFile('components/ChildScene.xml', trim`
            <?xml version="1.0" encoding="utf-8" ?>
            <component name="ChildScene" extends="Scene">
                <script type="text/brighterscript" uri="pkg:/source/lib.bs" />
            </component>
        `);

        program.setFile('source/lib.bs', `
            function toLower(strVal as string)
                return StringToLower(strVal)
            end function
            'this import is purposefully at the bottom just to prove the transpile still works
            import "stringOps.bs"
        `);

        program.setFile('source/stringOps.bs', `
            function StringToLower(strVal as string)
                return true
            end function
        `);
        let files = program.getFiles().filter(x => !!x).map(x => {
            return {
                src: x.srcPath,
                dest: util.removeProtocol(x.pkgPath)
            };
        });
        await program.transpile(files, stagingFolderPath);
        expect(
            trimMap(fsExtra.readFileSync(`${stagingFolderPath}/components/ChildScene.xml`).toString())
        ).to.equal(trim`
            <?xml version="1.0" encoding="utf-8" ?>
            <component name="ChildScene" extends="Scene">
                <script type="text/brightscript" uri="pkg:/source/lib.brs" />
                <script type="text/brightscript" uri="pkg:/source/stringOps.brs" />
                <script type="text/brightscript" uri="pkg:/source/bslib.brs" />
            </component>
        `);
    });

    it('finds function loaded in by import multiple levels deep', () => {
        //create child component
        let component = program.setFile('components/ChildScene.xml', trim`
            <?xml version="1.0" encoding="utf-8" ?>
            <component name="ChildScene" extends="ParentScene">
                <script type="text/brighterscript" uri="pkg:/source/lib.bs" />
            </component>
        `);
        program.setFile('source/lib.bs', `
            import "stringOps.bs"
            function toLower(strVal as string)
                return StringToLower(strVal)
            end function
        `);
        program.setFile('source/stringOps.bs', `
            import "intOps.bs"
            function StringToLower(strVal as string)
                return isInt(strVal)
            end function
        `);
        program.setFile('source/intOps.bs', `
            function isInt(strVal as dynamic)
                return true
            end function
        `);
        program.validate();
        expectZeroDiagnostics(program);
        expect(
            (component as XmlFile).getAvailableScriptImports().sort()
        ).to.eql([
            'pkg:/source/intOps.bs',
            'pkg:/source/lib.bs',
            'pkg:/source/stringOps.bs'
        ]);
    });

    it('supports importing brs files', () => {
        //create child component
        let component = program.setFile('components/ChildScene.xml', trim`
            <?xml version="1.0" encoding="utf-8" ?>
            <component name="ChildScene" extends="ParentScene">
                <script type="text/brighterscript" uri="pkg:/source/lib.bs" />
            </component>
        `);
        program.setFile('source/lib.bs', `
            import "stringOps.brs"
            function toLower(strVal as string)
                return StringToLower(strVal)
            end function
        `);
        program.setFile('source/stringOps.brs', `
            function StringToLower(strVal as string)
                return lcase(strVal)
            end function
        `);
        program.validate();
        expectZeroDiagnostics(program);
        expect(
            (component as XmlFile).getAvailableScriptImports()
        ).to.eql([
            'pkg:/source/lib.bs',
            'pkg:/source/stringOps.brs'
        ]);
    });

    it('detects when dependency contents have changed', () => {
        //create child component
        program.setFile('components/ChildScene.xml', trim`
            <?xml version="1.0" encoding="utf-8" ?>
            <component name="ChildScene" extends="ParentScene">
                <script type="text/brighterscript" uri="lib.bs" />
            </component>
        `);
        program.setFile('components/lib.bs', `
            import "animalActions.bs"
            function init1(strVal as string)
                Waddle()
            end function
        `);
        //add the empty dependency
        program.setFile('components/animalActions.bs', ``);

        //there should be an error because that function doesn't exist
        program.validate();

<<<<<<< HEAD
        expect(program.getDiagnostics().map(x => x.message)).to.eql([
            DiagnosticMessages.callToUnknownFunction('Waddle', 'pkg:/components/ChildScene.xml').message
=======
        expectDiagnostics(program, [
            DiagnosticMessages.callToUnknownFunction('Waddle', s`components/ChildScene.xml`).message
>>>>>>> 2ac06e91
        ]);

        //add the missing function
        program.setFile('components/animalActions.bs', `
            sub Waddle()
                print "Waddling"
            end sub
        `);

        //validate again
        program.validate();

        //the error should be gone
        expectZeroDiagnostics(program);
    });

    it('adds brs imports to xml file during transpile', () => {
        //create child component
        let component = program.setFile({ src: s`${rootDir}/components/ChildScene.xml`, dest: 'components/ChildScene.xml' }, trim`
            <?xml version="1.0" encoding="utf-8" ?>
            <component name="ChildScene" extends="ParentScene">
                <script type="text/brightscript" uri="pkg:/source/lib.bs" />
            </component>
        `);
        program.setFile({ src: s`${rootDir}/source/lib.bs`, dest: 'source/lib.bs' }, `
            import "stringOps.brs"
            function toLower(strVal as string)
                return StringToLower(strVal)
            end function
        `);
        program.setFile({ src: s`${rootDir}/source/stringOps.brs`, dest: 'source/stringOps.brs' }, `
            function StringToLower(strVal as string)
                return isInt(strVal)
            end function
        `);
        program.validate();
        expect(trimMap(component.transpile().code)).to.equal(trim`
            <?xml version="1.0" encoding="utf-8" ?>
            <component name="ChildScene" extends="ParentScene">
                <script type="text/brightscript" uri="pkg:/source/lib.brs" />
                <script type="text/brightscript" uri="pkg:/source/stringOps.brs" />
                <script type="text/brightscript" uri="pkg:/source/bslib.brs" />
            </component>
        `);
    });

    it('shows diagnostic for missing file in import', () => {
        //create child component
        program.setFile('components/ChildScene.xml', trim`
            <?xml version="1.0" encoding="utf-8" ?>
            <component name="ChildScene" extends="ParentScene">
                <script type="text/brighterscript" uri="ChildScene.bs" />
            </component>
        `);
        program.setFile('components/ChildScene.bs', `
            import "stringOps.bs"
            sub init()
            end sub
        `);
        program.validate();
        expectDiagnostics(program, [
            DiagnosticMessages.referencedFileDoesNotExist()
        ]);
    });

    it('complicated import graph adds correct script tags', () => {
        program.setFile('source/maestro/ioc/IOCMixin.bs', `
            sub DoIocThings()
            end sub
        `);
        program.setFile('source/BaseClass.bs', `
            import "pkg:/source/maestro/ioc/IOCMixin.bs"
        `);

        program.setFile('components/AuthManager.bs', `
            import "pkg:/source/BaseClass.bs"
        `);
        testTranspile(trim`
            <?xml version="1.0" encoding="utf-8" ?>
            <component name="ChildScene" extends="ParentScene">
                <script type="text/brighterscript" uri="AuthManager.bs" />
            </component>
        `, trim`
            <?xml version="1.0" encoding="utf-8" ?>
            <component name="ChildScene" extends="ParentScene">
                <script type="text/brightscript" uri="AuthManager.brs" />
                <script type="text/brightscript" uri="pkg:/source/BaseClass.brs" />
                <script type="text/brightscript" uri="pkg:/source/maestro/ioc/IOCMixin.brs" />
                <script type="text/brightscript" uri="pkg:/source/bslib.brs" />
            </component>
        `, null, 'components/AuthenticationService.xml');
    });

    it('handles malformed imports', () => {
        //shouldn't crash
        const brsFile = program.setFile<BrsFile>('source/SomeFile.bs', `
            import ""
            import ":"
            import ":/"
            import "pkg:"
            import "pkg:/"
        `);
        expect(brsFile.ownScriptImports.length).to.equal(5);
        expect(brsFile.ownScriptImports.filter(p => !!p.pkgPath).length).to.equal(3);
    });
});<|MERGE_RESOLUTION|>--- conflicted
+++ resolved
@@ -157,13 +157,8 @@
         //there should be an error because that function doesn't exist
         program.validate();
 
-<<<<<<< HEAD
-        expect(program.getDiagnostics().map(x => x.message)).to.eql([
-            DiagnosticMessages.callToUnknownFunction('Waddle', 'pkg:/components/ChildScene.xml').message
-=======
         expectDiagnostics(program, [
-            DiagnosticMessages.callToUnknownFunction('Waddle', s`components/ChildScene.xml`).message
->>>>>>> 2ac06e91
+            DiagnosticMessages.callToUnknownFunction('Waddle', 'pkg:/components/ChildScene.xml')
         ]);
 
         //add the missing function
