--- conflicted
+++ resolved
@@ -924,22 +924,9 @@
         expect(program.getDiagnostics()).to.be.empty;
     });
 
-<<<<<<< HEAD
-    it('detects extending unknown parent class', () => {
-        program.setFile('source/main.brs', `
-            class Duck extends Animal
-                sub speak()
-                end sub
-            end class
-        `);
-        program.validate();
-        expect(program.getDiagnostics()[0]).to.exist.and.to.deep.include({
-            ...DiagnosticMessages.classCouldNotBeFound('Animal', 'source'),
-            range: Range.create(1, 31, 1, 37)
-=======
     describe('detects unknown parent class', () => {
         it('non-namespaced parent from outside namespace', () => {
-            program.addOrReplaceFile('source/main.bs', `
+            program.setFile('source/main.bs', `
                 class Duck extends Animal
                     sub speak()
                     end sub
@@ -958,7 +945,7 @@
         });
 
         it('non-namespaced parent from within namespace', () => {
-            program.addOrReplaceFile('source/main.bs', `
+            program.setFile('source/main.bs', `
                 namespace Vertibrates
                     class Duck extends Animal
                         sub speak()
@@ -973,7 +960,7 @@
         });
 
         it('non-namespaced name from outside namespace alongside existing namespace', () => {
-            program.addOrReplaceFile('source/main.bs', `
+            program.setFile('source/main.bs', `
                 namespace Vertibrates
                     class Animal
                     end class
@@ -991,32 +978,34 @@
         });
 
         it('namespaced parent class from outside namespace', () => {
-            program.addOrReplaceFile('source/vertibrates.bs', `
+            program.setFile('source/vertibrates.bs', `
                 namespace Vertibrates
                     class Bird
                     end class
                 end namespace
             `);
-            program.addOrReplaceFile('source/Duck.bs', `
+            program.setFile('source/Duck.bs', `
                 class Duck extends Vertibrates.GroundedBird
                     sub speak()
                     end sub
                 end class
             `);
             program.validate();
-            expect(program.getDiagnostics().map(x => x.message)).to.eql([
+            expect(
+                program.getDiagnostics().map(x => x.message)
+            ).includes(
                 DiagnosticMessages.classCouldNotBeFound('Vertibrates.GroundedBird', 'source').message
-            ]);
+            );
         });
 
         it('namespaced parent class from inside namespace', () => {
-            program.addOrReplaceFile('source/vertibrates.bs', `
+            program.setFile('source/vertibrates.bs', `
                 namespace Vertibrates
                     class Bird
                     end class
                 end namespace
             `);
-            program.addOrReplaceFile('source/Duck.bs', `
+            program.setFile('source/Duck.bs', `
                 namespace Birdies
                     class Duck extends Vertibrates.GroundedBird
                         sub speak()
@@ -1025,10 +1014,11 @@
                 end namespace
             `);
             program.validate();
-            expect(program.getDiagnostics().map(x => x.message)).to.eql([
+            expect(
+                program.getDiagnostics().map(x => x.message)
+            ).includes(
                 DiagnosticMessages.classCouldNotBeFound('Vertibrates.GroundedBird', 'source').message
-            ]);
->>>>>>> 750d8e06
+            );
         });
     });
 
