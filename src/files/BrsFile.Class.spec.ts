--- conflicted
+++ resolved
@@ -4,12 +4,7 @@
 import type { BrsFile } from './BrsFile';
 import { expect } from 'chai';
 import { DiagnosticMessages } from '../DiagnosticMessages';
-<<<<<<< HEAD
-import type { Diagnostic } from 'vscode-languageserver';
-import { Range, DiagnosticSeverity, Position } from 'vscode-languageserver';
-=======
-import { Range } from 'vscode-languageserver';
->>>>>>> 2ac06e91
+import { Position, Range } from 'vscode-languageserver';
 import { ParseMode } from '../parser/Parser';
 import { expectDiagnostics, expectZeroDiagnostics, getTestTranspile } from '../testHelpers.spec';
 import { standardizePath as s } from '../util';
@@ -702,11 +697,7 @@
     });
 
     it('detects using `new` keyword on non-classes', () => {
-<<<<<<< HEAD
-        program.setFile({ src: `${rootDir}/source/main.brs`, dest: 'source/main.brs' }, `
-=======
-        program.addOrReplaceFile({ src: `${rootDir}/source/main.bs`, dest: 'source/main.brs' }, `
->>>>>>> 2ac06e91
+        program.setFile({ src: `${rootDir}/source/main.bs`, dest: 'source/main.brs' }, `
             sub quack()
             end sub
             sub main()
@@ -720,17 +711,13 @@
     });
 
     it('detects missing call to super', () => {
-<<<<<<< HEAD
-        program.setFile({ src: `${rootDir}/source/main.brs`, dest: 'source/main.brs' }, `
-=======
-        program.addOrReplaceFile({ src: `${rootDir}/source/main.bs`, dest: 'source/main.brs' }, `
->>>>>>> 2ac06e91
+        program.setFile({ src: `${rootDir}/source/main.bs`, dest: 'source/main.brs' }, `
             class Animal
-                sub new()
+                sub new ()
                 end sub
             end class
             class Duck extends Animal
-                sub new()
+                sub new ()
                 end sub
             end class
         `);
@@ -741,9 +728,9 @@
     });
 
     it.skip('detects calls to unknown m methods', () => {
-        program.setFile({ src: `${rootDir}/source/main.brs`, dest: 'source/main.brs' }, `
+        program.setFile({ src: `$ { rootDir } / source / main.brs`, dest: 'source/main.brs' }, `
             class Animal
-                sub new()
+                sub new ()
                     m.methodThatDoesNotExist()
                 end sub
             end class
@@ -755,7 +742,7 @@
     });
 
     it('detects duplicate member names', () => {
-        program.setFile({ src: `${rootDir}/source/main.bs`, dest: 'source/main.bs' }, `
+        program.setFile({ src: `${rootDir} / source / main.bs`, dest: 'source/main.bs' }, `
             class Animal
                 public name
                 public name
@@ -785,7 +772,7 @@
     });
 
     it('detects mismatched member type in child class', () => {
-        program.setFile({ src: `${rootDir}/source/main.bs`, dest: 'source/main.bs' }, `
+        program.setFile({ src: `${rootDir} / source / main.bs`, dest: 'source/main.bs' }, `
             class Animal
                 public name
             end class
@@ -802,8 +789,8 @@
     });
 
     it('allows untyped overridden field in child class', () => {
-        program.setFile({ src: `${rootDir}/source/main.bs`, dest: 'source/main.bs' }, `
-            class Animal
+        program.setFile({ src: `${rootDir} /source/main.bs`, dest: 'source/main.bs' }, `
+        class Animal
                 public name
             end class
             class Duck extends Animal
@@ -850,11 +837,7 @@
     });
 
     it('detects overridden methods without override keyword', () => {
-<<<<<<< HEAD
-        program.setFile({ src: `${rootDir}/source/main.brs`, dest: 'source/main.brs' }, `
-=======
-        program.addOrReplaceFile({ src: `${rootDir}/source/main.bs`, dest: 'source/main.brs' }, `
->>>>>>> 2ac06e91
+        program.setFile({ src: `$ { rootDir }/source/main.bs`, dest: 'source/main.brs' }, `
             class Animal
                 sub speak()
                 end sub
@@ -871,7 +854,7 @@
     });
 
     it('detects overridden methods with different visibility', () => {
-        program.setFile({ src: `${rootDir}/source/main.bs`, dest: 'source/main.bs' }, `
+        program.setFile({ src: `$ { rootDir }/source/main.bs`, dest: 'source/main.bs' }, `
             class Animal
                 sub speakInPublic()
                 end sub
@@ -898,7 +881,7 @@
     });
 
     it('allows overridden methods with matching visibility', () => {
-        program.setFile({ src: `${rootDir}/source/main.bs`, dest: 'source/main.bs' }, `
+        program.setFile({ src: `$ { rootDir }/source/main.bs`, dest: 'source/main.bs' }, `
             class Animal
                 sub speakInPublic()
                 end sub
@@ -928,11 +911,11 @@
                     end sub
                 end class
 
-                namespace Vertibrates
+                            namespace Vertibrates
                     class Animal
                     end class
-                end namespace
-            `);
+                            end namespace
+                                `);
             program.validate();
             expectDiagnostics(program, [{
                 ...DiagnosticMessages.classCouldNotBeFound('Animal', 'source'),
@@ -947,8 +930,8 @@
                         sub speak()
                         end sub
                     end class
-                end namespace
-            `);
+                                end namespace
+                                    `);
             program.validate();
             expectDiagnostics(program, [
                 DiagnosticMessages.classCouldNotBeFound('Animal', 'source')
@@ -960,7 +943,7 @@
                 namespace Vertibrates
                     class Animal
                     end class
-                end namespace
+                                end namespace
 
                 class Duck extends Animal
                     sub speak()
@@ -978,8 +961,8 @@
                 namespace Vertibrates
                     class Bird
                     end class
-                end namespace
-            `);
+                                    end namespace
+                                        `);
             program.setFile('source/Duck.bs', `
                 class Duck extends Vertibrates.GroundedBird
                     sub speak()
@@ -987,20 +970,14 @@
                 end class
             `);
             program.validate();
-<<<<<<< HEAD
-            expect(
-                program.getDiagnostics().map(x => x.message)
-            ).includes(
+            //TODO replace this with `expectDiagnostics` once we fix the duplicate diagnostic one-per-file for missing base classes issue
+            expect(program.getDiagnostics()[0].message).to.eql(
                 DiagnosticMessages.classCouldNotBeFound('Vertibrates.GroundedBird', 'source').message
             );
-=======
-            expectDiagnostics(program, [
-                DiagnosticMessages.classCouldNotBeFound('Vertibrates.GroundedBird', 'source')
-            ]);
->>>>>>> 2ac06e91
         });
 
         it('namespaced parent class from inside namespace', () => {
+            program.setFile('source/main.bs', ``);
             program.setFile('source/vertibrates.bs', `
                 namespace Vertibrates
                     class Bird
@@ -1016,17 +993,10 @@
                 end namespace
             `);
             program.validate();
-<<<<<<< HEAD
-            expect(
-                program.getDiagnostics().map(x => x.message)
-            ).includes(
+            //TODO replace this with `expectDiagnostics` once we fix the duplicate diagnostic one-per-file for missing base classes issue
+            expect(program.getDiagnostics()[0].message).to.eql(
                 DiagnosticMessages.classCouldNotBeFound('Vertibrates.GroundedBird', 'source').message
             );
-=======
-            expectDiagnostics(program, [
-                DiagnosticMessages.classCouldNotBeFound('Vertibrates.GroundedBird', 'source')
-            ]);
->>>>>>> 2ac06e91
         });
     });
 
@@ -1035,12 +1005,12 @@
             namespace NameA.NameB
                 class Duck
                 end class
-            end namespace
+                                            end namespace
             sub main()
                 ' this should be an error because the proper name is NameA.NameB.Duck"
                 d = new Duck()
             end sub
-        `);
+                                            `);
         program.validate();
         expectDiagnostics(program, [
             DiagnosticMessages.classCouldNotBeFound('Duck', 'source')
@@ -1048,28 +1018,28 @@
     });
 
     it('supports newable class namespace inference', () => {
-        program.setFile({ src: `${rootDir}/source/main.bs`, dest: 'source/main.bs' }, `
+        program.setFile({ src: `$ { rootDir }/source/main.bs`, dest: 'source/main.bs' }, `
             namespace NameA.NameB
                 class Duck
                 end class
-                sub main()
+                                        sub main()
                     d = new Duck()
                 end sub
             end namespace
-        `);
+                                        `);
         program.validate();
         expectZeroDiagnostics(program);
     });
 
     it('catches extending unknown namespaced class', () => {
-        program.setFile({ src: `${rootDir}/source/main.bs`, dest: 'source/main.bs' }, `
+        program.setFile({ src: `$ { rootDir }/source/main.bs`, dest: 'source/main.bs' }, `
             namespace NameA.NameB
                 class Animal
                 end class
                 class Duck extends NameA.NameB.Animal1
                 end class
-            end namespace
-        `);
+                                        end namespace
+                                            `);
         program.validate();
         expectDiagnostics(program, [
             DiagnosticMessages.classCouldNotBeFound('NameA.NameB.Animal1', 'source')
@@ -1077,20 +1047,20 @@
     });
 
     it('supports omitting namespace prefix for items in same namespace', () => {
-        program.setFile({ src: `${rootDir}/source/main.bs`, dest: 'source/main.bs' }, `
+        program.setFile({ src: `$ { rootDir }/source/main.bs`, dest: 'source/main.bs' }, `
             namespace NameA.NameB
                 class Animal
                 end class
                 class Duck extends Animal
                 end class
-            end namespace
-        `);
+                                        end namespace
+                                            `);
         program.validate();
         expectZeroDiagnostics(program);
     });
 
     it('catches duplicate root-level class declarations', () => {
-        program.setFile({ src: `${rootDir}/source/main.bs`, dest: 'source/main.bs' }, `
+        program.setFile({ src: `$ { rootDir }/source/main.bs`, dest: 'source/main.bs' }, `
             class Animal
             end class
             class Animal
@@ -1103,14 +1073,14 @@
     });
 
     it('catches duplicate namespace-level class declarations', () => {
-        program.setFile({ src: `${rootDir}/source/main.bs`, dest: 'source/main.bs' }, `
+        program.setFile({ src: `$ { rootDir }/source/main.bs`, dest: 'source/main.bs' }, `
             namespace NameA.NameB
                 class Animal
                 end class
                 class Animal
                 end class
-            end namespace
-        `);
+                                end namespace
+                                    `);
         program.validate();
         expectDiagnostics(program, [
             DiagnosticMessages.duplicateClassDeclaration('source', 'NameA.NameB.Animal')
@@ -1118,11 +1088,11 @@
     });
 
     it('catches namespaced class name which is the same as a global class', () => {
-        program.setFile({ src: `${rootDir}/source/main.bs`, dest: 'source/main.bs' }, `
+        program.setFile({ src: `$ { rootDir }/source/main.bs`, dest: 'source/main.bs' }, `
             namespace NameA.NameB
                 class Animal
                 end class
-            end namespace
+                            end namespace
             class Animal
             end class
         `);
@@ -1136,9 +1106,9 @@
         program.setFile('source/main.bs', `
             class Animal
             end class
-            sub Animal()
+                            sub Animal()
             end sub
-        `);
+                            `);
         program.validate();
         expectDiagnostics(program, [
             DiagnosticMessages.functionCannotHaveSameNameAsClass('Animal').message
@@ -1149,9 +1119,9 @@
         program.setFile('source/main.bs', `
             class ANIMAL
             end class
-            sub animal()
+                            sub animal()
             end sub
-        `);
+                            `);
         program.validate();
         expectDiagnostics(program, [
             DiagnosticMessages.functionCannotHaveSameNameAsClass('animal').message
@@ -1162,10 +1132,10 @@
         program.setFile('source/main.bs', `
             class Animal
             end class
-            sub main()
+                            sub main()
                 animal = new Animal()
             end sub
-        `);
+                            `);
         program.validate();
         expectDiagnostics(program, [
             DiagnosticMessages.localVarSameNameAsClass('Animal').message
@@ -1178,7 +1148,7 @@
             end class
 
             class Bar extends Foo
-                sub new()
+                sub new ()
                     super()
                 end sub
             end class
@@ -1186,7 +1156,7 @@
 
         program.setFile('source/testclass_no_testdot.bs', `
             class BarNoDot extends Foo
-                sub new()
+                sub new ()
                     super()
                 end sub
             end class
@@ -1194,7 +1164,7 @@
 
         program.setFile('source/testclass.dot.bs', `
             class BarDot extends Foo
-                sub new()
+                sub new ()
                 super()
                 end sub
             end class
@@ -1222,7 +1192,7 @@
         testTranspile(`
             namespace App
                 class ClassC extends ClassB
-                    sub new()
+                    sub new ()
                         super()
                     end sub
                 end class
@@ -1255,7 +1225,7 @@
                 class ClassB extends ClassA
                 end class
             end namespace
-        `, `
+                `, `
             function __App_ClassB_builder()
                 instance = __ClassA_builder()
                 instance.super0_new = instance.new
@@ -1274,7 +1244,7 @@
 
     it('does not crash when parent class is missing', () => {
         const file = program.setFile<BrsFile>('source/ClassB.bs', `
-            class ClassB extends ClassA
+    class ClassB extends ClassA
             end class
         `);
         doesNotThrow(() => {
@@ -1289,7 +1259,7 @@
             kind as string
             isHungry as boolean
 
-            sub new(kind as string)
+            sub new (kind as string)
                 m.kind = kind
                 m.isHungry = true ' born hungry
             end sub
@@ -1301,14 +1271,14 @@
             end sub
 
             sub sleep()
-              m.isHungry = false
+    m.isHungry = false
             end sub
 
         end class
 
         class Dog extends Animal
             breed as string
-            sub new(breed as string)
+            sub new (breed as string)
                 super("Dog")
                 m.breed = breed
             end sub
@@ -1320,12 +1290,12 @@
 
         class DogHouse
             puppy as Dog
-            sub new(pup as Dog)
+            sub new (pup as Dog)
                 m.puppy = pup
             end sub
         end class
 
-        sub main()
+            sub main()
             snoopy = new Dog("Beagle")
             biplane = new DogHouse(snoopy)
             print snoopy.kind ' Dog
@@ -1338,7 +1308,7 @@
         sub feedAnimal(beast as Animal)
             beast.eat(100)
         end sub
-        `;
+            `;
 
         it('correctly parses the file', () => {
             program.setFile('source/animal.bs', animalClassCode);
@@ -1399,7 +1369,7 @@
     describe('getHover class members', () => {
         const testCode = `
             class Foo
-                sub new(name as string)
+                sub new (name as string)
                 end sub
             end class
 
@@ -1411,17 +1381,17 @@
                 function getInt() as integer
                     return 1
                 end function
-            end class
+        end class
 
             class Buz
                 myInt as integer
-                sub new(i as integer)
-                    myInt = i
+                sub new (i as integer)
+    myInt = i
                 end sub
             end class
 
             class Bee extends Buz
-                sub new(i as integer)
+                sub new (i as integer)
                     super(i)
                 end sub
 
@@ -1501,7 +1471,7 @@
                 return 1
             end function
 
-            sub printInt(i as integer)
+        sub printInt(i as integer)
                 print i
             end sub
         end class
@@ -1509,25 +1479,25 @@
         class KlassB
 
             function getA() as KlassA
-                return new KlassA()
+    return new KlassA()
             end function
         end class
 
         class KlassC
             public b as KlassB
 
-            sub new()
+            sub new ()
                 m.b = new KlassB()
             end sub
         end class
 
-        sub main()
+    sub main()
             c = new KlassC()
             a = c.b.getA()
             num = c.b.getA().getInt()
             c.b.getA().printInt(num)
         end sub
-        `;
+    `;
 
         it('correctly parses the file', () => {
             program.setFile('source/klassTest.bs', testClassCode);
@@ -1622,7 +1592,7 @@
             class Parent
                 public function helloWorld()
                 end function
-            end class
+    end class
             class Child extends Parent
                 public helloWorld as string
             end class
@@ -1638,29 +1608,29 @@
             class Child extends Parent
                 public function helloWorld()
                 end function
-            end class
+                end class
         `);
         program.validate();
     });
 
     it.skip('detects calling class constructors with too many parameters', () => {
-        program.addOrReplaceFile('source/main.bs', `
+        program.setFile('source/main.bs', `
             class Parameterless
-                sub new()
+                sub new ()
                 end sub
             end class
 
             class OneParam
-                sub new(param1)
-                end sub
-            end class
-
-            sub main()
+                sub new (param1)
+                end sub
+            end class
+
+                sub main()
                 c1 = new Parameterless(1)
                 c2 = new OneParam(1, 2)
                 c2 = new OneParam()
             end sub
-        `);
+                `);
         program.validate();
         expectDiagnostics(program, [
             DiagnosticMessages.mismatchArgumentCount(0, 1),
