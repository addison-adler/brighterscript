import * as sinonImport from 'sinon';

import { Program } from '../Program';
import type { BrsFile } from './BrsFile';
import { expect } from 'chai';
import { DiagnosticMessages } from '../DiagnosticMessages';
import { Position, Range } from 'vscode-languageserver';
import { ParseMode } from '../parser/Parser';
import { expectDiagnostics, expectZeroDiagnostics, getTestTranspile } from '../testHelpers.spec';
import { standardizePath as s } from '../util';
import * as fsExtra from 'fs-extra';
import { BrsTranspileState } from '../parser/BrsTranspileState';
import { doesNotThrow } from 'assert';
import type { Scope } from '../Scope';
import { isCustomType, isFunctionType } from '../astUtils/reflection';
import type { CustomType } from '../types/CustomType';

let sinon = sinonImport.createSandbox();

describe('BrsFile BrighterScript classes', () => {
    let tmpPath = s`${process.cwd()}/.tmp`;
    let rootDir = s`${tmpPath}/rootDir`;

    let program: Program;
    let testTranspile = getTestTranspile(() => [program, rootDir]);

    beforeEach(() => {
        fsExtra.ensureDirSync(rootDir);
        fsExtra.emptyDirSync(tmpPath);
        program = new Program({ rootDir: rootDir });
    });
    afterEach(() => {
        sinon.restore();
        program.dispose();
        fsExtra.ensureDirSync(tmpPath);
        fsExtra.emptyDirSync(tmpPath);
    });

    function addFile(relativePath: string, text: string) {
        return program.setFile<BrsFile>({ src: `${rootDir}/${relativePath}`, dest: relativePath }, text);
    }

    it('detects all classes after parse', () => {
        let file = program.setFile<BrsFile>({ src: `${rootDir}/source/main.brs`, dest: 'source/main.brs' }, `
            class Animal
            end class
            class Duck


            end class
        `);
        expect(file.parser.references.classStatements.map(x => x.getName(ParseMode.BrighterScript)).sort()).to.eql(['Animal', 'Duck']);
    });

    it('does not cause errors with incomplete class statement', () => {
        program.setFile<BrsFile>({ src: `${rootDir}/source/main.bs`, dest: 'source/main.bs' }, `
            class
        `);
        program.validate();
        //if no exception was thrown, this test passes
    });

    it('catches child class missing super call in constructor', () => {
        program.setFile<BrsFile>({ src: `${rootDir}/source/main.bs`, dest: 'source/main.bs' }, `
            class Person
                sub new()
                end sub
            end class
            class Infant extends Person
                sub new()
                end sub
            end class
        `);
        program.validate();
        expectDiagnostics(program, [
            DiagnosticMessages.classConstructorMissingSuperCall()
        ]);
    });

    it('access modifier is option for override', () => {
        let file = program.setFile<BrsFile>({ src: `${rootDir}/source/main.bs`, dest: 'source/main.bs' }, `
            class Animal
                sub move()
                end sub
            end class

            class Duck extends Animal
                override sub move()
                end sub
            end class
        `);
        program.validate();
        expectZeroDiagnostics(program);
        let duckClass = file.parser.references.classStatements.find(x => x.name.text.toLowerCase() === 'duck');
        expect(duckClass).to.exist;
        expect(duckClass.memberMap['move']).to.exist;
    });

    it('supports various namespace configurations', () => {
        program.setFile<BrsFile>({ src: `${rootDir}/source/main.bs`, dest: 'source/main.bs' }, `
            class Animal
                sub new()
                    bigBird = new Birds.Bird()
                    donald = new Birds.Duck()
                end sub
            end class

            namespace Birds
                class Bird
                    sub new()
                        dog = new Animal()
                        donald = new Duck()
                    end sub
                end class
                class Duck
                end class
            end namespace
        `);
        program.validate();
        expectZeroDiagnostics(program);
    });
    describe('super', () => {
        it('always requires super call in child constructor', () => {
            program.setFile('source/main.bs', `
                class Bird
                end class
                class Duck extends Bird
                    sub new()
                    end sub
                end class
            `);
            program.validate();
            expectDiagnostics(program, [
                DiagnosticMessages.classConstructorMissingSuperCall()
            ]);
        });

        it('requires super call in child when parent has own `new` method', () => {
            program.setFile('source/main.bs', `
                class Bird
                    sub new()
                    end sub
                end class
                class Duck extends Bird
                    sub new()
                    end sub
                end class
            `);
            program.validate();
            expectDiagnostics(program, [
                DiagnosticMessages.classConstructorMissingSuperCall()
            ]);
        });

        it('allows non-`m` expressions and statements before the super call', () => {
            program.setFile('source/main.bs', `
                class Bird
                    sub new(name)
                    end sub
                end class
                class Duck extends Bird
                    sub new()
                        thing = { m: "m"}
                        print thing.m
                        name = "Donald" + "Duck"
                        super(name)
                    end sub
                end class
            `);
            program.validate();
            expectZeroDiagnostics(program);
        });

        it('allows non-`m` expressions and statements before the super call', () => {
            program.setFile('source/main.bs', `
                class Bird
                    sub new(name)
                    end sub
                end class
                class Duck extends Bird
                    sub new()
                        m.name = m.name + "Duck"
                        super(m.name)
                    end sub
                end class
            `);
            program.validate();
            expectDiagnostics(program, [{
                ...DiagnosticMessages.classConstructorIllegalUseOfMBeforeSuperCall(),
                range: Range.create(7, 24, 7, 25)
            }, {
                ...DiagnosticMessages.classConstructorIllegalUseOfMBeforeSuperCall(),
                range: Range.create(7, 33, 7, 34)
            }]);
        });

    });

    describe('transpile', () => {
        it('follows correct sequence for property initializers', () => {
            testTranspile(`
                class Animal
                    species1 = "Animal"
                    sub new()
                        print "From Animal: " + m.species
                    end sub
                end class
                class Duck extends Animal
                    species2 = "Duck"
                    sub new()
                        super()
                        print "From Duck: " + m.species
                    end sub
                end class
            `, `
                function __Animal_builder()
                    instance = {}
                    instance.new = sub()
                        m.species1 = "Animal"
                        print "From Animal: " + m.species
                    end sub
                    return instance
                end function
                function Animal()
                    instance = __Animal_builder()
                    instance.new()
                    return instance
                end function
                function __Duck_builder()
                    instance = __Animal_builder()
                    instance.super0_new = instance.new
                    instance.new = sub()
                        m.super0_new()
                        m.species2 = "Duck"
                        print "From Duck: " + m.species
                    end sub
                    return instance
                end function
                function Duck()
                    instance = __Duck_builder()
                    instance.new()
                    return instance
                end function
            `, 'trim', 'source/main.bs');
        });

        it('handles class inheritance inferred constructor calls', () => {
            testTranspile(`
                class Animal
                    className1 = "Animal"
                end class
                class Duck extends Animal
                    className2 = "Duck"
                end class
                class BabyDuck extends Duck
                    className3 = "BabyDuck"
                end class
            `, `
                function __Animal_builder()
                    instance = {}
                    instance.new = sub()
                        m.className1 = "Animal"
                    end sub
                    return instance
                end function
                function Animal()
                    instance = __Animal_builder()
                    instance.new()
                    return instance
                end function
                function __Duck_builder()
                    instance = __Animal_builder()
                    instance.super0_new = instance.new
                    instance.new = sub()
                        m.super0_new()
                        m.className2 = "Duck"
                    end sub
                    return instance
                end function
                function Duck()
                    instance = __Duck_builder()
                    instance.new()
                    return instance
                end function
                function __BabyDuck_builder()
                    instance = __Duck_builder()
                    instance.super1_new = instance.new
                    instance.new = sub()
                        m.super1_new()
                        m.className3 = "BabyDuck"
                    end sub
                    return instance
                end function
                function BabyDuck()
                    instance = __BabyDuck_builder()
                    instance.new()
                    return instance
                end function
            `, undefined, 'source/main.bs');
        });


        it('works with namespaces', () => {
            testTranspile(`
                namespace Birds.WaterFowl
                    class Duck
                    end class
                    class BabyDuck extends Duck
                    end class
                end namespace
            `, `
                function __Birds_WaterFowl_Duck_builder()
                    instance = {}
                    instance.new = sub()
                    end sub
                    return instance
                end function
                function Birds_WaterFowl_Duck()
                    instance = __Birds_WaterFowl_Duck_builder()
                    instance.new()
                    return instance
                end function
                function __Birds_WaterFowl_BabyDuck_builder()
                    instance = __Birds_WaterFowl_Duck_builder()
                    instance.super0_new = instance.new
                    instance.new = sub()
                        m.super0_new()
                    end sub
                    return instance
                end function
                function Birds_WaterFowl_BabyDuck()
                    instance = __Birds_WaterFowl_BabyDuck_builder()
                    instance.new()
                    return instance
                end function
            `, undefined, 'source/main.bs');
        });

        it('works for simple  class', () => {
            testTranspile(`
                class Duck
                end class
            `, `
                function __Duck_builder()
                    instance = {}
                    instance.new = sub()
                    end sub
                    return instance
                end function
                function Duck()
                    instance = __Duck_builder()
                    instance.new()
                    return instance
                end function
            `, undefined, 'source/main.bs');
        });

        it('registers the constructor and properly handles its parameters', () => {
            testTranspile(`
                class Duck
                    sub new(name as string, age as integer)
                    end sub
                end class
            `, `
                function __Duck_builder()
                    instance = {}
                    instance.new = sub(name as string, age as integer)
                    end sub
                    return instance
                end function
                function Duck(name as string, age as integer)
                    instance = __Duck_builder()
                    instance.new(name, age)
                    return instance
                end function
            `, undefined, 'source/main.bs');
        });

        it('properly handles child class constructor override and super calls', () => {
            testTranspile(`
                class Animal
                    sub new(name as string)
                    end sub

                    sub DoSomething()
                    end sub
                end class

                class Duck extends Animal
                    sub new(name as string, age as integer)
                        super(name)
                        super.DoSomething()
                    end sub
                end class
            `, `
                function __Animal_builder()
                    instance = {}
                    instance.new = sub(name as string)
                    end sub
                    instance.DoSomething = sub()
                    end sub
                    return instance
                end function
                function Animal(name as string)
                    instance = __Animal_builder()
                    instance.new(name)
                    return instance
                end function
                function __Duck_builder()
                    instance = __Animal_builder()
                    instance.super0_new = instance.new
                    instance.new = sub(name as string, age as integer)
                        m.super0_new(name)
                        m.super0_DoSomething()
                    end sub
                    return instance
                end function
                function Duck(name as string, age as integer)
                    instance = __Duck_builder()
                    instance.new(name, age)
                    return instance
                end function
            `, undefined, 'source/main.bs');
        });

        it('transpiles super in nested blocks', () => {
            testTranspile(`
                class Creature
                    sub new(name as string)
                    end sub
                    function sayHello(text)
                    ? text
                    end function
                end class

                class Duck extends Creature
                    override function sayHello(text)
                        text = "The duck says " + text
                        if text <> invalid
                            super.sayHello(text)
                        end if
                    end function
                end class
            `, `
                function __Creature_builder()
                    instance = {}
                    instance.new = sub(name as string)
                    end sub
                    instance.sayHello = function(text)
                        ? text
                    end function
                    return instance
                end function
                function Creature(name as string)
                    instance = __Creature_builder()
                    instance.new(name)
                    return instance
                end function
                function __Duck_builder()
                    instance = __Creature_builder()
                    instance.super0_new = instance.new
                    instance.new = sub()
                        m.super0_new()
                    end sub
                    instance.super0_sayHello = instance.sayHello
                    instance.sayHello = function(text)
                        text = "The duck says " + text
                        if text <> invalid then
                            m.super0_sayHello(text)
                        end if
                    end function
                    return instance
                end function
                function Duck()
                    instance = __Duck_builder()
                    instance.new()
                    return instance
                end function
            `, 'trim', 'source/main.bs'
            );
        });

        it('properly transpiles classes from outside current namespace', () => {
            addFile('source/Animals.bs', `
                namespace Animals
                    class Duck
                    end class
                end namespace
                class Bird
                end class
            `);
            testTranspile(`
                namespace Animals
                    sub init()
                        donaldDuck = new Duck()
                        daffyDuck = new Animals.Duck()
                        bigBird = new Bird()
                    end sub
                end namespace
            `, `
                sub Animals_init()
                    donaldDuck = Animals_Duck()
                    daffyDuck = Animals_Duck()
                    bigBird = Bird()
                end sub
            `, undefined, 'source/main.bs');
        });

        it('properly transpiles new statement for missing class ', () => {
            testTranspile(`
                sub main()
                    bob = new Human()
                end sub
            `, `
                sub main()
                    bob = Human()
                end sub
            `, undefined, 'source/main.bs', false);
        });

        it('new keyword transpiles correctly', () => {
            addFile('source/Animal.bs', `
                class Animal
                    sub new(name as string)
                    end sub
                end class
            `);
            testTranspile(`
                sub main()
                    a = new Animal("donald")
                end sub
            `, `
                sub main()
                    a = Animal("donald")
                end sub
            `, undefined, 'source/main.bs');
        });

        it('does not screw up local variable references', () => {
            testTranspile(`
                class Animal
                    sub new(name as string)
                        m.name = name
                    end sub

                    name as string

                    sub move(distanceInMeters as integer)
                        print m.name + " moved " + distanceInMeters.ToStr() + " meters"
                    end sub
                end class

                class Duck extends Animal
                    override sub move(distanceInMeters as integer)
                        print "Waddling..."
                        super.move(distanceInMeters)
                    end sub
                end class

                class BabyDuck extends Duck
                    override sub move(distanceInMeters as integer)
                        super.move(distanceInMeters)
                        print "Fell over...I'm new at this"
                    end sub
                end class

                sub Main()
                    smokey = new Animal("Smokey")
                    smokey.move(1)
                    '> Bear moved 1 meters

                    donald = new Duck("Donald")
                    donald.move(2)
                    '> Waddling...\\nDonald moved 2 meters

                    dewey = new BabyDuck("Dewey")
                    dewey.move(3)
                    '> Waddling...\\nDewey moved 2 meters\\nFell over...I'm new at this
                end sub
            `, `
                function __Animal_builder()
                    instance = {}
                    instance.new = sub(name as string)
                        m.name = invalid
                        m.name = name
                    end sub
                    instance.move = sub(distanceInMeters as integer)
                        print m.name + " moved " + distanceInMeters.ToStr() + " meters"
                    end sub
                    return instance
                end function
                function Animal(name as string)
                    instance = __Animal_builder()
                    instance.new(name)
                    return instance
                end function
                function __Duck_builder()
                    instance = __Animal_builder()
                    instance.super0_new = instance.new
                    instance.new = sub()
                        m.super0_new()
                    end sub
                    instance.super0_move = instance.move
                    instance.move = sub(distanceInMeters as integer)
                        print "Waddling..."
                        m.super0_move(distanceInMeters)
                    end sub
                    return instance
                end function
                function Duck()
                    instance = __Duck_builder()
                    instance.new()
                    return instance
                end function
                function __BabyDuck_builder()
                    instance = __Duck_builder()
                    instance.super1_new = instance.new
                    instance.new = sub()
                        m.super1_new()
                    end sub
                    instance.super1_move = instance.move
                    instance.move = sub(distanceInMeters as integer)
                        m.super1_move(distanceInMeters)
                        print "Fell over...I'm new at this"
                    end sub
                    return instance
                end function
                function BabyDuck()
                    instance = __BabyDuck_builder()
                    instance.new()
                    return instance
                end function

                sub Main()
                    smokey = Animal("Smokey")
                    smokey.move(1)
                    '> Bear moved 1 meters
                    donald = Duck("Donald")
                    donald.move(2)
                    '> Waddling...\\nDonald moved 2 meters
                    dewey = BabyDuck("Dewey")
                    dewey.move(3)
                    '> Waddling...\\nDewey moved 2 meters\\nFell over...I'm new at this
                end sub
            `, 'trim', 'source/main.bs');
        });

        it('calculates the proper super index', () => {
            testTranspile(`
                class Duck
                    public sub walk(meters as integer)
                        print "Walked " + meters.ToStr() + " meters"
                    end sub
                end class

                class BabyDuck extends Duck
                    public override sub walk(meters as integer)
                        print "Tripped"
                        super.walk(meters)
                    end sub
                end class
            `, `
                function __Duck_builder()
                    instance = {}
                    instance.new = sub()
                    end sub
                    instance.walk = sub(meters as integer)
                        print "Walked " + meters.ToStr() + " meters"
                    end sub
                    return instance
                end function
                function Duck()
                    instance = __Duck_builder()
                    instance.new()
                    return instance
                end function
                function __BabyDuck_builder()
                    instance = __Duck_builder()
                    instance.super0_new = instance.new
                    instance.new = sub()
                        m.super0_new()
                    end sub
                    instance.super0_walk = instance.walk
                    instance.walk = sub(meters as integer)
                        print "Tripped"
                        m.super0_walk(meters)
                    end sub
                    return instance
                end function
                function BabyDuck()
                    instance = __BabyDuck_builder()
                    instance.new()
                    return instance
                end function
            `, 'trim', 'source/main.bs');
        });
    });

    it('detects using `new` keyword on non-classes', () => {
        program.setFile({ src: `${rootDir}/source/main.bs`, dest: 'source/main.brs' }, `
            sub quack()
            end sub
            sub main()
                duck = new quack()
            end sub
        `);
        program.validate();
        expectDiagnostics(program, [
            DiagnosticMessages.expressionIsNotConstructable('sub')
        ]);
    });

    it('detects missing call to super', () => {
        program.setFile({ src: `${rootDir}/source/main.bs`, dest: 'source/main.brs' }, `
            class Animal
                sub new ()
                end sub
            end class
            class Duck extends Animal
                sub new ()
                end sub
            end class
        `);
        program.validate();
        expectDiagnostics(program, [
            DiagnosticMessages.classConstructorMissingSuperCall()
        ]);
    });

    it.skip('detects calls to unknown m methods', () => {
<<<<<<< HEAD
        program.setFile({ src: `$ { rootDir } / source / main.brs`, dest: 'source/main.brs' }, `
=======
        program.setFile({ src: `${rootDir}/source/main.brs`, dest: 'source/main.brs' }, `
>>>>>>> b222bce3
            class Animal
                sub new ()
                    m.methodThatDoesNotExist()
                end sub
            end class
        `);
        program.validate();
        expectDiagnostics(program, [
            DiagnosticMessages.methodDoesNotExistOnType('methodThatDoesNotExist', 'Animal')
        ]);
    });

    it('detects duplicate member names', () => {
<<<<<<< HEAD
        program.setFile({ src: `${rootDir} / source / main.bs`, dest: 'source/main.bs' }, `
=======
        program.setFile({ src: `${rootDir}/source/main.bs`, dest: 'source/main.bs' }, `
>>>>>>> b222bce3
            class Animal
                public name
                public name
                public sub name()
                end sub
                public sub age()
                end sub
                public sub age()
                end sub
                public age
            end class
        `);
        program.validate();
        expectDiagnostics(program, [{
            ...DiagnosticMessages.duplicateIdentifier('name'),
            range: Range.create(3, 23, 3, 27)
        }, {
            ...DiagnosticMessages.duplicateIdentifier('name'),
            range: Range.create(4, 27, 4, 31)
        }, {
            ...DiagnosticMessages.duplicateIdentifier('age'),
            range: Range.create(8, 27, 8, 30)
        }, {
            ...DiagnosticMessages.duplicateIdentifier('age'),
            range: Range.create(10, 23, 10, 26)
        }]);
    });

    it('detects mismatched member type in child class', () => {
<<<<<<< HEAD
        program.setFile({ src: `${rootDir} / source / main.bs`, dest: 'source/main.bs' }, `
=======
        program.setFile({ src: `${rootDir}/source/main.bs`, dest: 'source/main.bs' }, `
>>>>>>> b222bce3
            class Animal
                public name
            end class
            class Duck extends Animal
                public override function name()
                    return "Donald"
                end function
            end class
        `);
        program.validate();
        expectDiagnostics(program, [
            DiagnosticMessages.classChildMemberDifferentMemberTypeThanAncestor('method', 'field', 'Animal')
        ]);
    });

    it('allows untyped overridden field in child class', () => {
<<<<<<< HEAD
        program.setFile({ src: `${rootDir} /source/main.bs`, dest: 'source/main.bs' }, `
        class Animal
=======
        program.setFile({ src: `${rootDir}/source/main.bs`, dest: 'source/main.bs' }, `
            class Animal
>>>>>>> b222bce3
                public name
            end class
            class Duck extends Animal
                public name
            end class
        `);
        program.validate();
        expectZeroDiagnostics(program);
    });

    it('allows overridden property name in child class', () => {
        program.setFile('source/main.bs', `
            class Bird
                public name = "bird"
            end class
            class Duck extends Bird
                public name = "duck"
            end class
        `);
        program.validate();
        expectZeroDiagnostics(program);
    });

    it('flags incompatible child field type changes', () => {
        program.setFile('source/main.bs', `
            class Bird
                public age = 12
                public name = "bird"
                public owner as Person
            end class
            class Duck extends Bird
                public age = 12.2 'should be integer but is float
                public name = 12 'should be string but is integer
                public owner as string
            end class
        `);
        program.validate();
        expectDiagnostics(program, [
            DiagnosticMessages.cannotFindType('Person'),
            DiagnosticMessages.childFieldTypeNotAssignableToBaseProperty('Duck', 'Bird', 'age', 'float', 'integer'),
            DiagnosticMessages.childFieldTypeNotAssignableToBaseProperty('Duck', 'Bird', 'name', 'integer', 'string'),
            DiagnosticMessages.childFieldTypeNotAssignableToBaseProperty('Duck', 'Bird', 'owner', 'string', 'Person')
        ]);
    });

    it('detects overridden methods without override keyword', () => {
<<<<<<< HEAD
        program.setFile({ src: `$ { rootDir }/source/main.bs`, dest: 'source/main.brs' }, `
=======
        program.setFile({ src: `${rootDir}/source/main.bs`, dest: 'source/main.brs' }, `
>>>>>>> b222bce3
            class Animal
                sub speak()
                end sub
            end class
            class Duck extends Animal
                sub speak()
                end sub
            end class
        `);
        program.validate();
        expectDiagnostics(program, [
            DiagnosticMessages.missingOverrideKeyword('Animal')
        ]);
    });

    it('detects overridden methods with different visibility', () => {
<<<<<<< HEAD
        program.setFile({ src: `$ { rootDir }/source/main.bs`, dest: 'source/main.bs' }, `
=======
        program.setFile({ src: `${rootDir}/source/main.bs`, dest: 'source/main.bs' }, `
>>>>>>> b222bce3
            class Animal
                sub speakInPublic()
                end sub
                protected sub speakWithFriends()
                end sub
                private sub speakWithFamily()
                end sub
            end class
            class Duck extends Animal
                private override sub speakInPublic()
                end sub
                public override sub speakWithFriends()
                end sub
                override sub speakWithFamily()
                end sub
            end class
        `);
        program.validate();
        expectDiagnostics(program, [
            DiagnosticMessages.mismatchedOverriddenMemberVisibility('Duck', 'speakInPublic', 'private', 'public', 'Animal'),
            DiagnosticMessages.mismatchedOverriddenMemberVisibility('Duck', 'speakWithFriends', 'public', 'protected', 'Animal'),
            DiagnosticMessages.mismatchedOverriddenMemberVisibility('Duck', 'speakWithFamily', 'public', 'private', 'Animal')
        ]);
    });

    it('allows overridden methods with matching visibility', () => {
<<<<<<< HEAD
        program.setFile({ src: `$ { rootDir }/source/main.bs`, dest: 'source/main.bs' }, `
=======
        program.setFile({ src: `${rootDir}/source/main.bs`, dest: 'source/main.bs' }, `
>>>>>>> b222bce3
            class Animal
                sub speakInPublic()
                end sub
                protected sub speakWithFriends()
                end sub
                private sub speakWithFamily()
                end sub
            end class
            class Duck extends Animal
                override sub speakInPublic()
                end sub
                protected override sub speakWithFriends()
                end sub
                private override sub speakWithFamily()
                end sub
            end class
        `);
        program.validate();
        expectZeroDiagnostics(program);
    });

    describe('detects unknown parent class', () => {
        it('non-namespaced parent from outside namespace', () => {
            program.setFile('source/main.bs', `
                class Duck extends Animal
                    sub speak()
                    end sub
                end class

                            namespace Vertibrates
                    class Animal
                    end class
                            end namespace
                                `);
            program.validate();
            expectDiagnostics(program, [{
                ...DiagnosticMessages.classCouldNotBeFound('Animal', 'source'),
                range: Range.create(1, 35, 1, 41)
            }]);
        });

        it('non-namespaced parent from within namespace', () => {
            program.setFile('source/main.bs', `
                namespace Vertibrates
                    class Duck extends Animal
                        sub speak()
                        end sub
                    end class
                                end namespace
                                    `);
            program.validate();
            expectDiagnostics(program, [
                DiagnosticMessages.classCouldNotBeFound('Animal', 'source')
            ]);
        });

        it('non-namespaced name from outside namespace alongside existing namespace', () => {
            program.setFile('source/main.bs', `
                namespace Vertibrates
                    class Animal
                    end class
                                end namespace

                class Duck extends Animal
                    sub speak()
                    end sub
                end class
            `);
            program.validate();
            expectDiagnostics(program, [
                DiagnosticMessages.classCouldNotBeFound('Animal', 'source')
            ]);
        });

        it('namespaced parent class from outside namespace', () => {
            program.setFile('source/vertibrates.bs', `
                namespace Vertibrates
                    class Bird
                    end class
<<<<<<< HEAD
                                    end namespace
                                        `);
=======
                end namespace
            `);
>>>>>>> b222bce3
            program.setFile('source/Duck.bs', `
                class Duck extends Vertibrates.GroundedBird
                    sub speak()
                    end sub
                end class
            `);
            program.validate();
            //TODO replace this with `expectDiagnostics` once we fix the duplicate diagnostic one-per-file for missing base classes issue
            expect(program.getDiagnostics()[0].message).to.eql(
                DiagnosticMessages.classCouldNotBeFound('Vertibrates.GroundedBird', 'source').message
            );
        });

        it('namespaced parent class from inside namespace', () => {
<<<<<<< HEAD
            program.setFile('source/main.bs', ``);
=======
>>>>>>> b222bce3
            program.setFile('source/vertibrates.bs', `
                namespace Vertibrates
                    class Bird
                    end class
                end namespace
            `);
            program.setFile('source/Duck.bs', `
                namespace Birdies
                    class Duck extends Vertibrates.GroundedBird
                        sub speak()
                        end sub
                    end class
                end namespace
            `);
            program.validate();
            //TODO replace this with `expectDiagnostics` once we fix the duplicate diagnostic one-per-file for missing base classes issue
            expect(program.getDiagnostics()[0].message).to.eql(
                DiagnosticMessages.classCouldNotBeFound('Vertibrates.GroundedBird', 'source').message
            );
        });
    });

    it('catches newable class without namespace name', () => {
        program.setFile('source/main.bs', `
            namespace NameA.NameB
                class Duck
                end class
                                            end namespace
            sub main()
                ' this should be an error because the proper name is NameA.NameB.Duck"
                d = new Duck()
            end sub
                                            `);
        program.validate();
        expectDiagnostics(program, [
            DiagnosticMessages.classCouldNotBeFound('Duck', 'source')
        ]);
    });

    it('supports newable class namespace inference', () => {
<<<<<<< HEAD
        program.setFile({ src: `$ { rootDir }/source/main.bs`, dest: 'source/main.bs' }, `
=======
        program.setFile({ src: `${rootDir}/source/main.bs`, dest: 'source/main.bs' }, `
>>>>>>> b222bce3
            namespace NameA.NameB
                class Duck
                end class
                                        sub main()
                    d = new Duck()
                end sub
            end namespace
                                        `);
        program.validate();
        expectZeroDiagnostics(program);
    });

    it('catches extending unknown namespaced class', () => {
<<<<<<< HEAD
        program.setFile({ src: `$ { rootDir }/source/main.bs`, dest: 'source/main.bs' }, `
=======
        program.setFile({ src: `${rootDir}/source/main.bs`, dest: 'source/main.bs' }, `
>>>>>>> b222bce3
            namespace NameA.NameB
                class Animal
                end class
                class Duck extends NameA.NameB.Animal1
                end class
                                        end namespace
                                            `);
        program.validate();
        expectDiagnostics(program, [
            DiagnosticMessages.classCouldNotBeFound('NameA.NameB.Animal1', 'source')
        ]);
    });

    it('supports omitting namespace prefix for items in same namespace', () => {
<<<<<<< HEAD
        program.setFile({ src: `$ { rootDir }/source/main.bs`, dest: 'source/main.bs' }, `
=======
        program.setFile({ src: `${rootDir}/source/main.bs`, dest: 'source/main.bs' }, `
>>>>>>> b222bce3
            namespace NameA.NameB
                class Animal
                end class
                class Duck extends Animal
                end class
                                        end namespace
                                            `);
        program.validate();
        expectZeroDiagnostics(program);
    });

    it('catches duplicate root-level class declarations', () => {
<<<<<<< HEAD
        program.setFile({ src: `$ { rootDir }/source/main.bs`, dest: 'source/main.bs' }, `
=======
        program.setFile({ src: `${rootDir}/source/main.bs`, dest: 'source/main.bs' }, `
>>>>>>> b222bce3
            class Animal
            end class
            class Animal
            end class
        `);
        program.validate();
        expectDiagnostics(program, [
            DiagnosticMessages.duplicateClassDeclaration('source', 'Animal')
        ]);
    });

    it('catches duplicate namespace-level class declarations', () => {
<<<<<<< HEAD
        program.setFile({ src: `$ { rootDir }/source/main.bs`, dest: 'source/main.bs' }, `
=======
        program.setFile({ src: `${rootDir}/source/main.bs`, dest: 'source/main.bs' }, `
>>>>>>> b222bce3
            namespace NameA.NameB
                class Animal
                end class
                class Animal
                end class
                                end namespace
                                    `);
        program.validate();
        expectDiagnostics(program, [
            DiagnosticMessages.duplicateClassDeclaration('source', 'NameA.NameB.Animal')
        ]);
    });

    it('catches namespaced class name which is the same as a global class', () => {
<<<<<<< HEAD
        program.setFile({ src: `$ { rootDir }/source/main.bs`, dest: 'source/main.bs' }, `
=======
        program.setFile({ src: `${rootDir}/source/main.bs`, dest: 'source/main.bs' }, `
>>>>>>> b222bce3
            namespace NameA.NameB
                class Animal
                end class
                            end namespace
            class Animal
            end class
        `);
        program.validate();
        expectDiagnostics(program, [
            DiagnosticMessages.namespacedClassCannotShareNamewithNonNamespacedClass('Animal').message
        ]);
    });

    it('catches class with same name as function', () => {
        program.setFile('source/main.bs', `
            class Animal
            end class
                            sub Animal()
            end sub
                            `);
        program.validate();
        expectDiagnostics(program, [
            DiagnosticMessages.functionCannotHaveSameNameAsClass('Animal').message
        ]);
    });

    it('catches class with same name (but different case) as function', () => {
        program.setFile('source/main.bs', `
            class ANIMAL
            end class
                            sub animal()
            end sub
                            `);
        program.validate();
        expectDiagnostics(program, [
            DiagnosticMessages.functionCannotHaveSameNameAsClass('animal').message
        ]);
    });

    it('catches variable with same name as class', () => {
        program.setFile('source/main.bs', `
            class Animal
            end class
                            sub main()
                animal = new Animal()
            end sub
                            `);
        program.validate();
        expectDiagnostics(program, [
            DiagnosticMessages.localVarSameNameAsClass('Animal').message
        ]);
    });

    it('allows extending classes with more than one dot in the filename', () => {
        program.setFile('source/testclass.bs', `
            class Foo
            end class

            class Bar extends Foo
                sub new ()
                    super()
                end sub
            end class
        `);

        program.setFile('source/testclass_no_testdot.bs', `
            class BarNoDot extends Foo
                sub new ()
                    super()
                end sub
            end class
        `);

        program.setFile('source/testclass.dot.bs', `
            class BarDot extends Foo
                sub new ()
                super()
                end sub
            end class
        `);

        program.validate();
        expectZeroDiagnostics(program);
    });

    it('computes correct super index for grandchild class', () => {
        program.setFile('source/main.bs', `
            sub Main()
                c = new App.ClassC()
            end sub

            namespace App
                class ClassA
                end class

                class ClassB extends ClassA
                end class
            end namespace
        `);

        testTranspile(`
            namespace App
                class ClassC extends ClassB
                    sub new ()
                        super()
                    end sub
                end class
            end namespace
        `, `
            function __App_ClassC_builder()
                instance = __App_ClassB_builder()
                instance.super1_new = instance.new
                instance.new = sub()
                    m.super1_new()
                end sub
                return instance
            end function
            function App_ClassC()
                instance = __App_ClassC_builder()
                instance.new()
                return instance
            end function
        `, 'trim', 'source/App.ClassC.bs');
    });

    it('computes correct super index for namespaced child class and global parent class', () => {
        program.setFile('source/ClassA.bs', `
            class ClassA
            end class
        `);

        testTranspile(`
            namespace App
                class ClassB extends ClassA
                end class
            end namespace
                `, `
            function __App_ClassB_builder()
                instance = __ClassA_builder()
                instance.super0_new = instance.new
                instance.new = sub()
                    m.super0_new()
                end sub
                return instance
            end function
            function App_ClassB()
                instance = __App_ClassB_builder()
                instance.new()
                return instance
            end function
        `, 'trim', 'source/App.ClassB.bs');
    });

    it('does not crash when parent class is missing', () => {
        const file = program.setFile<BrsFile>('source/ClassB.bs', `
<<<<<<< HEAD
    class ClassB extends ClassA
=======
            class ClassB extends ClassA
>>>>>>> b222bce3
            end class
        `);
        doesNotThrow(() => {
            file.parser.references.classStatements[0].getParentClassIndex(new BrsTranspileState(file));
        });
    });

    describe('getHover', () => {
        const animalClassCode = `
            class Animal
                kind as string
                isHungry as boolean

                sub new (kind as string)
                    m.kind = kind
                    m.isHungry = true ' born hungry
                end sub

                sub eat(foodAmount as integer)
                    if foodAmount > 100
                    m.isHungry = false
                    end if
                end sub

                sub sleep()
                    m.isHungry = false
                end sub

            end class

            class Dog extends Animal
                breed as string
                sub new (breed as string)
                    super("Dog")
                    m.breed = breed
                end sub

                sub snooze()
                    m.sleep()
                end sub
            end class

            class DogHouse
                puppy as Dog
                sub new (pup as Dog)
                    m.puppy = pup
                end sub
            end class

            sub main()
                snoopy = new Dog("Beagle")
                biplane = new DogHouse(snoopy)
                print snoopy.kind ' Dog
                print snoopy.breed ' Beagle
                print snoopy.isHungry ' true
                feedAnimal(biplane.puppy)
                print snoopy.isHungry ' false
            end sub

            sub feedAnimal(beast as Animal)
                beast.eat(100)
            end sub
        `;

        it('correctly parses the file', () => {
            program.setFile('source/animal.bs', animalClassCode);
            program.validate();
            expectZeroDiagnostics(program);
        });

        it('gets the correct text for m', () => {
            let animalCode = program.setFile('source/animal.bs', animalClassCode);
            program.validate();
            let hover = animalCode.getHover(Position.create(6, 21));
            expect(hover?.contents).to.equal([
                '```brightscript',
                'm as Animal',
                '```'
            ].join('\n'));

            hover = animalCode.getHover(Position.create(26, 20));
            expect(hover?.contents).to.equal([
                '```brightscript',
                'm as Dog',
                '```'
            ].join('\n'));
        });

        it('gets the correct text for m.field', () => {
            let animalCode = program.setFile('source/animal.bs', animalClassCode);
            program.validate();
            let hover = animalCode.getHover(Position.create(6, 26));
            expect(hover?.contents).to.equal([
                '```brightscript',
                'Animal.kind as string',
                '```'
            ].join('\n'));

            hover = animalCode.getHover(Position.create(26, 25));
            expect(hover?.contents).to.equal([
                '```brightscript',
                'Dog.breed as string',
                '```'
            ].join('\n'));
        });

        it('gets the correct text for m.method', () => {
            let animalCode = program.setFile('source/animal.bs', animalClassCode);
            program.validate();
            let hover = animalCode.getHover(Position.create(30, 25));
            expect(hover?.contents).to.equal([
                '```brightscript',
                'sub Animal.sleep() as void',
                '```'
            ].join('\n'));
        });

        it('gets the correct text for obj.field', () => {
            let animalCode = program.setFile('source/animal.brs', animalClassCode);
            program.validate();
            let hover = animalCode.getHover(Position.create(46, 33));
            expect(hover).to.exist;
            //TODO TYPES: This should probably say 'Animal.isHungry ...' because that field is defined in Animal
            expect(hover?.contents).to.equal([
                '```brightscript',
                'Dog.isHungry as boolean',
                '```'
            ].join('\n'));
        });

        it('gets the correct text for obj.method', () => {
            let animalCode = program.setFile('source/animal.bs', `
                sub feedAnimal(beast as Animal)
                    beast.eat(100)
                end sub
                class Animal
                    sub eat(foodAmount as integer)
                    end sub
                end class
            `);
            program.validate();
            let hover = animalCode.getHover(Position.create(2, 29));
            expect(hover?.contents).to.equal([
                '```brightscript',
                'sub Animal.eat(foodAmount as integer) as void',
                '```'
            ].join('\n'));
        });
    });

    describe('getHover class members', () => {
        const testCode = `
            class Foo
                sub new (name as string)
                end sub
            end class

            class Bar
                sub doSomething()
                    myFoo = new Foo()
                end sub

                function getInt() as integer
                    return 1
                end function
        end class

            class Buz
                myInt as integer
                sub new (i as integer)
    myInt = i
                end sub
            end class

            class Bee extends Buz
                sub new (i as integer)
                    super(i)
                end sub

                sub varSameNameAsMember()
                   myInt = 4567
                   print myInt ' should not print m.myInt
                end sub
            end class`;

        it('correctly parses the file', () => {
            program.setFile('source/fooBar.bs', testCode);
            program.validate();
            expect(program.getDiagnostics().length).to.equal(0);
        });

        it('gets the correct text for new Class()', () => {
            let file = program.setFile('source/fooBar.bs', testCode);
            program.validate();
            let hover = file.getHover(Position.create(8, 34)); // new Foo("hello")
            expect(hover?.contents).to.equal([
                '```brightscript',
                'new Foo(name as string)',
                '```'
            ].join('\n'));
        });

        it('gets the correct text for created object', () => {
            let file = program.setFile('source/fooBar.bs', testCode);
            program.validate();
            let hover = file.getHover(Position.create(8, 23)); // myFoo
            expect(hover?.contents).to.equal([
                '```brightscript',
                'myFoo as Foo',
                '```'
            ].join('\n'));
        });

        it('gets the correct text for class declaration', () => {
            let file = program.setFile('source/fooBar.bs', testCode);
            program.validate();
            let hover = file.getHover(Position.create(6, 21)); // class Bar
            expect(hover?.contents).to.equal([
                '```brightscript',
                'class Bar',
                '```'
            ].join('\n'));
        });

        it('gets the correct text for class method declaration', () => {
            let file = program.setFile('source/fooBar.bs', testCode);
            program.validate();
            let hover = file.getHover(Position.create(11, 29)); // getInt
            expect(hover?.contents).to.equal([
                '```brightscript',
                'function Bar.getInt() as integer',
                '```'
            ].join('\n'));
        });

        it('gets the correct text for class field declaration', () => {
            let file = program.setFile('source/fooBar.bs', testCode);
            program.validate();
            let hover = file.getHover(Position.create(17, 20)); // myInt
            expect(hover?.contents).to.equal([
                '```brightscript',
                'Buz.myInt as integer',
                '```'
            ].join('\n'));
        });

        it('gets the correct text for super() call', () => {
            let file = program.setFile('source/fooBar.bs', testCode);
            program.validate();
            let hover = file.getHover(Position.create(25, 23)); // super() in Bee.new
            expect(hover?.contents).to.equal([
                '```brightscript',
                'new Buz(i as integer)',
                '```'
            ].join('\n'));
        });

        it('gets the correct text for variable with same name as a member', () => {
            let file = program.setFile('source/fooBar.bs', testCode);
            program.validate();
            let hover = file.getHover(Position.create(29, 23)); // myInt in Bee.varSameNameAsMember
            expect(hover?.contents).to.equal([
                '```brightscript',
                'myInt as integer',
                '```'
            ].join('\n'));
        });
    });

    describe('getSymbolTypeFromToken', () => {
        const testClassCode = `
            sub main()
                c = new KlassC()
                a = c.b.getA()
                num = c.b.getA().getInt()
                c.b.getA().printInt(num)
            end sub
            class KlassA
                function getInt() as integer
                    return 1
                end function

                sub printInt(i as integer)
                    print i
                end sub
            end class

            class KlassB

                function getA() as KlassA
                    return new KlassA()
                end function
            end class

            class KlassC
                public b as KlassB

                sub new ()
                    m.b = new KlassB()
                end sub
            end class
        `;

        it('correctly parses the file', () => {
            program.setFile('source/klassTest.bs', testClassCode);
            program.validate();
            expectZeroDiagnostics(program);
        });

        describe('finding tokens', () => {
            let klassCode: BrsFile;
            let mainScope: Scope;

            beforeEach(() => {
                klassCode = program.setFile<BrsFile>('source/klassTest.bs', testClassCode);
                const scopes = program.getScopesForFile(klassCode);
                expect(scopes.length).to.eql(1);
                mainScope = scopes[0];
                mainScope.linkSymbolTable();
            });

            afterEach(() => {
                mainScope.unlinkSymbolTable();
            });

            it('gets correct class for m', () => {
                const position = Position.create(28, 20); // 'm' from m.b = new KlassB()
                const token = klassCode.parser.getTokenAt(position);
                expect(token.text).to.equal('m');
                const func = klassCode.getFunctionExpressionAtPosition(position);
                let klass = klassCode.getClassFromToken(token, func, mainScope)?.item;
                expect(klass).to.exist;
                expect(klass.getName(ParseMode.BrighterScript)).to.equal('KlassC');
            });

            it('gets correct class for fieldMember', () => {
                const position = Position.create(28, 23); // 'b' from m.b = new KlassB()
                const token = klassCode.parser.getTokenAt(position);
                expect(token.text).to.equal('b');
                const func = klassCode.getFunctionExpressionAtPosition(position);
                let klass = klassCode.getClassFromToken(token, func, mainScope)?.item;
                expect(klass).to.exist;
                expect(klass.getName(ParseMode.BrighterScript)).to.equal('KlassB');
            });

            it('gets correct class for variable', () => {
                const position = Position.create(4, 22); // 'c' from c.b.getA().getInt()
                const token = klassCode.parser.getTokenAt(position);
                expect(token.text).to.equal('c');
                const func = klassCode.getFunctionExpressionAtPosition(position);
                let klass = klassCode.getClassFromToken(token, func, mainScope)?.item;
                expect(klass).to.exist;
                expect(klass.getName(ParseMode.BrighterScript)).to.equal('KlassC');
            });

            it('gets correct class for variable field', () => {
                const position = Position.create(3, 23); // 'b' from c.b.getA()
                const token = klassCode.parser.getTokenAt(position);
                expect(token.text).to.equal('b');
                const func = klassCode.getFunctionExpressionAtPosition(position);
                let klass = klassCode.getClassFromToken(token, func, mainScope)?.item;
                expect(klass).to.exist;
                expect(klass.getName(ParseMode.BrighterScript)).to.equal('KlassB');
            });

            it('gets type and return class for variable function field', () => {
                const position = Position.create(3, 28); // 'getA' from c.b.getA()
                const token = klassCode.parser.getTokenAt(position);
                expect(token.text).to.equal('getA');
                const func = klassCode.getFunctionExpressionAtPosition(position);
                let { type, symbolContainer } = klassCode.getSymbolTypeFromToken(token, func, mainScope);
                expect(isFunctionType(type)).to.be.true;
                expect(isCustomType(symbolContainer)).to.be.true;
                expect((symbolContainer as CustomType).name).to.equal('KlassA');
            });

            it('gets type and class for field from return value of function', () => {
                const position = Position.create(4, 37); // 'getInt' from c.b.getA().getInt()
                const token = klassCode.parser.getTokenAt(position);
                expect(token.text).to.equal('getInt');
                const func = klassCode.getFunctionExpressionAtPosition(position);
                let { type, symbolContainer } = klassCode.getSymbolTypeFromToken(token, func, mainScope);
                expect(type).to.exist;
                expect(isFunctionType(type)).to.be.true;
                expect(symbolContainer).to.be.undefined; // getInt() returns integer - no class reference at this point
            });
        });
    });

    it('does not crash when child has field with same name as sub in parent', () => {
        program.setFile('source/main.bs', `
            class Parent
                public function helloWorld()
                end function
    end class
            class Child extends Parent
                public helloWorld as string
            end class
        `);
        program.validate();
    });

    it('does not crash when child has method with same name as field in parent', () => {
        program.setFile('source/main.bs', `
            class Parent
                public helloWorld as string
            end class
            class Child extends Parent
                public function helloWorld()
                end function
                end class
        `);
        program.validate();
    });

    it.skip('detects calling class constructors with too many parameters', () => {
        program.setFile('source/main.bs', `
            class Parameterless
                sub new ()
                end sub
            end class

            class OneParam
                sub new (param1)
                end sub
            end class

                sub main()
                c1 = new Parameterless(1)
                c2 = new OneParam(1, 2)
                c2 = new OneParam()
            end sub
                `);
        program.validate();
        expectDiagnostics(program, [
            DiagnosticMessages.mismatchArgumentCount(0, 1),
            DiagnosticMessages.mismatchArgumentCount(1, 2),
            DiagnosticMessages.mismatchArgumentCount(1, 0)
        ]);
    });
});<|MERGE_RESOLUTION|>--- conflicted
+++ resolved
@@ -728,11 +728,7 @@
     });
 
     it.skip('detects calls to unknown m methods', () => {
-<<<<<<< HEAD
-        program.setFile({ src: `$ { rootDir } / source / main.brs`, dest: 'source/main.brs' }, `
-=======
-        program.setFile({ src: `${rootDir}/source/main.brs`, dest: 'source/main.brs' }, `
->>>>>>> b222bce3
+        program.setFile('source/main.brs', `
             class Animal
                 sub new ()
                     m.methodThatDoesNotExist()
@@ -746,11 +742,7 @@
     });
 
     it('detects duplicate member names', () => {
-<<<<<<< HEAD
-        program.setFile({ src: `${rootDir} / source / main.bs`, dest: 'source/main.bs' }, `
-=======
-        program.setFile({ src: `${rootDir}/source/main.bs`, dest: 'source/main.bs' }, `
->>>>>>> b222bce3
+        program.setFile('source/main.bs', `
             class Animal
                 public name
                 public name
@@ -780,11 +772,7 @@
     });
 
     it('detects mismatched member type in child class', () => {
-<<<<<<< HEAD
-        program.setFile({ src: `${rootDir} / source / main.bs`, dest: 'source/main.bs' }, `
-=======
-        program.setFile({ src: `${rootDir}/source/main.bs`, dest: 'source/main.bs' }, `
->>>>>>> b222bce3
+        program.setFile('source/main.bs', `
             class Animal
                 public name
             end class
@@ -801,13 +789,8 @@
     });
 
     it('allows untyped overridden field in child class', () => {
-<<<<<<< HEAD
-        program.setFile({ src: `${rootDir} /source/main.bs`, dest: 'source/main.bs' }, `
-        class Animal
-=======
-        program.setFile({ src: `${rootDir}/source/main.bs`, dest: 'source/main.bs' }, `
+        program.setFile('source/main.bs', `
             class Animal
->>>>>>> b222bce3
                 public name
             end class
             class Duck extends Animal
@@ -854,11 +837,7 @@
     });
 
     it('detects overridden methods without override keyword', () => {
-<<<<<<< HEAD
-        program.setFile({ src: `$ { rootDir }/source/main.bs`, dest: 'source/main.brs' }, `
-=======
-        program.setFile({ src: `${rootDir}/source/main.bs`, dest: 'source/main.brs' }, `
->>>>>>> b222bce3
+        program.setFile('source/main.bs', `
             class Animal
                 sub speak()
                 end sub
@@ -875,11 +854,7 @@
     });
 
     it('detects overridden methods with different visibility', () => {
-<<<<<<< HEAD
-        program.setFile({ src: `$ { rootDir }/source/main.bs`, dest: 'source/main.bs' }, `
-=======
-        program.setFile({ src: `${rootDir}/source/main.bs`, dest: 'source/main.bs' }, `
->>>>>>> b222bce3
+        program.setFile('source/main.bs', `
             class Animal
                 sub speakInPublic()
                 end sub
@@ -906,11 +881,7 @@
     });
 
     it('allows overridden methods with matching visibility', () => {
-<<<<<<< HEAD
-        program.setFile({ src: `$ { rootDir }/source/main.bs`, dest: 'source/main.bs' }, `
-=======
-        program.setFile({ src: `${rootDir}/source/main.bs`, dest: 'source/main.bs' }, `
->>>>>>> b222bce3
+        program.setFile('source/main.bs', `
             class Animal
                 sub speakInPublic()
                 end sub
@@ -990,13 +961,8 @@
                 namespace Vertibrates
                     class Bird
                     end class
-<<<<<<< HEAD
-                                    end namespace
-                                        `);
-=======
                 end namespace
             `);
->>>>>>> b222bce3
             program.setFile('source/Duck.bs', `
                 class Duck extends Vertibrates.GroundedBird
                     sub speak()
@@ -1011,10 +977,6 @@
         });
 
         it('namespaced parent class from inside namespace', () => {
-<<<<<<< HEAD
-            program.setFile('source/main.bs', ``);
-=======
->>>>>>> b222bce3
             program.setFile('source/vertibrates.bs', `
                 namespace Vertibrates
                     class Bird
@@ -1055,11 +1017,7 @@
     });
 
     it('supports newable class namespace inference', () => {
-<<<<<<< HEAD
-        program.setFile({ src: `$ { rootDir }/source/main.bs`, dest: 'source/main.bs' }, `
-=======
-        program.setFile({ src: `${rootDir}/source/main.bs`, dest: 'source/main.bs' }, `
->>>>>>> b222bce3
+        program.setFile('source/main.bs', `
             namespace NameA.NameB
                 class Duck
                 end class
@@ -1073,18 +1031,14 @@
     });
 
     it('catches extending unknown namespaced class', () => {
-<<<<<<< HEAD
-        program.setFile({ src: `$ { rootDir }/source/main.bs`, dest: 'source/main.bs' }, `
-=======
-        program.setFile({ src: `${rootDir}/source/main.bs`, dest: 'source/main.bs' }, `
->>>>>>> b222bce3
+        program.setFile('source/main.bs', `
             namespace NameA.NameB
                 class Animal
                 end class
                 class Duck extends NameA.NameB.Animal1
                 end class
-                                        end namespace
-                                            `);
+            end namespace
+        `);
         program.validate();
         expectDiagnostics(program, [
             DiagnosticMessages.classCouldNotBeFound('NameA.NameB.Animal1', 'source')
@@ -1092,11 +1046,7 @@
     });
 
     it('supports omitting namespace prefix for items in same namespace', () => {
-<<<<<<< HEAD
-        program.setFile({ src: `$ { rootDir }/source/main.bs`, dest: 'source/main.bs' }, `
-=======
-        program.setFile({ src: `${rootDir}/source/main.bs`, dest: 'source/main.bs' }, `
->>>>>>> b222bce3
+        program.setFile('source/main.bs', `
             namespace NameA.NameB
                 class Animal
                 end class
@@ -1109,11 +1059,7 @@
     });
 
     it('catches duplicate root-level class declarations', () => {
-<<<<<<< HEAD
-        program.setFile({ src: `$ { rootDir }/source/main.bs`, dest: 'source/main.bs' }, `
-=======
-        program.setFile({ src: `${rootDir}/source/main.bs`, dest: 'source/main.bs' }, `
->>>>>>> b222bce3
+        program.setFile('source/main.bs', `
             class Animal
             end class
             class Animal
@@ -1126,18 +1072,14 @@
     });
 
     it('catches duplicate namespace-level class declarations', () => {
-<<<<<<< HEAD
-        program.setFile({ src: `$ { rootDir }/source/main.bs`, dest: 'source/main.bs' }, `
-=======
-        program.setFile({ src: `${rootDir}/source/main.bs`, dest: 'source/main.bs' }, `
->>>>>>> b222bce3
+        program.setFile('source/main.bs', `
             namespace NameA.NameB
                 class Animal
                 end class
                 class Animal
                 end class
-                                end namespace
-                                    `);
+            end namespace
+        `);
         program.validate();
         expectDiagnostics(program, [
             DiagnosticMessages.duplicateClassDeclaration('source', 'NameA.NameB.Animal')
@@ -1145,11 +1087,7 @@
     });
 
     it('catches namespaced class name which is the same as a global class', () => {
-<<<<<<< HEAD
-        program.setFile({ src: `$ { rootDir }/source/main.bs`, dest: 'source/main.bs' }, `
-=======
-        program.setFile({ src: `${rootDir}/source/main.bs`, dest: 'source/main.bs' }, `
->>>>>>> b222bce3
+        program.setFile('source/main.bs', `
             namespace NameA.NameB
                 class Animal
                 end class
@@ -1305,11 +1243,7 @@
 
     it('does not crash when parent class is missing', () => {
         const file = program.setFile<BrsFile>('source/ClassB.bs', `
-<<<<<<< HEAD
-    class ClassB extends ClassA
-=======
             class ClassB extends ClassA
->>>>>>> b222bce3
             end class
         `);
         doesNotThrow(() => {
