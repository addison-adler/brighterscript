import * as sinonImport from 'sinon';

import { Program } from '../Program';
import type { BrsFile } from './BrsFile';
import { expect } from 'chai';
import { DiagnosticMessages } from '../DiagnosticMessages';
import { Position, Range } from 'vscode-languageserver';
import { ParseMode } from '../parser/Parser';
import { expectDiagnostics, expectZeroDiagnostics, getTestTranspile } from '../testHelpers.spec';
import { standardizePath as s } from '../util';
import * as fsExtra from 'fs-extra';
import { BrsTranspileState } from '../parser/BrsTranspileState';
import { doesNotThrow } from 'assert';
<<<<<<< HEAD
import type { Scope } from '../Scope';
import { isCustomType, isTypedFunctionType } from '../astUtils/reflection';
import type { CustomType } from '../types/CustomType';
=======
import type { MethodStatement } from '../parser/Statement';
>>>>>>> 6ed4c3a2

let sinon = sinonImport.createSandbox();

describe('BrsFile BrighterScript classes', () => {
    let tmpPath = s`${process.cwd()}/.tmp`;
    let rootDir = s`${tmpPath}/rootDir`;
    const stagingDir = s`${tmpPath}/staging`;

    let program: Program;
    let testTranspile = getTestTranspile(() => [program, rootDir]);

    beforeEach(() => {
        fsExtra.ensureDirSync(rootDir);
        fsExtra.emptyDirSync(tmpPath);
        program = new Program({ rootDir: rootDir, stagingFolderPath: stagingDir });
    });
    afterEach(() => {
        sinon.restore();
        program.dispose();
        fsExtra.ensureDirSync(tmpPath);
        fsExtra.emptyDirSync(tmpPath);
    });

    function addFile(relativePath: string, text: string) {
        return program.setFile<BrsFile>({ src: `${rootDir}/${relativePath}`, dest: relativePath }, text);
    }

    it('detects all classes after parse', () => {
        let file = program.setFile<BrsFile>({ src: `${rootDir}/source/main.brs`, dest: 'source/main.brs' }, `
            class Animal
            end class
            class Duck


            end class
        `);
        expect(file.parser.references.classStatements.map(x => x.getName(ParseMode.BrighterScript)).sort()).to.eql(['Animal', 'Duck']);
    });

    it('does not cause errors with incomplete class statement', () => {
        program.setFile<BrsFile>({ src: `${rootDir}/source/main.bs`, dest: 'source/main.bs' }, `
            class
        `);
        program.validate();
        //if no exception was thrown, this test passes
    });

    it('catches child class missing super call in constructor', () => {
        program.setFile<BrsFile>({ src: `${rootDir}/source/main.bs`, dest: 'source/main.bs' }, `
            class Person
                sub new()
                end sub
            end class
            class Infant extends Person
                sub new()
                end sub
            end class
        `);
        program.validate();
        expectDiagnostics(program, [
            DiagnosticMessages.classConstructorMissingSuperCall()
        ]);
    });

    it('access modifier is option for override', () => {
        let file = program.setFile<BrsFile>({ src: `${rootDir}/source/main.bs`, dest: 'source/main.bs' }, `
            class Animal
                sub move()
                end sub
            end class

            class Duck extends Animal
                override sub move()
                end sub
            end class
        `);
        program.validate();
        expectZeroDiagnostics(program);
        let duckClass = file.parser.references.classStatements.find(x => x.name.text.toLowerCase() === 'duck');
        expect(duckClass).to.exist;
        expect(duckClass.memberMap['move']).to.exist;
    });

    it('supports various namespace configurations', () => {
        program.setFile<BrsFile>({ src: `${rootDir}/source/main.bs`, dest: 'source/main.bs' }, `
            class Animal
                sub new()
                    bigBird = new Birds.Bird()
                    donald = new Birds.Duck()
                end sub
            end class

            namespace Birds
                class Bird
                    sub new()
                        dog = new Animal()
                        donald = new Duck()
                    end sub
                end class
                class Duck
                end class
            end namespace
        `);
        program.validate();
        expectZeroDiagnostics(program);
    });
    describe('super', () => {
        it('always requires super call in child constructor', () => {
            program.setFile('source/main.bs', `
                class Bird
                end class
                class Duck extends Bird
                    sub new()
                    end sub
                end class
            `);
            program.validate();
            expectDiagnostics(program, [
                DiagnosticMessages.classConstructorMissingSuperCall()
            ]);
        });

        it('requires super call in child when parent has own `new` method', () => {
            program.setFile('source/main.bs', `
                class Bird
                    sub new()
                    end sub
                end class
                class Duck extends Bird
                    sub new()
                    end sub
                end class
            `);
            program.validate();
            expectDiagnostics(program, [
                DiagnosticMessages.classConstructorMissingSuperCall()
            ]);
        });

        it('allows non-`m` expressions and statements before the super call', () => {
            program.setFile('source/main.bs', `
                class Bird
                    sub new(name)
                    end sub
                end class
                class Duck extends Bird
                    sub new()
                        thing = { m: "m"}
                        print thing.m
                        name = "Donald" + "Duck"
                        super(name)
                    end sub
                end class
            `);
            program.validate();
            expectZeroDiagnostics(program);
        });

        it('allows non-`m` expressions and statements before the super call', () => {
            program.setFile('source/main.bs', `
                class Bird
                    sub new(name)
                    end sub
                end class
                class Duck extends Bird
                    sub new()
                        m.name = m.name + "Duck"
                        super(m.name)
                    end sub
                end class
            `);
            program.validate();
            expectDiagnostics(program, [{
                ...DiagnosticMessages.classConstructorIllegalUseOfMBeforeSuperCall(),
                range: Range.create(7, 24, 7, 25)
            }, {
                ...DiagnosticMessages.classConstructorIllegalUseOfMBeforeSuperCall(),
                range: Range.create(7, 33, 7, 34)
            }]);
        });
    });

    describe('transpile', () => {
        it('does not mess with AST when injecting `super()` call', async () => {
            const file = program.setFile('source/classes.bs', `
                class Parent
                end class

                class Child extends parent
                    sub new()
                        super()
                    end sub
                end class
            `);
            expect(
                (file.ast as any).statements[1].body[0].func.body.statements[0].expression.callee.name.text
            ).to.eql('super');
            await program.transpile([], stagingDir);
            expect(
                (file.ast as any).statements[1].body[0].func.body.statements[0].expression.callee.name.text
            ).to.eql('super');
        });

        it('follows correct sequence for property initializers', () => {
            testTranspile(`
                class Animal
                    species1 = "Animal"
                    sub new()
                        print "From Animal: " + m.species
                    end sub
                end class
                class Duck extends Animal
                    species2 = "Duck"
                    sub new()
                        super()
                        print "From Duck: " + m.species
                    end sub
                end class
            `, `
                function __Animal_builder()
                    instance = {}
                    instance.new = sub()
                        m.species1 = "Animal"
                        print "From Animal: " + m.species
                    end sub
                    return instance
                end function
                function Animal()
                    instance = __Animal_builder()
                    instance.new()
                    return instance
                end function
                function __Duck_builder()
                    instance = __Animal_builder()
                    instance.super0_new = instance.new
                    instance.new = sub()
                        m.super0_new()
                        m.species2 = "Duck"
                        print "From Duck: " + m.species
                    end sub
                    return instance
                end function
                function Duck()
                    instance = __Duck_builder()
                    instance.new()
                    return instance
                end function
            `, 'trim', 'source/main.bs');
        });

        it('handles class inheritance inferred constructor calls', () => {
            testTranspile(`
                class Animal
                    className1 = "Animal"
                end class
                class Duck extends Animal
                    className2 = "Duck"
                end class
                class BabyDuck extends Duck
                    className3 = "BabyDuck"
                end class
            `, `
                function __Animal_builder()
                    instance = {}
                    instance.new = sub()
                        m.className1 = "Animal"
                    end sub
                    return instance
                end function
                function Animal()
                    instance = __Animal_builder()
                    instance.new()
                    return instance
                end function
                function __Duck_builder()
                    instance = __Animal_builder()
                    instance.super0_new = instance.new
                    instance.new = sub()
                        m.super0_new()
                        m.className2 = "Duck"
                    end sub
                    return instance
                end function
                function Duck()
                    instance = __Duck_builder()
                    instance.new()
                    return instance
                end function
                function __BabyDuck_builder()
                    instance = __Duck_builder()
                    instance.super1_new = instance.new
                    instance.new = sub()
                        m.super1_new()
                        m.className3 = "BabyDuck"
                    end sub
                    return instance
                end function
                function BabyDuck()
                    instance = __BabyDuck_builder()
                    instance.new()
                    return instance
                end function
            `, undefined, 'source/main.bs');
        });


        it('works with namespaces', () => {
            testTranspile(`
                namespace Birds.WaterFowl
                    class Duck
                    end class
                    class BabyDuck extends Duck
                    end class
                end namespace
            `, `
                function __Birds_WaterFowl_Duck_builder()
                    instance = {}
                    instance.new = sub()
                    end sub
                    return instance
                end function
                function Birds_WaterFowl_Duck()
                    instance = __Birds_WaterFowl_Duck_builder()
                    instance.new()
                    return instance
                end function
                function __Birds_WaterFowl_BabyDuck_builder()
                    instance = __Birds_WaterFowl_Duck_builder()
                    instance.super0_new = instance.new
                    instance.new = sub()
                        m.super0_new()
                    end sub
                    return instance
                end function
                function Birds_WaterFowl_BabyDuck()
                    instance = __Birds_WaterFowl_BabyDuck_builder()
                    instance.new()
                    return instance
                end function
            `, undefined, 'source/main.bs');
        });

        it('works for simple  class', () => {
            testTranspile(`
                class Duck
                end class
            `, `
                function __Duck_builder()
                    instance = {}
                    instance.new = sub()
                    end sub
                    return instance
                end function
                function Duck()
                    instance = __Duck_builder()
                    instance.new()
                    return instance
                end function
            `, undefined, 'source/main.bs');
        });

        it('registers the constructor and properly handles its parameters', () => {
            testTranspile(`
                class Duck
                    sub new(name as string, age as integer)
                    end sub
                end class
            `, `
                function __Duck_builder()
                    instance = {}
                    instance.new = sub(name as string, age as integer)
                    end sub
                    return instance
                end function
                function Duck(name as string, age as integer)
                    instance = __Duck_builder()
                    instance.new(name, age)
                    return instance
                end function
            `, undefined, 'source/main.bs');
        });

        it('properly handles child class constructor override and super calls', () => {
            testTranspile(`
                class Animal
                    sub new(name as string)
                    end sub

                    sub DoSomething()
                    end sub
                end class

                class Duck extends Animal
                    sub new(name as string, age as integer)
                        super(name)
                        super.DoSomething()
                    end sub
                end class
            `, `
                function __Animal_builder()
                    instance = {}
                    instance.new = sub(name as string)
                    end sub
                    instance.DoSomething = sub()
                    end sub
                    return instance
                end function
                function Animal(name as string)
                    instance = __Animal_builder()
                    instance.new(name)
                    return instance
                end function
                function __Duck_builder()
                    instance = __Animal_builder()
                    instance.super0_new = instance.new
                    instance.new = sub(name as string, age as integer)
                        m.super0_new(name)
                        m.super0_DoSomething()
                    end sub
                    return instance
                end function
                function Duck(name as string, age as integer)
                    instance = __Duck_builder()
                    instance.new(name, age)
                    return instance
                end function
            `, undefined, 'source/main.bs');
        });

        it('transpiles super in nested blocks', () => {
            testTranspile(`
                class Creature
                    sub new(name as string)
                    end sub
                    function sayHello(text)
                    ? text
                    end function
                end class

                class Duck extends Creature
                    override function sayHello(text)
                        text = "The duck says " + text
                        if text <> invalid
                            super.sayHello(text)
                        end if
                    end function
                end class
            `, `
                function __Creature_builder()
                    instance = {}
                    instance.new = sub(name as string)
                    end sub
                    instance.sayHello = function(text)
                        ? text
                    end function
                    return instance
                end function
                function Creature(name as string)
                    instance = __Creature_builder()
                    instance.new(name)
                    return instance
                end function
                function __Duck_builder()
                    instance = __Creature_builder()
                    instance.super0_new = instance.new
                    instance.new = sub()
                        m.super0_new()
                    end sub
                    instance.super0_sayHello = instance.sayHello
                    instance.sayHello = function(text)
                        text = "The duck says " + text
                        if text <> invalid
                            m.super0_sayHello(text)
                        end if
                    end function
                    return instance
                end function
                function Duck()
                    instance = __Duck_builder()
                    instance.new()
                    return instance
                end function
            `, 'trim', 'source/main.bs'
            );
        });

        it('properly transpiles classes from outside current namespace', () => {
            addFile('source/Animals.bs', `
                namespace Animals
                    class Duck
                    end class
                end namespace
                class Bird
                end class
            `);
            testTranspile(`
                namespace Animals
                    sub init()
                        donaldDuck = new Duck()
                        daffyDuck = new Animals.Duck()
                        bigBird = new Bird()
                    end sub
                end namespace
            `, `
                sub Animals_init()
                    donaldDuck = Animals_Duck()
                    daffyDuck = Animals_Duck()
                    bigBird = Bird()
                end sub
            `, undefined, 'source/main.bs');
        });

        it('properly transpiles new statement for missing class ', () => {
            testTranspile(`
                sub main()
                    bob = new Human()
                end sub
            `, `
                sub main()
                    bob = Human()
                end sub
            `, undefined, 'source/main.bs', false);
        });

        it('new keyword transpiles correctly', () => {
            addFile('source/Animal.bs', `
                class Animal
                    sub new(name as string)
                    end sub
                end class
            `);
            testTranspile(`
                sub main()
                    a = new Animal("donald")
                end sub
            `, `
                sub main()
                    a = Animal("donald")
                end sub
            `, undefined, 'source/main.bs');
        });

        it('calls super ', () => {
            const { file } = testTranspile(`
                class Parent
                    sub new()
                    end sub
                end class
                class Child extends Parent
                    sub new()
                    end sub
                end class
            `, `
                function __Parent_builder()
                    instance = {}
                    instance.new = sub()
                    end sub
                    return instance
                end function
                function Parent()
                    instance = __Parent_builder()
                    instance.new()
                    return instance
                end function
                function __Child_builder()
                    instance = __Parent_builder()
                    instance.super0_new = instance.new
                    instance.new = sub()
                        m.super0_new()
                    end sub
                    return instance
                end function
                function Child()
                    instance = __Child_builder()
                    instance.new()
                    return instance
                end function
            `, undefined, undefined, false);
            //the AST should not be permanently modified
            const constructor = (file as any).ast.statements[0].body[0] as MethodStatement;
            expect(constructor.func.body.statements).to.be.lengthOf(0);
        });

        it('adds field initializers', () => {
            const { file } = testTranspile(`
                class Person
                    sub new()
                    end sub
                    name = "Bob"
                end class
            `, `
                function __Person_builder()
                    instance = {}
                    instance.new = sub()
                        m.name = "Bob"
                    end sub
                    return instance
                end function
                function Person()
                    instance = __Person_builder()
                    instance.new()
                    return instance
                end function
            `);
            //the AST should not be permanently modified
            const constructor = (file as any).ast.statements[0].body[0] as MethodStatement;
            expect(constructor.func.body.statements).to.be.lengthOf(0);
        });

        it('does not screw up local variable references', () => {
            testTranspile(`
                class Animal
                    sub new(name as string)
                        m.name = name
                    end sub

                    name as string

                    sub move(distanceInMeters as integer)
                        print m.name + " moved " + distanceInMeters.ToStr() + " meters"
                    end sub
                end class

                class Duck extends Animal
                    override sub move(distanceInMeters as integer)
                        print "Waddling..."
                        super.move(distanceInMeters)
                    end sub
                end class

                class BabyDuck extends Duck
                    override sub move(distanceInMeters as integer)
                        super.move(distanceInMeters)
                        print "Fell over...I'm new at this"
                    end sub
                end class

                sub Main()
                    smokey = new Animal("Smokey")
                    smokey.move(1)
                    '> Bear moved 1 meters

                    donald = new Duck("Donald")
                    donald.move(2)
                    '> Waddling...\\nDonald moved 2 meters

                    dewey = new BabyDuck("Dewey")
                    dewey.move(3)
                    '> Waddling...\\nDewey moved 2 meters\\nFell over...I'm new at this
                end sub
            `, `
                function __Animal_builder()
                    instance = {}
                    instance.new = sub(name as string)
                        m.name = invalid
                        m.name = name
                    end sub
                    instance.move = sub(distanceInMeters as integer)
                        print m.name + " moved " + distanceInMeters.ToStr() + " meters"
                    end sub
                    return instance
                end function
                function Animal(name as string)
                    instance = __Animal_builder()
                    instance.new(name)
                    return instance
                end function
                function __Duck_builder()
                    instance = __Animal_builder()
                    instance.super0_new = instance.new
                    instance.new = sub()
                        m.super0_new()
                    end sub
                    instance.super0_move = instance.move
                    instance.move = sub(distanceInMeters as integer)
                        print "Waddling..."
                        m.super0_move(distanceInMeters)
                    end sub
                    return instance
                end function
                function Duck()
                    instance = __Duck_builder()
                    instance.new()
                    return instance
                end function
                function __BabyDuck_builder()
                    instance = __Duck_builder()
                    instance.super1_new = instance.new
                    instance.new = sub()
                        m.super1_new()
                    end sub
                    instance.super1_move = instance.move
                    instance.move = sub(distanceInMeters as integer)
                        m.super1_move(distanceInMeters)
                        print "Fell over...I'm new at this"
                    end sub
                    return instance
                end function
                function BabyDuck()
                    instance = __BabyDuck_builder()
                    instance.new()
                    return instance
                end function

                sub Main()
                    smokey = Animal("Smokey")
                    smokey.move(1)
                    '> Bear moved 1 meters
                    donald = Duck("Donald")
                    donald.move(2)
                    '> Waddling...\\nDonald moved 2 meters
                    dewey = BabyDuck("Dewey")
                    dewey.move(3)
                    '> Waddling...\\nDewey moved 2 meters\\nFell over...I'm new at this
                end sub
            `, 'trim', 'source/main.bs');
        });

        it('calculates the proper super index', () => {
            testTranspile(`
                class Duck
                    public sub walk(meters as integer)
                        print "Walked " + meters.ToStr() + " meters"
                    end sub
                end class

                class BabyDuck extends Duck
                    public override sub walk(meters as integer)
                        print "Tripped"
                        super.walk(meters)
                    end sub
                end class
            `, `
                function __Duck_builder()
                    instance = {}
                    instance.new = sub()
                    end sub
                    instance.walk = sub(meters as integer)
                        print "Walked " + meters.ToStr() + " meters"
                    end sub
                    return instance
                end function
                function Duck()
                    instance = __Duck_builder()
                    instance.new()
                    return instance
                end function
                function __BabyDuck_builder()
                    instance = __Duck_builder()
                    instance.super0_new = instance.new
                    instance.new = sub()
                        m.super0_new()
                    end sub
                    instance.super0_walk = instance.walk
                    instance.walk = sub(meters as integer)
                        print "Tripped"
                        m.super0_walk(meters)
                    end sub
                    return instance
                end function
                function BabyDuck()
                    instance = __BabyDuck_builder()
                    instance.new()
                    return instance
                end function
            `, 'trim', 'source/main.bs');
        });
    });

    it('detects using `new` keyword on non-classes', () => {
        program.setFile({ src: `${rootDir}/source/main.bs`, dest: 'source/main.brs' }, `
            sub quack()
            end sub
            sub main()
                duck = new quack()
            end sub
        `);
        program.validate();
        expectDiagnostics(program, [
            DiagnosticMessages.expressionIsNotConstructable('sub')
        ]);
    });

    it('detects missing call to super', () => {
        program.setFile({ src: `${rootDir}/source/main.bs`, dest: 'source/main.brs' }, `
            class Animal
                sub new ()
                end sub
            end class
            class Duck extends Animal
                sub new ()
                end sub
            end class
        `);
        program.validate();
        expectDiagnostics(program, [
            DiagnosticMessages.classConstructorMissingSuperCall()
        ]);
    });

    it.skip('detects calls to unknown m methods', () => {
        program.setFile('source/main.brs', `
            class Animal
                sub new ()
                    m.methodThatDoesNotExist()
                end sub
            end class
        `);
        program.validate();
        expectDiagnostics(program, [
            DiagnosticMessages.methodDoesNotExistOnType('methodThatDoesNotExist', 'Animal')
        ]);
    });

    it('detects duplicate member names', () => {
        program.setFile('source/main.bs', `
            class Animal
                public name
                public name
                public sub name()
                end sub
                public sub age()
                end sub
                public sub age()
                end sub
                public age
            end class
        `);
        program.validate();
        expectDiagnostics(program, [{
            ...DiagnosticMessages.duplicateIdentifier('name'),
            range: Range.create(3, 23, 3, 27)
        }, {
            ...DiagnosticMessages.duplicateIdentifier('name'),
            range: Range.create(4, 27, 4, 31)
        }, {
            ...DiagnosticMessages.duplicateIdentifier('age'),
            range: Range.create(8, 27, 8, 30)
        }, {
            ...DiagnosticMessages.duplicateIdentifier('age'),
            range: Range.create(10, 23, 10, 26)
        }]);
    });

    it('detects mismatched member type in child class', () => {
        program.setFile('source/main.bs', `
            class Animal
                public name
            end class
            class Duck extends Animal
                public override function name()
                    return "Donald"
                end function
            end class
        `);
        program.validate();
        expectDiagnostics(program, [
            DiagnosticMessages.classChildMemberDifferentMemberTypeThanAncestor('method', 'field', 'Animal')
        ]);
    });

    it('allows untyped overridden field in child class', () => {
        program.setFile('source/main.bs', `
            class Animal
                public name
            end class
            class Duck extends Animal
                public name
            end class
        `);
        program.validate();
        expectZeroDiagnostics(program);
    });

    it('allows overridden property name in child class', () => {
        program.setFile('source/main.bs', `
            class Bird
                public name = "bird"
            end class
            class Duck extends Bird
                public name = "duck"
            end class
        `);
        program.validate();
        expectZeroDiagnostics(program);
    });

    it('flags incompatible child field type changes', () => {
        program.setFile('source/main.bs', `
            class Bird
                public age = 12
                public name = "bird"
                public owner as Person
            end class
            class Duck extends Bird
                public age = 12.2 'should be integer but is float
                public name = 12 'should be string but is integer
                public owner as string
            end class
        `);
        program.validate();
        expectDiagnostics(program, [
            DiagnosticMessages.cannotFindType('Person'),
            DiagnosticMessages.childFieldTypeNotAssignableToBaseProperty('Duck', 'Bird', 'age', 'float', 'integer'),
            DiagnosticMessages.childFieldTypeNotAssignableToBaseProperty('Duck', 'Bird', 'name', 'integer', 'string'),
            DiagnosticMessages.childFieldTypeNotAssignableToBaseProperty('Duck', 'Bird', 'owner', 'string', 'Person')
        ]);
    });

    it('detects overridden methods without override keyword', () => {
        program.setFile('source/main.bs', `
            class Animal
                sub speak()
                end sub
            end class
            class Duck extends Animal
                sub speak()
                end sub
            end class
        `);
        program.validate();
        expectDiagnostics(program, [
            DiagnosticMessages.missingOverrideKeyword('Animal')
        ]);
    });

    it('detects overridden methods with different visibility', () => {
        program.setFile('source/main.bs', `
            class Animal
                sub speakInPublic()
                end sub
                protected sub speakWithFriends()
                end sub
                private sub speakWithFamily()
                end sub
            end class
            class Duck extends Animal
                private override sub speakInPublic()
                end sub
                public override sub speakWithFriends()
                end sub
                override sub speakWithFamily()
                end sub
            end class
        `);
        program.validate();
        expectDiagnostics(program, [
            DiagnosticMessages.mismatchedOverriddenMemberVisibility('Duck', 'speakInPublic', 'private', 'public', 'Animal'),
            DiagnosticMessages.mismatchedOverriddenMemberVisibility('Duck', 'speakWithFriends', 'public', 'protected', 'Animal'),
            DiagnosticMessages.mismatchedOverriddenMemberVisibility('Duck', 'speakWithFamily', 'public', 'private', 'Animal')
        ]);
    });

    it('allows overridden methods with matching visibility', () => {
        program.setFile('source/main.bs', `
            class Animal
                sub speakInPublic()
                end sub
                protected sub speakWithFriends()
                end sub
                private sub speakWithFamily()
                end sub
            end class
            class Duck extends Animal
                override sub speakInPublic()
                end sub
                protected override sub speakWithFriends()
                end sub
                private override sub speakWithFamily()
                end sub
            end class
        `);
        program.validate();
        expectZeroDiagnostics(program);
    });

    describe('detects unknown parent class', () => {
        it('non-namespaced parent from outside namespace', () => {
            program.setFile('source/main.bs', `
                class Duck extends Animal
                    sub speak()
                    end sub
                end class

                            namespace Vertibrates
                    class Animal
                    end class
                            end namespace
                                `);
            program.validate();
            expectDiagnostics(program, [{
                ...DiagnosticMessages.classCouldNotBeFound('Animal', 'source'),
                range: Range.create(1, 35, 1, 41)
            }]);
        });

        it('non-namespaced parent from within namespace', () => {
            program.setFile('source/main.bs', `
                namespace Vertibrates
                    class Duck extends Animal
                        sub speak()
                        end sub
                    end class
                                end namespace
                                    `);
            program.validate();
            expectDiagnostics(program, [
                DiagnosticMessages.classCouldNotBeFound('Animal', 'source')
            ]);
        });

        it('non-namespaced name from outside namespace alongside existing namespace', () => {
            program.setFile('source/main.bs', `
                namespace Vertibrates
                    class Animal
                    end class
                                end namespace

                class Duck extends Animal
                    sub speak()
                    end sub
                end class
            `);
            program.validate();
            expectDiagnostics(program, [
                DiagnosticMessages.classCouldNotBeFound('Animal', 'source')
            ]);
        });

        it('namespaced parent class from outside namespace', () => {
            program.setFile('source/vertibrates.bs', `
                namespace Vertibrates
                    class Bird
                    end class
                end namespace
            `);
            program.setFile('source/Duck.bs', `
                class Duck extends Vertibrates.GroundedBird
                    sub speak()
                    end sub
                end class
            `);
            program.validate();
            //TODO replace this with `expectDiagnostics` once we fix the duplicate diagnostic one-per-file for missing base classes issue
            expect(program.getDiagnostics()[0].message).to.eql(
                DiagnosticMessages.classCouldNotBeFound('Vertibrates.GroundedBird', 'source').message
            );
        });

        it('namespaced parent class from inside namespace', () => {
            program.setFile('source/vertibrates.bs', `
                namespace Vertibrates
                    class Bird
                    end class
                end namespace
            `);
            program.setFile('source/Duck.bs', `
                namespace Birdies
                    class Duck extends Vertibrates.GroundedBird
                        sub speak()
                        end sub
                    end class
                end namespace
            `);
            program.validate();
            //TODO replace this with `expectDiagnostics` once we fix the duplicate diagnostic one-per-file for missing base classes issue
            expect(program.getDiagnostics()[0].message).to.eql(
                DiagnosticMessages.classCouldNotBeFound('Vertibrates.GroundedBird', 'source').message
            );
        });
    });

    it('catches newable class without namespace name', () => {
        program.setFile('source/main.bs', `
            namespace NameA.NameB
                class Duck
                end class
                                            end namespace
            sub main()
                ' this should be an error because the proper name is NameA.NameB.Duck"
                d = new Duck()
            end sub
                                            `);
        program.validate();
        expectDiagnostics(program, [
            DiagnosticMessages.classCouldNotBeFound('Duck', 'source')
        ]);
    });

    it('supports newable class namespace inference', () => {
        program.setFile('source/main.bs', `
            namespace NameA.NameB
                class Duck
                end class
                                        sub main()
                    d = new Duck()
                end sub
            end namespace
                                        `);
        program.validate();
        expectZeroDiagnostics(program);
    });

    it('catches extending unknown namespaced class', () => {
        program.setFile('source/main.bs', `
            namespace NameA.NameB
                class Animal
                end class
                class Duck extends NameA.NameB.Animal1
                end class
            end namespace
        `);
        program.validate();
        expectDiagnostics(program, [
            DiagnosticMessages.classCouldNotBeFound('NameA.NameB.Animal1', 'source')
        ]);
    });

    it('supports omitting namespace prefix for items in same namespace', () => {
        program.setFile('source/main.bs', `
            namespace NameA.NameB
                class Animal
                end class
                class Duck extends Animal
                end class
                                        end namespace
                                            `);
        program.validate();
        expectZeroDiagnostics(program);
    });

    it('catches duplicate root-level class declarations', () => {
        program.setFile('source/main.bs', `
            class Animal
            end class
            class Animal
            end class
        `);
        program.validate();
        expectDiagnostics(program, [
            DiagnosticMessages.duplicateClassDeclaration('source', 'Animal')
        ]);
    });

    it('catches duplicate namespace-level class declarations', () => {
        program.setFile('source/main.bs', `
            namespace NameA.NameB
                class Animal
                end class
                class Animal
                end class
            end namespace
        `);
        program.validate();
        expectDiagnostics(program, [
            DiagnosticMessages.duplicateClassDeclaration('source', 'NameA.NameB.Animal')
        ]);
    });

    it('catches namespaced class name which is the same as a global class', () => {
        program.setFile('source/main.bs', `
            namespace NameA.NameB
                class Animal
                end class
                            end namespace
            class Animal
            end class
        `);
        program.validate();
        expectDiagnostics(program, [
            DiagnosticMessages.namespacedClassCannotShareNamewithNonNamespacedClass('Animal').message
        ]);
    });

    it('catches class with same name as function', () => {
        program.setFile('source/main.bs', `
            class Animal
            end class
                            sub Animal()
            end sub
                            `);
        program.validate();
        expectDiagnostics(program, [
            DiagnosticMessages.functionCannotHaveSameNameAsClass('Animal').message
        ]);
    });

    it('catches class with same name (but different case) as function', () => {
        program.setFile('source/main.bs', `
            class ANIMAL
            end class
                            sub animal()
            end sub
                            `);
        program.validate();
        expectDiagnostics(program, [
            DiagnosticMessages.functionCannotHaveSameNameAsClass('animal').message
        ]);
    });

    it('catches variable with same name as class', () => {
        program.setFile('source/main.bs', `
            class Animal
            end class
                            sub main()
                animal = new Animal()
            end sub
                            `);
        program.validate();
        expectDiagnostics(program, [
            DiagnosticMessages.localVarSameNameAsClass('Animal').message
        ]);
    });

    it('allows extending classes with more than one dot in the filename', () => {
        program.setFile('source/testclass.bs', `
            class Foo
            end class

            class Bar extends Foo
                sub new ()
                    super()
                end sub
            end class
        `);

        program.setFile('source/testclass_no_testdot.bs', `
            class BarNoDot extends Foo
                sub new ()
                    super()
                end sub
            end class
        `);

        program.setFile('source/testclass.dot.bs', `
            class BarDot extends Foo
                sub new ()
                super()
                end sub
            end class
        `);

        program.validate();
        expectZeroDiagnostics(program);
    });

    it('computes correct super index for grandchild class', () => {
        program.setFile('source/main.bs', `
            sub Main()
                c = new App.ClassC()
            end sub

            namespace App
                class ClassA
                end class

                class ClassB extends ClassA
                end class
            end namespace
        `);

        testTranspile(`
            namespace App
                class ClassC extends ClassB
                    sub new ()
                        super()
                    end sub
                end class
            end namespace
        `, `
            function __App_ClassC_builder()
                instance = __App_ClassB_builder()
                instance.super1_new = instance.new
                instance.new = sub()
                    m.super1_new()
                end sub
                return instance
            end function
            function App_ClassC()
                instance = __App_ClassC_builder()
                instance.new()
                return instance
            end function
        `, 'trim', 'source/App.ClassC.bs');
    });

    it('computes correct super index for namespaced child class and global parent class', () => {
        program.setFile('source/ClassA.bs', `
            class ClassA
            end class
        `);

        testTranspile(`
            namespace App
                class ClassB extends ClassA
                end class
            end namespace
                `, `
            function __App_ClassB_builder()
                instance = __ClassA_builder()
                instance.super0_new = instance.new
                instance.new = sub()
                    m.super0_new()
                end sub
                return instance
            end function
            function App_ClassB()
                instance = __App_ClassB_builder()
                instance.new()
                return instance
            end function
        `, 'trim', 'source/App.ClassB.bs');
    });

    it('does not crash when parent class is missing', () => {
        const file = program.setFile<BrsFile>('source/ClassB.bs', `
            class ClassB extends ClassA
            end class
        `);
        doesNotThrow(() => {
            file.parser.references.classStatements[0]['getParentClassIndex'](new BrsTranspileState(file));
        });
    });

    describe('getHover', () => {
        const animalClassCode = `
            class Animal
                kind as string
                isHungry as boolean

                sub new (kind as string)
                    m.kind = kind
                    m.isHungry = true ' born hungry
                end sub

                sub eat(foodAmount as integer)
                    if foodAmount > 100
                    m.isHungry = false
                    end if
                end sub

                sub sleep()
                    m.isHungry = false
                end sub

            end class

            class Dog extends Animal
                breed as string
                sub new (breed as string)
                    super("Dog")
                    m.breed = breed
                end sub

                sub snooze()
                    m.sleep()
                end sub
            end class

            class DogHouse
                puppy as Dog
                sub new (pup as Dog)
                    m.puppy = pup
                end sub
            end class

            sub main()
                snoopy = new Dog("Beagle")
                biplane = new DogHouse(snoopy)
                print snoopy.kind ' Dog
                print snoopy.breed ' Beagle
                print snoopy.isHungry ' true
                feedAnimal(biplane.puppy)
                print snoopy.isHungry ' false
            end sub

            sub feedAnimal(beast as Animal)
                beast.eat(100)
            end sub
        `;

        it('correctly parses the file', () => {
            program.setFile('source/animal.bs', animalClassCode);
            program.validate();
            expectZeroDiagnostics(program);
        });

        it('gets the correct text for m', () => {
            let animalCode = program.setFile('source/animal.bs', animalClassCode);
            program.validate();
            let hover = animalCode.getHover(Position.create(6, 21));
            expect(hover?.contents).to.equal([
                '```brightscript',
                'm as Animal',
                '```'
            ].join('\n'));

            hover = animalCode.getHover(Position.create(26, 20));
            expect(hover?.contents).to.equal([
                '```brightscript',
                'm as Dog',
                '```'
            ].join('\n'));
        });

        it('gets the correct text for m.field', () => {
            let animalCode = program.setFile('source/animal.bs', animalClassCode);
            program.validate();
            let hover = animalCode.getHover(Position.create(6, 26));
            expect(hover?.contents).to.equal([
                '```brightscript',
                'Animal.kind as string',
                '```'
            ].join('\n'));

            hover = animalCode.getHover(Position.create(26, 25));
            expect(hover?.contents).to.equal([
                '```brightscript',
                'Dog.breed as string',
                '```'
            ].join('\n'));
        });

        it('gets the correct text for m.method', () => {
            let animalCode = program.setFile('source/animal.bs', animalClassCode);
            program.validate();
            let hover = animalCode.getHover(Position.create(30, 25));
            expect(hover?.contents).to.equal([
                '```brightscript',
                'sub Animal.sleep() as void',
                '```'
            ].join('\n'));
        });

        it('gets the correct text for obj.field', () => {
            let animalCode = program.setFile('source/animal.brs', animalClassCode);
            program.validate();
            let hover = animalCode.getHover(Position.create(46, 33));
            expect(hover).to.exist;
            //TODO TYPES: This should probably say 'Animal.isHungry ...' because that field is defined in Animal
            expect(hover?.contents).to.equal([
                '```brightscript',
                'Dog.isHungry as boolean',
                '```'
            ].join('\n'));
        });

        it('gets the correct text for obj.method', () => {
            let animalCode = program.setFile('source/animal.bs', `
                sub feedAnimal(beast as Animal)
                    beast.eat(100)
                end sub
                class Animal
                    sub eat(foodAmount as integer)
                    end sub
                end class
            `);
            program.validate();
            let hover = animalCode.getHover(Position.create(2, 29));
            expect(hover?.contents).to.equal([
                '```brightscript',
                'sub Animal.eat(foodAmount as integer) as void',
                '```'
            ].join('\n'));
        });
    });

    describe('getHover class members', () => {
        const testCode = `
            class Foo
                sub new (name as string)
                end sub
            end class

            class Bar
                sub doSomething()
                    myFoo = new Foo()
                end sub

                function getInt() as integer
                    return 1
                end function
        end class

            class Buz
                myInt as integer
                sub new (i as integer)
    myInt = i
                end sub
            end class

            class Bee extends Buz
                sub new (i as integer)
                    super(i)
                end sub

                sub varSameNameAsMember()
                   myInt = 4567
                   print myInt ' should not print m.myInt
                end sub
            end class`;

        it('correctly parses the file', () => {
            program.setFile('source/fooBar.bs', testCode);
            program.validate();
            expect(program.getDiagnostics().length).to.equal(0);
        });

        it('gets the correct text for new Class()', () => {
            let file = program.setFile('source/fooBar.bs', testCode);
            program.validate();
            let hover = file.getHover(Position.create(8, 34)); // new Foo("hello")
            expect(hover?.contents).to.equal([
                '```brightscript',
                'new Foo(name as string)',
                '```'
            ].join('\n'));
        });

        it('gets the correct text for created object', () => {
            let file = program.setFile('source/fooBar.bs', testCode);
            program.validate();
            let hover = file.getHover(Position.create(8, 23)); // myFoo
            expect(hover?.contents).to.equal([
                '```brightscript',
                'myFoo as Foo',
                '```'
            ].join('\n'));
        });

        it('gets the correct text for class declaration', () => {
            let file = program.setFile('source/fooBar.bs', testCode);
            program.validate();
            let hover = file.getHover(Position.create(6, 21)); // class Bar
            expect(hover?.contents).to.equal([
                '```brightscript',
                'class Bar',
                '```'
            ].join('\n'));
        });

        it('gets the correct text for class method declaration', () => {
            let file = program.setFile('source/fooBar.bs', testCode);
            program.validate();
            let hover = file.getHover(Position.create(11, 29)); // getInt
            expect(hover?.contents).to.equal([
                '```brightscript',
                'function Bar.getInt() as integer',
                '```'
            ].join('\n'));
        });

        it('gets the correct text for class field declaration', () => {
            let file = program.setFile('source/fooBar.bs', testCode);
            program.validate();
            let hover = file.getHover(Position.create(17, 20)); // myInt
            expect(hover?.contents).to.equal([
                '```brightscript',
                'Buz.myInt as integer',
                '```'
            ].join('\n'));
        });

        it('gets the correct text for super() call', () => {
            let file = program.setFile('source/fooBar.bs', testCode);
            program.validate();
            let hover = file.getHover(Position.create(25, 23)); // super() in Bee.new
            expect(hover?.contents).to.equal([
                '```brightscript',
                'new Buz(i as integer)',
                '```'
            ].join('\n'));
        });

        it('gets the correct text for variable with same name as a member', () => {
            let file = program.setFile('source/fooBar.bs', testCode);
            program.validate();
            let hover = file.getHover(Position.create(29, 23)); // myInt in Bee.varSameNameAsMember
            expect(hover?.contents).to.equal([
                '```brightscript',
                'myInt as integer',
                '```'
            ].join('\n'));
        });
    });

    describe('getSymbolTypeFromToken', () => {
        const testClassCode = `
            sub main()
                c = new KlassC()
                a = c.b.getA()
                num = c.b.getA().getInt()
                c.b.getA().printInt(num)
            end sub
            class KlassA
                function getInt() as integer
                    return 1
                end function

                sub printInt(i as integer)
                    print i
                end sub
            end class

            class KlassB

                function getA() as KlassA
                    return new KlassA()
                end function
            end class

            class KlassC
                public b as KlassB

                sub new ()
                    m.b = new KlassB()
                end sub
            end class
        `;

        it('correctly parses the file', () => {
            program.setFile('source/klassTest.bs', testClassCode);
            program.validate();
            expectZeroDiagnostics(program);
        });

        describe('finding tokens', () => {
            let klassCode: BrsFile;
            let mainScope: Scope;

            beforeEach(() => {
                klassCode = program.setFile<BrsFile>('source/klassTest.bs', testClassCode);
                const scopes = program.getScopesForFile(klassCode);
                expect(scopes.length).to.eql(1);
                mainScope = scopes[0];
                mainScope.linkSymbolTable();
            });

            afterEach(() => {
                mainScope.unlinkSymbolTable();
            });

            it('gets correct class for m', () => {
                const position = Position.create(28, 20); // 'm' from m.b = new KlassB()
                const token = klassCode.parser.getTokenAt(position);
                expect(token.text).to.equal('m');
                const func = klassCode.getFunctionExpressionAtPosition(position);
                let klass = klassCode.getClassFromToken(token, func, mainScope)?.item;
                expect(klass).to.exist;
                expect(klass.getName(ParseMode.BrighterScript)).to.equal('KlassC');
            });

            it('gets correct class for fieldMember', () => {
                const position = Position.create(28, 23); // 'b' from m.b = new KlassB()
                const token = klassCode.parser.getTokenAt(position);
                expect(token.text).to.equal('b');
                const func = klassCode.getFunctionExpressionAtPosition(position);
                let klass = klassCode.getClassFromToken(token, func, mainScope)?.item;
                expect(klass).to.exist;
                expect(klass.getName(ParseMode.BrighterScript)).to.equal('KlassB');
            });

            it('gets correct class for variable', () => {
                const position = Position.create(4, 22); // 'c' from c.b.getA().getInt()
                const token = klassCode.parser.getTokenAt(position);
                expect(token.text).to.equal('c');
                const func = klassCode.getFunctionExpressionAtPosition(position);
                let klass = klassCode.getClassFromToken(token, func, mainScope)?.item;
                expect(klass).to.exist;
                expect(klass.getName(ParseMode.BrighterScript)).to.equal('KlassC');
            });

            it('gets correct class for variable field', () => {
                const position = Position.create(3, 23); // 'b' from c.b.getA()
                const token = klassCode.parser.getTokenAt(position);
                expect(token.text).to.equal('b');
                const func = klassCode.getFunctionExpressionAtPosition(position);
                let klass = klassCode.getClassFromToken(token, func, mainScope)?.item;
                expect(klass).to.exist;
                expect(klass.getName(ParseMode.BrighterScript)).to.equal('KlassB');
            });

            it('gets type and return class for variable function field', () => {
                const position = Position.create(3, 28); // 'getA' from c.b.getA()
                const token = klassCode.parser.getTokenAt(position);
                expect(token.text).to.equal('getA');
                const func = klassCode.getFunctionExpressionAtPosition(position);
                let { type, symbolContainer } = klassCode.getSymbolTypeFromToken(token, func, mainScope);
                expect(isTypedFunctionType(type)).to.be.true;
                expect(isCustomType(symbolContainer)).to.be.true;
                expect((symbolContainer as CustomType).name).to.equal('KlassA');
            });

            it('gets type and class for field from return value of function', () => {
                const position = Position.create(4, 37); // 'getInt' from c.b.getA().getInt()
                const token = klassCode.parser.getTokenAt(position);
                expect(token.text).to.equal('getInt');
                const func = klassCode.getFunctionExpressionAtPosition(position);
                let { type, symbolContainer } = klassCode.getSymbolTypeFromToken(token, func, mainScope);
                expect(type).to.exist;
                expect(isTypedFunctionType(type)).to.be.true;
                expect(symbolContainer).to.be.undefined; // getInt() returns integer - no class reference at this point
            });
        });
    });

    it('does not crash when child has field with same name as sub in parent', () => {
        program.setFile('source/main.bs', `
            class Parent
                public function helloWorld()
                end function
    end class
            class Child extends Parent
                public helloWorld as string
            end class
        `);
        program.validate();
    });

    it('does not crash when child has method with same name as field in parent', () => {
        program.setFile('source/main.bs', `
            class Parent
                public helloWorld as string
            end class
            class Child extends Parent
                public function helloWorld()
                end function
                end class
        `);
        program.validate();
    });

    it.skip('detects calling class constructors with too many parameters', () => {
        program.setFile('source/main.bs', `
            class Parameterless
                sub new ()
                end sub
            end class

            class OneParam
                sub new (param1)
                end sub
            end class

                sub main()
                c1 = new Parameterless(1)
                c2 = new OneParam(1, 2)
                c2 = new OneParam()
            end sub
                `);
        program.validate();
        expectDiagnostics(program, [
            DiagnosticMessages.mismatchArgumentCount(0, 1),
            DiagnosticMessages.mismatchArgumentCount(1, 2),
            DiagnosticMessages.mismatchArgumentCount(1, 0)
        ]);
    });
});<|MERGE_RESOLUTION|>--- conflicted
+++ resolved
@@ -11,13 +11,10 @@
 import * as fsExtra from 'fs-extra';
 import { BrsTranspileState } from '../parser/BrsTranspileState';
 import { doesNotThrow } from 'assert';
-<<<<<<< HEAD
+import type { MethodStatement } from '../parser/Statement';
+import { isTypedFunctionType, isCustomType } from '../astUtils/reflection';
+import type { CustomType } from '../types/CustomType';
 import type { Scope } from '../Scope';
-import { isCustomType, isTypedFunctionType } from '../astUtils/reflection';
-import type { CustomType } from '../types/CustomType';
-=======
-import type { MethodStatement } from '../parser/Statement';
->>>>>>> 6ed4c3a2
 
 let sinon = sinonImport.createSandbox();
 
