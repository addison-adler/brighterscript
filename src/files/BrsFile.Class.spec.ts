--- conflicted
+++ resolved
@@ -1862,85 +1862,7 @@
         program.validate();
     });
 
-<<<<<<< HEAD
     it('detects calling class constructors with too many parameters', () => {
-=======
-    it('extending namespaced class transpiles properly', () => {
-        testTranspile(`
-            namespace App
-                class CoreClass
-                    sub new()
-                        print "CoreClass.new()"
-                    end sub
-                end class
-            end namespace
-            namespace App.Logic
-                class FirstClass extends App.CoreClass
-                end class
-                class SecondClass extends FirstClass
-                end class
-            end namespace
-            namespace App.OtherLogic
-                class FinalClass extends App.Logic.SecondClass
-                end class
-            end namespace
-        `, `
-            function __App_CoreClass_builder()
-                instance = {}
-                instance.new = sub()
-                    print "CoreClass.new()"
-                end sub
-                return instance
-            end function
-            function App_CoreClass()
-                instance = __App_CoreClass_builder()
-                instance.new()
-                return instance
-            end function
-            function __App_Logic_FirstClass_builder()
-                instance = __App_CoreClass_builder()
-                instance.super0_new = instance.new
-                instance.new = sub()
-                    m.super0_new()
-                end sub
-                return instance
-            end function
-            function App_Logic_FirstClass()
-                instance = __App_Logic_FirstClass_builder()
-                instance.new()
-                return instance
-            end function
-            function __App_Logic_SecondClass_builder()
-                instance = __App_Logic_FirstClass_builder()
-                instance.super1_new = instance.new
-                instance.new = sub()
-                    m.super1_new()
-                end sub
-                return instance
-            end function
-            function App_Logic_SecondClass()
-                instance = __App_Logic_SecondClass_builder()
-                instance.new()
-                return instance
-            end function
-            function __App_OtherLogic_FinalClass_builder()
-                instance = __App_Logic_SecondClass_builder()
-                instance.super2_new = instance.new
-                instance.new = sub()
-                    m.super2_new()
-                end sub
-                return instance
-            end function
-            function App_OtherLogic_FinalClass()
-                instance = __App_OtherLogic_FinalClass_builder()
-                instance.new()
-                return instance
-            end function
-        `);
-    });
-
-    it.skip('detects calling class constructors with too many parameters', () => {
->>>>>>> 872c2dfd
         program.setFile('source/main.bs', `
             class Parameterless
                 sub new()
