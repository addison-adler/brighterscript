--- conflicted
+++ resolved
@@ -323,8 +323,6 @@
             `);
         });
 
-<<<<<<< HEAD
-=======
         it('does not inject a call to super if one exists', async () => {
             await testTranspile(`
                 class Animal
@@ -364,7 +362,6 @@
             `);
         });
 
->>>>>>> be2236d5
         it('handles class inheritance inferred constructor calls', async () => {
             await testTranspile(`
                 class Animal
