--- conflicted
+++ resolved
@@ -5,10 +5,7 @@
 import { CompletionItemKind } from 'vscode-languageserver';
 import chalk from 'chalk';
 import * as path from 'path';
-<<<<<<< HEAD
-=======
 import { Scope } from '../Scope';
->>>>>>> 7cfaaa04
 import { DiagnosticCodeMap, diagnosticCodes, DiagnosticMessages } from '../DiagnosticMessages';
 import { FunctionScope } from '../FunctionScope';
 import type { Callable, CallableParam, CommentFlag, BsDiagnostic, FileReference, FileLink, SerializedCodeFile, NamespaceContainer } from '../interfaces';
