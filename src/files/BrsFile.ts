--- conflicted
+++ resolved
@@ -456,40 +456,17 @@
                 //TODO convert if stmts to use instanceof instead
                 for (let arg of expression.args as any) {
 
-<<<<<<< HEAD
                     let inferredType = getBscTypeFromExpression(arg, func);
                     let argText = '';
-=======
-                    //is a literal parameter value
-                    if (isLiteralExpression(arg)) {
-                        args.push({
-                            range: arg.range,
-                            type: arg.type,
-                            text: arg.token.text,
-                            expression: arg,
-                            typeToken: undefined
-                        });
->>>>>>> 1715af22
 
                     // Get the text to display for the arg
                     if (arg.token) {
                         argText = arg.token.text;
                         //is a function call being passed into argument
                     } else if (arg.name) {
-<<<<<<< HEAD
                         if (isToken(arg.name)) {
                             argText = arg.name.text;
                         }
-=======
-                        args.push({
-                            range: arg.range,
-                            //TODO - look up the data type of the actual variable
-                            type: new DynamicType(),
-                            text: arg.name.text,
-                            expression: arg,
-                            typeToken: undefined
-                        });
->>>>>>> 1715af22
 
                     } else if (arg.value) {
                         /* istanbul ignore next: TODO figure out why value is undefined sometimes */
@@ -498,41 +475,17 @@
                                 argText = arg.value.value.toString();
                             }
                         }
-<<<<<<< HEAD
-
-=======
-                        let callableArg = {
-                            range: arg.range,
-                            //TODO not sure what to do here
-                            type: new DynamicType(), // util.valueKindToBrsType(arg.value.kind),
-                            text: text,
-                            expression: arg,
-                            typeToken: undefined
-                        };
->>>>>>> 1715af22
                         //wrap the value in quotes because that's how it appears in the code
                         if (argText && isStringType(inferredType)) {
                             argText = '"' + argText + '"';
                         }
-<<<<<<< HEAD
-=======
-                        args.push(callableArg);
-
-                    } else {
-                        args.push({
-                            range: arg.range,
-                            type: new DynamicType(),
-                            //TODO get text from other types of args
-                            text: '',
-                            expression: arg,
-                            typeToken: undefined
-                        });
->>>>>>> 1715af22
                     }
                     args.push({
                         range: arg.range,
                         type: inferredType,
-                        text: argText
+                        text: argText,
+                        expression: arg,
+                        typeToken: undefined
                     });
                 }
                 let functionCall: FunctionCall = {
