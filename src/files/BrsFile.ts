--- conflicted
+++ resolved
@@ -1,13 +1,7 @@
 import type { CodeWithSourceMap } from 'source-map';
 import { SourceNode } from 'source-map';
-<<<<<<< HEAD
-import type { CompletionItem, Hover, Position } from 'vscode-languageserver';
-import { CancellationTokenSource } from 'vscode-languageserver';
-import { CompletionItemKind, SymbolKind, Location, SignatureInformation, ParameterInformation, DocumentSymbol, SymbolInformation, TextEdit } from 'vscode-languageserver';
-=======
-import type { CompletionItem, Hover, Position, Location, Diagnostic } from 'vscode-languageserver';
+import type { CompletionItem, Hover, Position, Location } from 'vscode-languageserver';
 import { CompletionItemKind, SymbolKind, SignatureInformation, ParameterInformation, DocumentSymbol, SymbolInformation, TextEdit } from 'vscode-languageserver';
->>>>>>> ddcb7b2c
 import chalk from 'chalk';
 import * as path from 'path';
 import type { Scope } from '../Scope';
@@ -19,7 +13,6 @@
 import { TokenKind, AllowedLocalIdentifiers, Keywords } from '../lexer/TokenKind';
 import { Parser, ParseMode } from '../parser/Parser';
 import type { FunctionExpression, VariableExpression, Expression } from '../parser/Expression';
-import { CallExpression } from '../parser/Expression';
 import type { ClassStatement, FunctionStatement, NamespaceStatement, AssignmentStatement, LibraryStatement, ImportStatement, Statement, MethodStatement, FieldStatement } from '../parser/Statement';
 import type { Program, SignatureInfoObj } from '../Program';
 import { DynamicType } from '../types/DynamicType';
@@ -30,11 +23,7 @@
 import { Preprocessor } from '../preprocessor/Preprocessor';
 import { LogLevel } from '../Logger';
 import { serializeError } from 'serialize-error';
-<<<<<<< HEAD
-import { isCallExpression, isClassMethodStatement, isClassStatement, isCommentStatement, isDottedGetExpression, isFunctionExpression, isFunctionStatement, isFunctionType, isLibraryStatement, isLiteralExpression, isNamespaceStatement, isStringType, isVariableExpression, isXmlFile, isImportStatement, isClassFieldStatement, isEnumStatement, isEnumMemberStatement, isFieldStatement, isMethodStatement } from '../astUtils/reflection';
-=======
-import { isCallExpression, isClassMethodStatement, isClassStatement, isCommentStatement, isDottedGetExpression, isFunctionExpression, isFunctionStatement, isFunctionType, isLibraryStatement, isLiteralExpression, isNamespaceStatement, isStringType, isVariableExpression, isXmlFile, isImportStatement, isClassFieldStatement, isEnumStatement, isConstStatement } from '../astUtils/reflection';
->>>>>>> ddcb7b2c
+import { isCallExpression, isClassMethodStatement, isClassStatement, isCommentStatement, isDottedGetExpression, isFunctionExpression, isFunctionStatement, isFunctionType, isLibraryStatement, isLiteralExpression, isNamespaceStatement, isStringType, isVariableExpression, isXmlFile, isImportStatement, isClassFieldStatement, isEnumStatement, isEnumMemberStatement, isFieldStatement, isMethodStatement, isConstStatement } from '../astUtils/reflection';
 import type { BscType } from '../types/BscType';
 import { createVisitor, WalkMode } from '../astUtils/visitors';
 import type { DependencyGraph } from '../DependencyGraph';
@@ -116,11 +105,11 @@
         return [...this.diagnostics];
     }
 
-    public addDiagnostic(diagnostic: Diagnostic & { file?: BscFile }) {
+    public addDiagnostic(diagnostic: BsDiagnostic & { file?: BscFile }) {
         if (!diagnostic.file) {
             diagnostic.file = this;
         }
-        this.diagnostics.push(diagnostic as any);
+        this.diagnostics.push(diagnostic);
     }
 
     public addDiagnostics(diagnostics: BsDiagnostic[]) {
@@ -1089,7 +1078,7 @@
         if (!completionName || !completionName.includes('.')) {
             return [];
         }
-        //remove any trailing identifer and then any trailing dot, to give us the
+        //remove any trailing identifier and then any trailing dot, to give us the
         //name of its immediate parent namespace
         let closestParentNamespaceName = completionName.replace(/\.([a-z0-9_]*)?$/gi, '').toLowerCase();
         let newToken = this.getTokenBefore(currentToken, TokenKind.New);
