import type { CodeWithSourceMap } from 'source-map';
import { SourceNode } from 'source-map';
import type { CompletionItem, Hover, Position } from 'vscode-languageserver';
import { CompletionItemKind, SymbolKind, Location, SignatureInformation, ParameterInformation, DocumentSymbol, SymbolInformation, TextEdit } from 'vscode-languageserver';
import chalk from 'chalk';
import * as path from 'path';
import type { NamespaceContainer, Scope } from '../Scope';
import { DiagnosticCodeMap, diagnosticCodes, DiagnosticMessages } from '../DiagnosticMessages';
import type { Callable, CallableArg, CommentFlag, FunctionCall, BsDiagnostic, FileReference, FileLink } from '../interfaces';
import type { Token } from '../lexer/Token';
import { isToken } from '../lexer/Token';
import { Lexer } from '../lexer/Lexer';
import { TokenKind, AllowedLocalIdentifiers, Keywords } from '../lexer/TokenKind';
<<<<<<< HEAD
import type { TokenChainMember } from '../parser/Parser';
import { Parser, ParseMode, getBscTypeFromExpression, TokenUsage } from '../parser/Parser';
import type { FunctionExpression, VariableExpression, Expression, DottedGetExpression } from '../parser/Expression';
import type { ClassStatement, FunctionStatement, NamespaceStatement, ClassMethodStatement, LibraryStatement, ImportStatement, Statement, ClassFieldStatement } from '../parser/Statement';
=======
import { Parser, ParseMode } from '../parser/Parser';
import type { FunctionExpression, VariableExpression, Expression } from '../parser/Expression';
import type { ClassStatement, FunctionStatement, NamespaceStatement, AssignmentStatement, LibraryStatement, ImportStatement, Statement, MethodStatement, FieldStatement } from '../parser/Statement';
>>>>>>> 6ed4c3a2
import type { Program, SignatureInfoObj } from '../Program';
import { DynamicType } from '../types/DynamicType';
import { standardizePath as s, util } from '../util';
import { BrsTranspileState } from '../parser/BrsTranspileState';
import { Preprocessor } from '../preprocessor/Preprocessor';
import { LogLevel } from '../Logger';
import { serializeError } from 'serialize-error';
import { isClassMethodStatement, isClassStatement, isCommentStatement, isDottedGetExpression, isFunctionStatement, isTypedFunctionType, isLibraryStatement, isNamespaceStatement, isStringType, isVariableExpression, isXmlFile, isImportStatement, isClassFieldStatement, isEnumStatement, isArrayType, isCustomType, isDynamicType, isObjectType, isPrimitiveType, isRegexLiteralExpression, isInterfaceType, isEnumType } from '../astUtils/reflection';
import { createVisitor, WalkMode } from '../astUtils/visitors';
import type { DependencyGraph } from '../DependencyGraph';
import { CommentFlagProcessor } from '../CommentFlagProcessor';
import type { BscType, SymbolContainer } from '../types/BscType';
import { getTypeFromContext } from '../types/BscType';
import { UninitializedType } from '../types/UninitializedType';
import { InvalidType } from '../types/InvalidType';
import type { SymbolTable } from '../SymbolTable';

/**
 * Holds all details about this file within the scope of the whole program
 */
export class BrsFile {
    constructor(
<<<<<<< HEAD
=======
        public srcPath: string,
>>>>>>> 6ed4c3a2
        /**
         * The absolute path to the source file on disk (e.g. '/usr/you/projects/RokuApp/source/main.brs' or 'c:/projects/RokuApp/source/main.brs').
         */
        public srcPath: string,
        /**
         * The full pkg path (i.e. `pkg:/path/to/file.brs`)
         */
        public pkgPath: string,
        public program: Program
    ) {
        this.srcPath = s`${this.srcPath}`;
<<<<<<< HEAD
=======
        this.pkgPath = s`${this.pkgPath}`;
>>>>>>> 6ed4c3a2
        this.dependencyGraphKey = this.pkgPath.toLowerCase();

        this.extension = util.getExtension(this.srcPath);

        //all BrighterScript files need to be transpiled
        if (this.extension?.endsWith('.bs')) {
            this.needsTranspiled = true;
            this.parseMode = ParseMode.BrighterScript;
        }
        this.isTypedef = this.extension === '.d.bs';
        if (!this.isTypedef) {
<<<<<<< HEAD
            this.typedefSrcPath = util.getTypedefPath(this.srcPath);
=======
            this.typedefKey = util.getTypedefPath(this.srcPath);
>>>>>>> 6ed4c3a2
        }

        //global file doesn't have a program, so only resolve typedef info if we have a program
        if (this.program) {
            this.resolveTypedef();
        }
    }

    /**
     * The absolute path to the source location for this file
     * @deprecated use `srcPath` instead
     */
    public get pathAbsolute() {
        return this.srcPath;
    }
    public set pathAbsolute(value) {
        this.srcPath = value;
    }

    /**
     * The parseMode used for the parser for this file
     */
    public parseMode = ParseMode.BrightScript;

    /**
     * The key used to identify this file in the dependency graph
     */
    public dependencyGraphKey: string;

    /**
     * Indicates whether this file needs to be validated.
     * Files are only ever validated a single time
     */
    public isValidated = false;

    /**
     * The all-lowercase extension for this file (including the leading dot)
     */
    public extension: string;

    private diagnostics = [] as BsDiagnostic[];

    public getDiagnostics() {
        return [...this.diagnostics];
    }

    public addDiagnostics(diagnostics: BsDiagnostic[]) {
        this.diagnostics.push(...diagnostics);
    }

    public commentFlags = [] as CommentFlag[];

    public callables = [] as Callable[];

    public functionCalls = [] as FunctionCall[];

    /**
     * files referenced by import statements
     */
    public get ownScriptImports() {
        // eslint-disable-next-line @typescript-eslint/dot-notation
        const result = this._parser?.references['cache'].getOrAdd('BrsFile_ownScriptImports', () => {
            const result = [] as FileReference[];
            for (const statement of this.parser?.references?.importStatements ?? []) {
                //register import statements
                if (isImportStatement(statement) && statement.filePathToken) {
                    result.push({
                        filePathRange: statement.filePathToken.range,
                        pkgPath: util.getPkgPathFromTarget(this.pkgPath, statement.filePath),
                        sourceFile: this,
                        text: statement.filePathToken?.text
                    });
                }
            }
            return result;
        }) ?? [];
        return result;
    }

    /**
     * Does this file need to be transpiled?
     */
    public needsTranspiled = false;

    /**
     * The AST for this file
     */
    public get ast() {
        return this.parser.ast;
    }

    private documentSymbols: DocumentSymbol[];

    private workspaceSymbols: SymbolInformation[];

    public get parser() {
        if (!this._parser) {
            //remove the typedef file (if it exists)
            this.hasTypedef = false;
            this.typedefFile = undefined;

            //parse the file (it should parse fully since there's no linked typedef
            this.parse(this.fileContents);

            //re-link the typedef (if it exists...which it should)
            this.resolveTypedef();
        }
        return this._parser;
    }
    private _parser: Parser;

    public fileContents: string;

    /**
     * If this is a typedef file
     */
    public isTypedef: boolean;

    /**
     * The srcPath to the potential typedef file for this file.
     * A falsey value means this file is ineligable for a typedef
     */
    public typedefSrcPath?: string;

    /**
     * If the file was given type definitions during parse
     */
    public hasTypedef;

    /**
     * A reference to the typedef file (if one exists)
     */
    public typedefFile?: BrsFile;

    /**
     * An unsubscribe function for the dependencyGraph subscription
     */
    private unsubscribeFromDependencyGraph: () => void;

    /**
     * Find and set the typedef variables (if a matching typedef file exists)
     */
    private resolveTypedef() {
<<<<<<< HEAD
        this.typedefFile = this.program.getFile<BrsFile>(this.typedefSrcPath);
=======
        this.typedefFile = this.program.getFile<BrsFile>(this.typedefKey);
>>>>>>> 6ed4c3a2
        this.hasTypedef = !!this.typedefFile;
    }

    /**
     * Attach the file to the dependency graph so it can monitor changes.
     * Also notify the dependency graph of our current dependencies so other dependents can be notified.
     */
    public attachDependencyGraph(dependencyGraph: DependencyGraph) {
        this.unsubscribeFromDependencyGraph?.();

        //event that fires anytime a dependency changes
        this.unsubscribeFromDependencyGraph = dependencyGraph.onchange(this.dependencyGraphKey, () => {
            this.resolveTypedef();
        });

        const dependencies = this.ownScriptImports.filter(x => !!x.pkgPath).map(x => x.pkgPath.toLowerCase());

        //if this is a .brs file, watch for typedef changes
        if (this.extension === '.brs') {
            dependencies.push(
                util.getTypedefPath(this.pkgPath)
            );
        }
        dependencyGraph.addOrReplace(this.dependencyGraphKey, dependencies);
    }

    /**
     * Calculate the AST for this file
     * @param fileContents
     */
    public parse(fileContents: string) {
        try {
            this.fileContents = fileContents;
            this.diagnostics = [];

            //if we have a typedef file, skip parsing this file
            if (this.hasTypedef) {
                //skip validation since the typedef is shadowing this file
                this.isValidated = true;
                return;
            }

            //tokenize the input file
            let lexer = this.program.logger.time(LogLevel.debug, ['lexer.lex', chalk.green(this.srcPath)], () => {
                return Lexer.scan(fileContents, {
                    includeWhitespace: false
                });
            });

            this.getCommentFlags(lexer.tokens);

            let preprocessor = new Preprocessor();

            //remove all code inside false-resolved conditional compilation statements.
            //TODO preprocessor should go away in favor of the AST handling this internally (because it affects transpile)
            //currently the preprocessor throws exceptions on syntax errors...so we need to catch it
            try {
                this.program.logger.time(LogLevel.debug, ['preprocessor.process', chalk.green(this.srcPath)], () => {
                    preprocessor.process(lexer.tokens, this.program.getManifest());
                });
            } catch (error: any) {
                //if the thrown error is DIFFERENT than any errors from the preprocessor, add that error to the list as well
                if (this.diagnostics.find((x) => x === error) === undefined) {
                    this.diagnostics.push(error);
                }
            }

            //if the preprocessor generated tokens, use them.
            let tokens = preprocessor.processedTokens.length > 0 ? preprocessor.processedTokens : lexer.tokens;

            this.program.logger.time(LogLevel.debug, ['parser.parse', chalk.green(this.srcPath)], () => {
                this._parser = Parser.parse(tokens, {
                    mode: this.parseMode,
                    logger: this.program.logger
                });
            });

            //absorb all lexing/preprocessing/parsing diagnostics
            this.diagnostics.push(
                ...lexer.diagnostics as BsDiagnostic[],
                ...preprocessor.diagnostics as BsDiagnostic[],
                ...this._parser.diagnostics as BsDiagnostic[]
            );

            //extract all callables from this file
            this.findCallables();

            //find all places where a sub/function is being called
            this.findFunctionCalls();

            //attach this file to every diagnostic
            for (let diagnostic of this.diagnostics) {
                diagnostic.file = this;
            }
        } catch (e) {
            this._parser = new Parser();
            this.diagnostics.push({
                file: this,
                range: util.createRange(0, 0, 0, Number.MAX_VALUE),
                ...DiagnosticMessages.genericParserMessage('Critical error parsing file: ' + JSON.stringify(serializeError(e)))
            });
        }
    }

    public validate() {
        //only validate the file if it was actually parsed (skip files containing typedefs)
        if (!this.hasTypedef) {
            this.validateImportStatements();
        }
    }

    private validateImportStatements() {
        let topOfFileIncludeStatements = [] as Array<LibraryStatement | ImportStatement>;
        for (let stmt of this.ast.statements) {
            //skip comments
            if (isCommentStatement(stmt)) {
                continue;
            }
            //if we found a non-library statement, this statement is not at the top of the file
            if (isLibraryStatement(stmt) || isImportStatement(stmt)) {
                topOfFileIncludeStatements.push(stmt);
            } else {
                //break out of the loop, we found all of our library statements
                break;
            }
        }

        let statements = [
            ...this._parser.references.libraryStatements,
            ...this._parser.references.importStatements
        ];
        for (let result of statements) {
            //if this statement is not one of the top-of-file statements,
            //then add a diagnostic explaining that it is invalid
            if (!topOfFileIncludeStatements.includes(result)) {
                if (isLibraryStatement(result)) {
                    this.diagnostics.push({
                        ...DiagnosticMessages.libraryStatementMustBeDeclaredAtTopOfFile(),
                        range: result.range,
                        file: this
                    });
                } else if (isImportStatement(result)) {
                    this.diagnostics.push({
                        ...DiagnosticMessages.importStatementMustBeDeclaredAtTopOfFile(),
                        range: result.range,
                        file: this
                    });
                }
            }
        }
    }

    /**
     * Find a class. This scans all scopes for this file, and returns the first matching class that is found.
     * Returns undefined if not found.
     * @param className - The class name, including the namespace of the class if possible
     * @param containingNamespace - The namespace used to resolve relative class names. (i.e. the namespace around the current statement trying to find a class)
     * @returns the first class in the first scope found, or undefined if not found
     */
    public getClassFileLink(className: string, containingNamespace?: string): FileLink<ClassStatement> {
        const lowerClassName = className.toLowerCase();
        const lowerContainingNamespace = containingNamespace?.toLowerCase();

        const scopes = this.program.getScopesForFile(this);
        //find the first class in the first scope that has it
        for (let scope of scopes) {
            const cls = scope.getClassFileLink(lowerClassName, lowerContainingNamespace);
            if (cls) {
                return cls;
            }
        }
    }

    public findPropertyNameCompletions(): CompletionItem[] {
        //Build completion items from all the "properties" found in the file
        const { propertyHints } = this.parser.references;
        const results = [] as CompletionItem[];
        for (const key of Object.keys(propertyHints)) {
            results.push({
                label: propertyHints[key],
                kind: CompletionItemKind.Text
            });
        }
        return results;
    }

    private _propertyNameCompletions: CompletionItem[];

    public get propertyNameCompletions(): CompletionItem[] {
        if (!this._propertyNameCompletions) {
            this._propertyNameCompletions = this.findPropertyNameCompletions();
        }
        return this._propertyNameCompletions;
    }

    /**
     * Find all comment flags in the source code. These enable or disable diagnostic messages.
     * @param lines - the lines of the program
     */
    public getCommentFlags(tokens: Token[]) {
        const processor = new CommentFlagProcessor(this, ['rem', `'`], diagnosticCodes, [DiagnosticCodeMap.unknownDiagnosticCode]);

        this.commentFlags = [];
        for (let token of tokens) {
            if (token.kind === TokenKind.Comment) {
                processor.tryAdd(token.text, token.range);
            }
        }
        this.commentFlags.push(...processor.commentFlags);
        this.diagnostics.push(...processor.diagnostics);
    }

    private findCallables() {
        for (let statement of this.parser.references.functionStatements ?? []) {

            let functionType = statement.func.getFunctionType();
            functionType.setName(statement.name.text);

            this.callables.push({
                isSub: statement.func.functionType.text.toLowerCase() === 'sub',
                name: statement.name.text,
                nameRange: statement.name.range,
                file: this,
                params: functionType.params,
                range: statement.func.range,
                type: functionType,
                getName: statement.getName.bind(statement),
                hasNamespace: !!statement.namespaceName,
                functionStatement: statement
            });
        }
    }

    private findFunctionCalls() {
        this.functionCalls = [];
        //for every function in the file
        for (let func of this._parser.references.functionExpressions) {
            //for all function calls in this function
            for (let expression of func.callExpressions) {
                if (
                    //filter out method calls on method calls for now (i.e. getSomething().getSomethingElse())
                    (expression.callee as any).callee ||
                    //filter out method calls on regexp literals for now
                    isRegexLiteralExpression((expression.callee as DottedGetExpression)?.obj) ||
                    //filter out callees without a name (immediately-invoked function expressions)
                    !(expression.callee as any).name
                ) {
                    continue;
                }
                //Flag dotted function invocations (i.e. object.doSomething())
                const dottedInvocation = (expression.callee as any).obj;
                let functionName = (expression.callee as any).name as Token;

                //callee is the name of the function being called
                let callee = expression.callee as VariableExpression;

                let columnIndexBegin = callee.range.start.character;
                let columnIndexEnd = callee.range.end.character;

                let args = [] as CallableArg[];
                //TODO convert if stmts to use instanceof instead
                for (let arg of expression.args as any) {

                    let inferredType = getBscTypeFromExpression(arg, func);
                    let argText = '';

                    // Get the text to display for the arg
                    if (arg.token) {
                        argText = arg.token.text;
                        //is a function call being passed into argument
                    } else if (arg.name) {
                        if (isToken(arg.name)) {
                            argText = arg.name.text;
                        }

                    } else if (arg.value) {
                        /* istanbul ignore next: TODO figure out why value is undefined sometimes */
                        if (arg.value.value) {
                            if (arg.value.value.toString) {
                                argText = arg.value.value.toString();
                            }
                        }
                        //wrap the value in quotes because that's how it appears in the code
                        if (argText && isStringType(inferredType)) {
                            argText = '"' + argText + '"';
                        }
                    }
                    args.push({
                        range: arg.range,
                        type: inferredType,
                        text: argText,
                        expression: arg,
                        typeToken: undefined
                    });
                }
                let functionCall: FunctionCall = {
                    range: util.createRangeFromPositions(expression.range.start, expression.closingParen.range.end),
                    functionExpression: this.getFunctionExpressionAtPosition(callee.range.start),
                    file: this,
                    name: functionName,
                    nameRange: util.createRange(callee.range.start.line, columnIndexBegin, callee.range.start.line, columnIndexEnd),
                    args: args,
                    isDottedInvocation: dottedInvocation
                };

                this.functionCalls.push(functionCall);
            }
        }
    }

    /**
     * Find the function expression at the given position.
     */
    public getFunctionExpressionAtPosition(position: Position, functionExpressions?: FunctionExpression[]): FunctionExpression {
        if (!functionExpressions) {
            functionExpressions = this.parser.references.functionExpressions;
        }
        for (let functionExpression of functionExpressions) {
            if (util.rangeContains(functionExpression.range, position)) {
                //see if any of that scope's children match the position also, and give them priority
                let childFunc = this.getFunctionExpressionAtPosition(position, functionExpression.childFunctionExpressions);
                if (childFunc) {
                    return childFunc;
                } else {
                    return functionExpression;
                }
            }
        }
    }

    /**
     * Find the NamespaceStatement enclosing the given position
     * @param position
     * @param functionScopes
     */
    public getNamespaceStatementForPosition(position: Position): NamespaceStatement {
        if (position) {
            for (const statement of this.parser.references.namespaceStatements) {
                if (util.rangeContains(statement.range, position)) {
                    return statement;
                }
            }
        }
    }

    /**
     * Get completions available at the given cursor. This aggregates all values from this file and the current scope.
     */
    public getCompletions(position: Position, scope?: Scope): CompletionItem[] {
        let result = [] as CompletionItem[];

        //a map of lower-case names of all added options
        let names = {} as Record<string, boolean>;

        //handle script import completions
        let scriptImport = util.getScriptImportAtPosition(this.ownScriptImports, position);
        if (scriptImport) {
            return this.program.getScriptImportCompletions(this.pkgPath, scriptImport);
        }

        //if cursor is within a comment, disable completions
        let currentToken = this.parser.getTokenAt(position);
        const tokenKind = currentToken?.kind;
        if (tokenKind === TokenKind.Comment) {
            return [];
        } else if (tokenKind === TokenKind.StringLiteral || tokenKind === TokenKind.TemplateStringQuasi) {
            const match = /^("?)(pkg|libpkg):/.exec(currentToken.text);
            if (match) {
                const [, openingQuote, fileProtocol] = match;
                //include every pkgPath from this scope
                for (const file of scope.getAllFiles()) {
                    const pkgPath = `${fileProtocol}:/${file.pkgPath.replace('pkg:/', '')}`;
                    result.push({
                        label: pkgPath,
                        textEdit: TextEdit.replace(
                            util.createRange(
                                currentToken.range.start.line,
                                //+1 to step past the opening quote
                                currentToken.range.start.character + (openingQuote ? 1 : 0),
                                currentToken.range.end.line,
                                //-1 to exclude the closing quotemark (or the end character if there is no closing quotemark)
                                currentToken.range.end.character + (currentToken.text.endsWith('"') ? -1 : 0)
                            ),
                            pkgPath
                        ),
                        kind: CompletionItemKind.File
                    });
                }
                return result;
            } else {
                //do nothing. we don't want to show completions inside of strings...
                return [];
            }
        }

        const namespaceCompletions = this.getNamespaceCompletions(currentToken, this.parseMode, scope);
        if (namespaceCompletions.length > 0) {
            return [...namespaceCompletions];
        }

        const enumMemberCompletions = this.getEnumMemberStatementCompletions(currentToken, this.parseMode, scope);
        if (enumMemberCompletions.length > 0) {
            // no other completion is valid in this case
            return enumMemberCompletions;
        }

        //determine if cursor is inside a function
        let functionExpression = this.getFunctionExpressionAtPosition(position);
        if (!functionExpression) {
            //we aren't in any function scope, so return the keyword completions and namespaces
            if (this.parser.getTokenBefore(currentToken, TokenKind.New)) {
                // there's a new keyword, so only class types are viable here
                return [...this.getGlobalClassStatementCompletions(currentToken, this.parseMode, scope)];
            } else {
                return [
                    ...KeywordCompletions,
                    ...this.getGlobalClassStatementCompletions(currentToken, this.parseMode, scope),
                    ...namespaceCompletions,
                    ...this.getNonNamespacedEnumStatementCompletions(currentToken, this.parseMode, scope),
                    ...this.getGlobalInterfaceStatementCompletions(currentToken, this.parseMode, scope)
                ];
            }
        }

        const classNameCompletions = this.getGlobalClassStatementCompletions(currentToken, this.parseMode, scope);
        const interfaceNameCompletions = this.getGlobalInterfaceStatementCompletions(currentToken, this.parseMode, scope);
        const newToken = this.parser.getTokenBefore(currentToken, TokenKind.New);
        if (newToken) {
            //we are after a new keyword; so we can only be top-level namespaces or classes at this point
            result.push(...classNameCompletions);
            result.push(...namespaceCompletions);
            return result;
        }

        if (this.parser.tokenFollows(currentToken, TokenKind.Goto)) {
            return this.getLabelCompletion(functionExpression);
        }

        if (this.parser.isPositionNextToTokenKind(position, TokenKind.Dot)) {

            const selfClassMemberCompletions = this.getClassMemberCompletions(position, currentToken, functionExpression, scope);

            if (selfClassMemberCompletions.size > 0) {
                return [...selfClassMemberCompletions.values()].filter((i) => i.label !== 'new');
            }
            const tokenLookup = this.getSymbolTypeFromToken(currentToken, functionExpression, scope);
            if (tokenLookup.symbolContainer?.memberTable) {
                return this.getCompletionsFromSymbolTable(tokenLookup.symbolContainer.memberTable);
            }
            const foundClassLink = this.getClassFromTokenLookup(tokenLookup, scope);
            if (!foundClassLink) {
                //and anything from any class in scope to a non m class
                let classMemberCompletions = scope.getAllClassMemberCompletions();
                result.push(...classMemberCompletions.values());
                result.push(...scope.getPropertyNameCompletions().filter((i) => !classMemberCompletions.has(i.label)));
            } else {
                result.push(...scope.getPropertyNameCompletions());
            }
        } else {
            //include namespaces
            result.push(...namespaceCompletions);

            //include class names
            result.push(...classNameCompletions);

            //include interfaces
            result.push(...interfaceNameCompletions);

            //include enums
            result.push(...this.getNonNamespacedEnumStatementCompletions(currentToken, this.parseMode, scope));

            //include the global callables
            result.push(...scope.getCallablesAsCompletions(this.parseMode));

            //add `m` because that's always valid within a function
            result.push({
                label: 'm',
                kind: CompletionItemKind.Variable
            });
            names.m = true;

            result.push(...KeywordCompletions);

            //include local variables
            for (let symbol of functionExpression.symbolTable.getOwnSymbols()) {
                const symbolNameLower = symbol.name.toLowerCase();
                //skip duplicate variable names
                if (names[symbolNameLower]) {
                    continue;
                }
                names[symbolNameLower] = true;
                // TODO TYPES (This may be a performance hit?)
                // const foundType = getTypeFromContext(symbol.type, { scope: scope, file: this });

                result.push({
                    //TODO does this work?
                    label: symbol.name,
                    //TODO TYPES find type for local vars - SEE above
                    kind: CompletionItemKind.Variable
                    // kind: isFunctionType(foundType) ? CompletionItemKind.Function : CompletionItemKind.Variable
                });
            }

            if (this.parseMode === ParseMode.BrighterScript) {
                //include the first part of namespaces
                let namespaces = scope.getAllNamespaceStatements();
                for (let stmt of namespaces) {
                    let firstPart = stmt.nameExpression.getNameParts().shift();
                    //skip duplicate namespace names
                    if (names[firstPart.toLowerCase()]) {
                        continue;
                    }
                    names[firstPart.toLowerCase()] = true;
                    result.push({
                        label: firstPart,
                        kind: CompletionItemKind.Module
                    });
                }
            }
        }
        return result;
    }

    private getCompletionsFromSymbolTable(symbolTable: SymbolTable) {
        return symbolTable.getAllSymbols().map(bscType => {
            return {
                label: bscType.name,
                kind: isTypedFunctionType(bscType.type) ? CompletionItemKind.Method : CompletionItemKind.Field
            };
        });
    }

    private getLabelCompletion(func: FunctionExpression) {
        return func.labelStatements.map(label => ({
            label: label.tokens.identifier.text,
            kind: CompletionItemKind.Reference
        }));
    }

    private getClassMemberCompletions(position: Position, currentToken: Token, functionExpression: FunctionExpression, scope: Scope) {

        let classStatement = this.getClassFromToken(currentToken, functionExpression, scope);
        let results = new Map<string, CompletionItem>();
        if (classStatement) {
            let classes = scope.getClassHierarchy(classStatement.item.getName(ParseMode.BrighterScript).toLowerCase());
            for (let cs of classes) {
                for (let member of [...cs?.item?.fields ?? [], ...cs?.item?.methods ?? []]) {
                    if (!results.has(member.name.text.toLowerCase())) {
                        results.set(member.name.text.toLowerCase(), {
                            label: member.name.text,
                            kind: isClassFieldStatement(member) ? CompletionItemKind.Field : CompletionItemKind.Method
                        });
                    }
                }
            }
        }
        return results;
    }

    /**
     * Gets the class (if any) of a given token based on the scope
     * @param currentToken token in question
     * @param functionExpression current functionExpression
     * @param scope the current scope
     * @returns A fileLink of the ClassStatement, if it is a class, otherwise undefined
     */
    public getClassFromToken(currentToken: Token, functionExpression: FunctionExpression, scope: Scope): FileLink<ClassStatement> | undefined {
        const tokenLookup = this.getSymbolTypeFromToken(currentToken, functionExpression, scope);
        return this.getClassFromTokenLookup(tokenLookup, scope);
    }

    /**
     * Gets the class (if any) of a given token based on the scope
     * @param currentToken token in question
     * @param functionExpression current functionExpression
     * @param scope the current scope
     * @returns A fileLink of the ClassStatement, if it is a class, otherwise undefined
     */
    public getClassFromTokenLookup(tokenLookup: TokenSymbolLookup, scope: Scope): FileLink<ClassStatement> | undefined {
        const currentClass = tokenLookup?.symbolContainer;

        if (isClassStatement(currentClass as any)) {
            return { item: currentClass as ClassStatement, file: this };
        } else if (isCustomType(currentClass)) {
            const foundClass = scope.getClass(currentClass.name);
            if (foundClass) {
                return { item: foundClass, file: this };
            }
        }
        return undefined;
    }


    private findNamespaceFromTokenChain(originalTokenChain: TokenChainMember[], scope: Scope): NamespacedTokenChain {
        let namespaceTokens: Token[] = [];
        let startsWithNamespace = '';
        let namespaceContainer: NamespaceContainer;
        let tokenChain = [...originalTokenChain];
        while (tokenChain[0] && tokenChain[0].usage === TokenUsage.Direct) {
            const namespaceNameToCheck = `${startsWithNamespace}${startsWithNamespace.length > 0 ? '.' : ''}${tokenChain[0].token.text}`.toLowerCase();
            const foundNamespace = scope.namespaceLookup.get(namespaceNameToCheck);

            if (foundNamespace) {
                namespaceContainer = foundNamespace;
                namespaceTokens.push(tokenChain[0].token);
                startsWithNamespace = namespaceTokens.map(token => token.text).join('.');
                tokenChain.shift();
            } else {
                break;
            }
        }
        if (namespaceTokens.length > 0) {
            namespaceContainer = scope.namespaceLookup.get(startsWithNamespace.toLowerCase());
        }
        return { namespaceContainer: namespaceContainer, tokenChain: tokenChain };
    }

    private checkForSpecialClassSymbol(currentToken: Token, scope: Scope, func?: FunctionExpression): TokenSymbolLookup {
        const containingClass = this.parser.getContainingClass(currentToken);
        let symbolType: BscType;
        let currentClassRef: ClassStatement;
        const currentTokenLower = currentToken.text.toLowerCase();
        const typeContext = { file: this, scope: scope, position: currentToken.range.start };
        if (containingClass) {
            // Special cases for a single token inside a class
            let expandedText = '';
            let useExpandedTextOnly = false;
            if (containingClass.name === currentToken) {
                symbolType = containingClass.getThisBscType();
                expandedText = `class ${containingClass.getName(ParseMode.BrighterScript)}`;
                useExpandedTextOnly = true;
                currentClassRef = containingClass;
            } else if (currentTokenLower === 'm') {
                symbolType = containingClass.getThisBscType();
                expandedText = currentToken.text;
                currentClassRef = containingClass;
            } else if (currentTokenLower === 'super') {
                symbolType = getTypeFromContext(containingClass.symbolTable.getSymbolType(currentTokenLower, true, typeContext), typeContext);
                if (isTypedFunctionType(symbolType)) {
                    currentClassRef = scope.getParentClass(containingClass);
                }
            } else if (func?.functionStatement?.name === currentToken) {
                // check if this is a method declaration
                currentClassRef = containingClass;
                symbolType = containingClass?.memberTable.getSymbolType(currentTokenLower, true, { file: this, scope: scope });
                expandedText = [containingClass.getName(ParseMode.BrighterScript), currentToken.text].join('.');
            } else if (!func) {
                // check if this is a field  declaration
                currentClassRef = containingClass;
                symbolType = containingClass?.memberTable.getSymbolType(currentTokenLower, true, { file: this, scope: scope });
                expandedText = [containingClass.getName(ParseMode.BrighterScript), currentToken.text].join('.');
            }
            if (symbolType) {
                return { type: symbolType, expandedTokenText: expandedText, symbolContainer: currentClassRef, useExpandedTextOnly: useExpandedTextOnly };
            }
        }
    }

    private checkForSpecialCaseToken(nameSpacedTokenChain: NamespacedTokenChain, functionExpression: FunctionExpression, scope: Scope): TokenSymbolLookup {
        const tokenChain = nameSpacedTokenChain.tokenChain ?? [];
        if (nameSpacedTokenChain.namespaceContainer && tokenChain.length === 0) {
            //currentToken was part of a namespace
            return {
                type: null,
                expandedTokenText: `namespace ${nameSpacedTokenChain.namespaceContainer.fullName}`,
                useExpandedTextOnly: true
            };
        }
        const specialCase = tokenChain.length === 1 ? this.checkForSpecialClassSymbol(tokenChain[0].token, scope, functionExpression) : null;
        if (specialCase) {
            return specialCase;
        }
    }

    /**
     * Checks previous tokens for the start of a symbol chain (eg. m.property.subProperty.method())
     * @param currentToken  The token to check
     * @param functionExpression The current function context
     * @param scope use this scope for finding class maps
     * @returns the BscType, expanded text (e.g <Class.field>) and classStatement (if available) for the token
     */
    public getSymbolTypeFromToken(currentToken: Token, functionExpression: FunctionExpression, scope: Scope): TokenSymbolLookup {
        if (!scope || !currentToken) {
            return undefined;
        }
        const cachedSymbolData = scope.symbolCache.get(currentToken);
        if (cachedSymbolData) {
            return cachedSymbolData;
        }
        const tokenChainResponse = this.parser.getTokenChain(currentToken);
        if (tokenChainResponse.includesUnknowableTokenType) {
            const symbolData = { type: new DynamicType(), expandedTokenText: currentToken.text };
            scope.symbolCache.set(currentToken, symbolData);
            return symbolData;
        }
        const nameSpacedTokenChain = this.findNamespaceFromTokenChain(tokenChainResponse.chain, scope);
        const specialCase = this.checkForSpecialCaseToken(nameSpacedTokenChain, functionExpression, scope);
        if (specialCase) {
            scope.symbolCache.set(currentToken, specialCase);
            return specialCase;
        }
        const tokenChain = nameSpacedTokenChain.tokenChain;
        let symbolContainer: SymbolContainer = this.parser.getContainingAA(currentToken) || this.parser.getContainingClass(currentToken);
        let currentSymbolTable = nameSpacedTokenChain.namespaceContainer?.symbolTable ?? functionExpression?.symbolTable;
        let tokenFoundCount = 0;
        let symbolTypeBeforeReference: BscType;
        let symbolType: BscType;
        let tokenText = [];
        let justReturnDynamic = false;
        const typeContext = { file: this, scope: scope, position: tokenChain[0]?.token.range.start };
        for (const tokenChainMember of tokenChain) {
            const token = tokenChainMember?.token;
            const tokenUsage = tokenChainMember?.usage;
            const tokenLowerText = token.text.toLowerCase();

            if (tokenLowerText === 'super' && isClassStatement(symbolContainer as any) && tokenFoundCount === 0) {
                /// Special cases for first item in chain inside a class
                symbolContainer = scope?.getParentClass(symbolContainer as ClassStatement);
                currentSymbolTable = (symbolContainer as ClassStatement)?.memberTable;
                if (symbolContainer && currentSymbolTable) {
                    tokenText.push((symbolContainer as ClassStatement).getName(ParseMode.BrighterScript));
                    tokenFoundCount++;
                    continue;
                }

            }
            if (!currentSymbolTable) {
                // uh oh... no symbol table to continue to check
                break;
            }
            symbolType = currentSymbolTable.getSymbolType(tokenLowerText, true, typeContext);
            if (tokenFoundCount === 0 && !symbolType) {
                //check for global callable
                symbolType = scope.getGlobalCallableByName(tokenLowerText)?.type;
            }
            if (symbolType) {
                // found this symbol, and it's valid. increase found counter
                tokenFoundCount++;
            }
            symbolTypeBeforeReference = symbolType;
            if (isTypedFunctionType(symbolType)) {
                // this is a function, and it is in the start or middle of the chain
                // the next symbol to check will be the return value of this function
                symbolType = getTypeFromContext(symbolType.returnType, typeContext);
                if (tokenFoundCount < tokenChain.length) {
                    // We still have more tokens, but remember the last known reference
                    symbolTypeBeforeReference = symbolType;
                }
            }

            if (isArrayType(symbolType) && tokenUsage === TokenUsage.ArrayReference) {
                symbolType = getTypeFromContext(symbolType.getDefaultType(typeContext), typeContext);
            }

            if (symbolType?.memberTable) {
                if (isCustomType(symbolType) || isInterfaceType(symbolType) || isEnumType(symbolType)) {
                    // we're currently looking at a type that has its own symbol table
                    // use the name of the custom type
                    // TODO TYPES: get proper parent name for methods/fields defined in super classes
                    tokenText.push(tokenChain.length === 1 ? token.text : symbolType.name);
                } else {
                    justReturnDynamic = true;
                    tokenText.push(token.text);
                }

                symbolContainer = symbolType as SymbolContainer;
                currentSymbolTable = symbolContainer?.memberTable;
            } else if (isObjectType(symbolType) || isArrayType(symbolType) || isDynamicType(symbolType)) {
                // this is an object that has no member table
                // this could happen if a parameter is marked as object
                // assume all fields are dynamic
                symbolContainer = undefined;
                tokenText.push(token.text);
                justReturnDynamic = true;
                break;
            } else {
                // No further symbol tables were found
                symbolContainer = undefined;
                tokenText.push(token.text);
                break;
            }

        }
        if (tokenText.length > 2) {
            // TokenText is used for hovers. We only need the last two tokens for a hover
            // So in a long chain (e.g. klass.getData()[0].anotherKlass.property), the hover
            // for the last token should just be "AnotherKlass.property", not the whole chain
            tokenText = tokenText.slice(-2);
        }
        let expandedTokenText = tokenText.join('.');
        let backUpReturnType: BscType;
        if (tokenFoundCount === tokenChain.length) {
            // did we complete the chain? if so, we have a valid token at the end
            const symbolData = { type: symbolTypeBeforeReference, expandedTokenText: tokenText.join('.'), symbolContainer: symbolContainer };
            scope.symbolCache.set(currentToken, symbolData);
            return symbolData;
        }
        if (isDynamicType(symbolTypeBeforeReference) || isArrayType(symbolTypeBeforeReference) || justReturnDynamic) {
            // last type in chain is dynamic... so currentToken could be anything.
            backUpReturnType = new DynamicType();
            expandedTokenText = currentToken.text;
        } else if (isPrimitiveType(symbolTypeBeforeReference)) {
            // last type in chain is dynamic... so currentToken could be anything.
            backUpReturnType = new DynamicType();
            expandedTokenText = currentToken.text;
        } else if (tokenChain.length === 1) {
            // variable that has not been assigned
            expandedTokenText = currentToken.text;
            backUpReturnType = new UninitializedType();
        } else if (tokenFoundCount === tokenChain.length - 1) {
            // member field that is not known
            if (symbolContainer) {
                backUpReturnType = new InvalidType();
            } else {
                // TODO TYPES: once we have stricter object/node member type checking, we could say this is invalid, but until then, call it dynamic
                backUpReturnType = new DynamicType();
                expandedTokenText = currentToken.text;

            }
        }
        const symbolData = { type: backUpReturnType, expandedTokenText: expandedTokenText };
        scope.symbolCache.set(currentToken, symbolData);
        return symbolData;
    }

    private getGlobalClassStatementCompletions(currentToken: Token, parseMode: ParseMode, scope: Scope): CompletionItem[] {
        if (parseMode === ParseMode.BrightScript) {
            return [];
        }
        let results = new Map<string, CompletionItem>();
        let completionName = this.getPartialVariableName(currentToken, [TokenKind.New])?.toLowerCase();
        if (completionName?.includes('.')) {
            return [];
        }
        let classMap = scope.getClassMap();
        // let viableKeys = [...classMap.keys()].filter((k) => k.startsWith(completionName));
        for (const key of [...classMap.keys()]) {
            let cs = classMap.get(key).item;
            if (!results.has(cs.name.text)) {
                results.set(cs.name.text, {
                    label: cs.name.text,
                    kind: CompletionItemKind.Class
                });
            }
        }

        return [...results.values()];
    }

    private getNonNamespacedEnumStatementCompletions(currentToken: Token, parseMode: ParseMode, scope: Scope): CompletionItem[] {
        if (parseMode !== ParseMode.BrighterScript) {
            return [];
        }
        const containingNamespaceName = this.getNamespaceStatementForPosition(currentToken?.range?.start)?.name + '.';
        const results = new Map<string, CompletionItem>();
        const enumMap = scope.getEnumMap();
        for (const key of [...enumMap.keys()]) {
            const enumStatement = enumMap.get(key).item;
            const fullName = enumStatement.fullName;
            //if the enum is contained within our own namespace, or if it's a non-namespaced enum
            if (fullName.startsWith(containingNamespaceName) || !fullName.includes('.')) {
                results.set(fullName, {
                    label: enumStatement.name,
                    kind: CompletionItemKind.Enum
                });
            }
        }
        return [...results.values()];
    }

    private getEnumMemberStatementCompletions(currentToken: Token, parseMode: ParseMode, scope: Scope): CompletionItem[] {
        if (parseMode === ParseMode.BrightScript || !currentToken) {
            return [];
        }
        const results = new Map<string, CompletionItem>();
        const completionName = this.getPartialVariableName(currentToken)?.toLowerCase();
        //if we don't have a completion name, or if there's no period in the name, then this is not to the right of an enum name
        if (!completionName || !completionName.includes('.')) {
            return [];
        }
        const enumNameLower = completionName?.split(/\.(\w+)?$/)[0]?.toLowerCase();
        const namespaceNameLower = this.getNamespaceStatementForPosition(currentToken.range.end)?.name.toLowerCase();
        const enumMap = scope.getEnumMap();
        //get the enum statement with this name (check without namespace prefix first, then with inferred namespace prefix next)
        const enumStatement = (enumMap.get(enumNameLower) ?? enumMap.get(namespaceNameLower + '.' + enumNameLower))?.item;
        //if we found an enum with this name
        if (enumStatement) {
            for (const member of enumStatement.getMembers()) {
                const name = enumStatement.fullName + '.' + member.name;
                const nameLower = name.toLowerCase();
                results.set(nameLower, {
                    label: member.name,
                    kind: CompletionItemKind.EnumMember
                });
            }
        }
        return [...results.values()];
    }

    private getGlobalInterfaceStatementCompletions(currentToken: Token, parseMode: ParseMode, scope: Scope): CompletionItem[] {
        if (parseMode === ParseMode.BrightScript) {
            return [];
        }
        let results = new Map<string, CompletionItem>();
        let completionName = this.getPartialVariableName(currentToken, [TokenKind.New])?.toLowerCase();
        if (completionName?.includes('.')) {
            return [];
        }
        let ifaceMap = scope.getInterfaceMap();
        for (const key of [...ifaceMap.keys()]) {
            let cs = ifaceMap.get(key).item;
            if (!results.has(cs.name.text)) {
                results.set(cs.name.text, {
                    label: cs.name.text,
                    kind: CompletionItemKind.Interface
                });
            }
        }

        return [...results.values()];
    }

    private getNamespaceCompletions(currentToken: Token, parseMode: ParseMode, scope: Scope): CompletionItem[] {
        //BrightScript does not support namespaces, so return an empty list in that case
        if (parseMode === ParseMode.BrightScript) {
            return [];
        }

        const completionName = this.getPartialVariableName(currentToken, [TokenKind.New]);
        //if we don't have a completion name, or if there's no period in the name, then this is not a namespaced variable
        if (!completionName || !completionName.includes('.')) {
            return [];
        }
        //remove any trailing identifer and then any trailing dot, to give us the
        //name of its immediate parent namespace
        let closestParentNamespaceName = completionName.replace(/\.([a-z0-9_]*)?$/gi, '').toLowerCase();
        let newToken = this.parser.getTokenBefore(currentToken, TokenKind.New);

        let result = new Map<string, CompletionItem>();
        for (let [, namespace] of scope.namespaceLookup) {
            //completionName = "NameA."
            //completionName = "NameA.Na
            //NameA
            //NameA.NameB
            //NameA.NameB.NameC
            if (namespace.fullName.toLowerCase() === closestParentNamespaceName) {
                //add all of this namespace's immediate child namespaces, bearing in mind if we are after a new keyword
                for (let [, ns] of namespace.namespaces) {
                    if (!newToken || ns.statements.find((s) => isClassStatement(s))) {
                        if (!result.has(ns.lastPartName)) {
                            result.set(ns.lastPartName, {
                                label: ns.lastPartName,
                                kind: CompletionItemKind.Module
                            });
                        }
                    }
                }

                //add function and class statement completions
                for (let stmt of namespace.statements) {
                    if (isClassStatement(stmt)) {
                        result.set(stmt.name.text, {
                            label: stmt.name.text,
                            kind: CompletionItemKind.Class
                        });
                    } else if (isFunctionStatement(stmt) && !newToken) {
                        result.set(stmt.name.text, {
                            label: stmt.name.text,
                            kind: CompletionItemKind.Function
                        });
                    } else if (isEnumStatement(stmt) && !newToken) {
                        result.set(stmt.name, {
                            label: stmt.name,
                            kind: CompletionItemKind.Enum
                        });
                    }
                }
            }
        }
        return [...result.values()];
    }

    private getNamespaceDefinitions(token: Token, file: BrsFile): Location {
        //BrightScript does not support namespaces, so return an empty list in that case
        if (!token) {
            return undefined;
        }
        let location;

        const nameParts = this.getPartialVariableName(token, [TokenKind.New]).split('.');
        const endName = nameParts[nameParts.length - 1].toLowerCase();
        const namespaceName = nameParts.slice(0, -1).join('.').toLowerCase();

        const statementHandler = (statement: NamespaceStatement) => {
            if (!location && statement.getName(ParseMode.BrighterScript).toLowerCase() === namespaceName) {
                const namespaceItemStatementHandler = (statement: ClassStatement | FunctionStatement) => {
                    if (!location && statement.name.text.toLowerCase() === endName) {
                        const uri = util.pathToUri(file.srcPath);
                        location = Location.create(uri, statement.range);
                    }
                };

                file.parser.ast.walk(createVisitor({
                    ClassStatement: namespaceItemStatementHandler,
                    FunctionStatement: namespaceItemStatementHandler
                }), {
                    walkMode: WalkMode.visitStatements
                });

            }
        };

        file.parser.ast.walk(createVisitor({
            NamespaceStatement: statementHandler
        }), {
            walkMode: WalkMode.visitStatements
        });

        return location;
    }
    /**
     * Given a current token, walk
     */
    public getPartialVariableName(currentToken: Token, excludeTokens: TokenKind[] = null) {
        let identifierAndDotKinds = [TokenKind.Identifier, ...AllowedLocalIdentifiers, TokenKind.Dot];

        //consume tokens backwards until we find something other than a dot or an identifier
        let tokens = [];
        const parser = this.parser;
        for (let i = parser.tokens.indexOf(currentToken); i >= 0; i--) {
            currentToken = parser.tokens[i];
            if (identifierAndDotKinds.includes(currentToken.kind) && (!excludeTokens || !excludeTokens.includes(currentToken.kind))) {
                tokens.unshift(currentToken.text);
            } else {
                break;
            }
        }

        //if we found name and dot tokens, join them together to make the namespace name
        if (tokens.length > 0) {
            return tokens.join('');
        } else {
            return undefined;
        }
    }

    /**
     * Find the first scope that has a namespace with this name.
     * Returns false if no namespace was found with that name
     */
    public calleeStartsWithNamespace(callee: Expression) {
        let left = callee as any;
        while (isDottedGetExpression(left)) {
            left = left.obj;
        }

        if (isVariableExpression(left)) {
            let lowerName = left.name.text.toLowerCase();
            //find the first scope that contains this namespace
            let scopes = this.program.getScopesForFile(this);
            for (let scope of scopes) {
                if (scope.namespaceLookup.has(lowerName)) {
                    return true;
                }
            }
        }
        return false;
    }

    /**
     * Determine if the callee (i.e. function name) is a known function declared on the given namespace.
     */
    public calleeIsKnownNamespaceFunction(callee: Expression, namespaceName: string) {
        //if we have a variable and a namespace
        if (isVariableExpression(callee) && namespaceName) {
            let lowerCalleeName = callee?.name?.text?.toLowerCase();
            if (lowerCalleeName) {
                let scopes = this.program.getScopesForFile(this);
                for (let scope of scopes) {
                    let namespace = scope.namespaceLookup.get(namespaceName.toLowerCase());
                    if (namespace.functionStatements[lowerCalleeName]) {
                        return true;
                    }
                }
            }
        }
        return false;
    }

    /**
     * Builds a list of document symbols for this file. Used by LanguageServer's onDocumentSymbol functionality
     */
    public getDocumentSymbols() {
        if (this.documentSymbols) {
            return this.documentSymbols;
        }

        let symbols = [] as DocumentSymbol[];

        for (const statement of this.ast.statements) {
            const symbol = this.getDocumentSymbol(statement);
            if (symbol) {
                symbols.push(symbol);
            }
        }
        this.documentSymbols = symbols;
        return symbols;
    }

    /**
     * Builds a list of workspace symbols for this file. Used by LanguageServer's onWorkspaceSymbol functionality
     */
    public getWorkspaceSymbols() {
        if (this.workspaceSymbols) {
            return this.workspaceSymbols;
        }

        let symbols = [] as SymbolInformation[];

        for (const statement of this.ast.statements) {
            for (const symbol of this.generateWorkspaceSymbols(statement)) {
                symbols.push(symbol);
            }
        }
        this.workspaceSymbols = symbols;
        return symbols;
    }

    /**
     * Builds a single DocumentSymbol object for use by LanguageServer's onDocumentSymbol functionality
     */
    private getDocumentSymbol(statement: Statement) {
        let symbolKind: SymbolKind;
        const children = [] as DocumentSymbol[];

        if (isFunctionStatement(statement)) {
            symbolKind = SymbolKind.Function;
        } else if (isClassMethodStatement(statement)) {
            symbolKind = SymbolKind.Method;
        } else if (isClassFieldStatement(statement)) {
            symbolKind = SymbolKind.Field;
        } else if (isNamespaceStatement(statement)) {
            symbolKind = SymbolKind.Namespace;
            for (const childStatement of statement.body.statements) {
                const symbol = this.getDocumentSymbol(childStatement);
                if (symbol) {
                    children.push(symbol);
                }
            }
        } else if (isClassStatement(statement)) {
            symbolKind = SymbolKind.Class;
            for (const childStatement of statement.body) {
                const symbol = this.getDocumentSymbol(childStatement);
                if (symbol) {
                    children.push(symbol);
                }
            }
        } else {
            return;
        }

        const name = isClassFieldStatement(statement) ? statement.name.text : statement.getName(ParseMode.BrighterScript);
        return DocumentSymbol.create(name, '', symbolKind, statement.range, statement.range, children);
    }

    /**
     * Builds a single SymbolInformation object for use by LanguageServer's onWorkspaceSymbol functionality
     */
    private generateWorkspaceSymbols(statement: Statement, containerStatement?: ClassStatement | NamespaceStatement) {
        let symbolKind: SymbolKind;
        const symbols = [];

        if (isFunctionStatement(statement)) {
            symbolKind = SymbolKind.Function;
        } else if (isClassMethodStatement(statement)) {
            symbolKind = SymbolKind.Method;
        } else if (isNamespaceStatement(statement)) {
            symbolKind = SymbolKind.Namespace;

            for (const childStatement of statement.body.statements) {
                for (const symbol of this.generateWorkspaceSymbols(childStatement, statement)) {
                    symbols.push(symbol);
                }
            }
        } else if (isClassStatement(statement)) {
            symbolKind = SymbolKind.Class;

            for (const childStatement of statement.body) {
                for (const symbol of this.generateWorkspaceSymbols(childStatement, statement)) {
                    symbols.push(symbol);
                }
            }
        } else {
            return symbols;
        }

        const name = statement.getName(ParseMode.BrighterScript);
        const uri = util.pathToUri(this.srcPath);
        const symbol = SymbolInformation.create(name, symbolKind, statement.range, uri, containerStatement?.getName(ParseMode.BrighterScript));
        symbols.push(symbol);
        return symbols;
    }

    /**
     * Given a position in a file, if the position is sitting on some type of identifier,
     * go to the definition of that identifier (where this thing was first defined)
     */
    public getDefinition(position: Position) {
        let results: Location[] = [];

        //get the token at the position
        const token = this.parser.getTokenAt(position);

        // While certain other tokens are allowed as local variables (AllowedLocalIdentifiers: https://github.com/rokucommunity/brighterscript/blob/master/src/lexer/TokenKind.ts#L418), these are converted by the parser to TokenKind.Identifier by the time we retrieve the token using getTokenAt
        let definitionTokenTypes = [
            TokenKind.Identifier,
            TokenKind.StringLiteral
        ];

        //throw out invalid tokens and the wrong kind of tokens
        if (!token || !definitionTokenTypes.includes(token.kind)) {
            return results;
        }

        let textToSearchFor = token.text.toLowerCase();

        const previousToken = this.parser.getTokenAt({ line: token.range.start.line, character: token.range.start.character });

        if (previousToken?.kind === TokenKind.Callfunc) {
            for (const scope of this.program.getScopes()) {
                //to only get functions defined in interface methods
                const callable = scope.getAllCallables().find((c) => c.callable.name.toLowerCase() === textToSearchFor); // eslint-disable-line @typescript-eslint/no-loop-func
                if (callable) {
                    results.push(Location.create(util.pathToUri((callable.callable.file as BrsFile).srcPath), callable.callable.functionStatement.range));
                }
            }
            return results;
        }

        let classToken = this.parser.getTokenBefore(token, TokenKind.Class);
        if (classToken) {
            let cs = this.parser.references.classStatements.find((cs) => cs.classKeyword.range === classToken.range);
            if (cs?.parentClassName) {
                const nameParts = cs.parentClassName.getNameParts();
                let extendedClass = this.getClassFileLink(nameParts[nameParts.length - 1], nameParts.slice(0, -1).join('.'));
                if (extendedClass) {
                    results.push(Location.create(util.pathToUri(extendedClass.file.srcPath), extendedClass.item.range));
                }
            }
            return results;
        }

        if (token.kind === TokenKind.StringLiteral) {
            // We need to strip off the quotes but only if present
            const startIndex = textToSearchFor.startsWith('"') ? 1 : 0;

            let endIndex = textToSearchFor.length;
            if (textToSearchFor.endsWith('"')) {
                endIndex--;
            }
            textToSearchFor = textToSearchFor.substring(startIndex, endIndex);
        }

<<<<<<< HEAD
        const func = this.getFunctionExpressionAtPosition(position);
        if (func) {
            //look through local variables first
            //find any variable with this name
            for (const symbol of func.symbolTable.getOwnSymbols()) {
                //we found a variable declaration with this token text
                if (symbol.name.toLowerCase() === textToSearchFor) {
                    const uri = util.pathToUri(this.srcPath);
                    results.push(Location.create(uri, symbol.range));
                }
            }
            if (this.parser.tokenFollows(token, TokenKind.Goto)) {
                for (const label of func.labelStatements) {
                    if (label.tokens.identifier.text.toLocaleLowerCase() === textToSearchFor) {
                        const uri = util.pathToUri(this.srcPath);
                        results.push(Location.create(uri, label.tokens.identifier.range));
=======
        //look through local variables first, get the function scope for this position (if it exists)
        const functionScope = this.getFunctionScopeAtPosition(position);
        if (functionScope) {
            //find any variable or label with this name
            for (const varDeclaration of functionScope.variableDeclarations) {
                //we found a variable declaration with this token text!
                if (varDeclaration.name.toLowerCase() === textToSearchFor) {
                    const uri = util.pathToUri(this.srcPath);
                    results.push(Location.create(uri, varDeclaration.nameRange));
                }
            }
            if (this.tokenFollows(token, TokenKind.Goto)) {
                for (const label of functionScope.labelStatements) {
                    if (label.name.toLocaleLowerCase() === textToSearchFor) {
                        const uri = util.pathToUri(this.srcPath);
                        results.push(Location.create(uri, label.nameRange));
>>>>>>> 6ed4c3a2
                    }
                }
            }
        }

        const filesSearched = new Set<BrsFile>();
        //look through all files in scope for matches
        for (const scope of this.program.getScopesForFile(this)) {
            for (const file of scope.getAllFiles()) {
                if (isXmlFile(file) || filesSearched.has(file)) {
                    continue;
                }
                filesSearched.add(file);

                if (previousToken?.kind === TokenKind.Dot && file.parseMode === ParseMode.BrighterScript) {
                    results.push(...this.getClassMemberDefinitions(textToSearchFor, file));
                    const namespaceDefinition = this.getNamespaceDefinitions(token, file);
                    if (namespaceDefinition) {
                        results.push(namespaceDefinition);
                    }
                }
                const statementHandler = (statement: FunctionStatement) => {
                    if (statement.getName(this.parseMode).toLowerCase() === textToSearchFor) {
                        const uri = util.pathToUri(file.srcPath);
                        results.push(Location.create(uri, statement.range));
                    }
                };

                file.parser.ast.walk(createVisitor({
                    FunctionStatement: statementHandler
                }), {
                    walkMode: WalkMode.visitStatements
                });
            }
        }
        return results;
    }

    public getClassMemberDefinitions(textToSearchFor: string, file: BrsFile): Location[] {
        let results: Location[] = [];
        //get class fields and members
        const statementHandler = (statement: MethodStatement) => {
            if (statement.getName(file.parseMode).toLowerCase() === textToSearchFor) {
                results.push(Location.create(util.pathToUri(file.srcPath), statement.range));
            }
        };
        const fieldStatementHandler = (statement: FieldStatement) => {
            if (statement.name.text.toLowerCase() === textToSearchFor) {
                results.push(Location.create(util.pathToUri(file.srcPath), statement.range));
            }
        };
        file.parser.ast.walk(createVisitor({
            ClassMethodStatement: statementHandler,
            ClassFieldStatement: fieldStatementHandler
        }), {
            walkMode: WalkMode.visitStatements
        });

        return results;
    }

    public getHover(position: Position): Hover {
        const fence = (code: string) => util.mdFence(code, 'brightscript');
        //get the token at the position
        let token = this.parser.getTokenAt(position);

        let hoverTokenTypes = [
            TokenKind.Identifier,
            TokenKind.Function,
            TokenKind.EndFunction,
            TokenKind.Sub,
            TokenKind.EndSub
        ];

        //throw out invalid tokens and the wrong kind of tokens
        if (!token || !hoverTokenTypes.includes(token.kind)) {
            return null;
        }

        let lowerTokenText = token.text.toLowerCase();

        //look through local variables first
        {
            const func = this.getFunctionExpressionAtPosition(position);
            if (func) {
                // this identifier could possibly be a class field, so no function expression is available
                for (const labelStatement of func?.labelStatements ?? []) {
                    if (labelStatement.tokens.identifier.text.toLocaleLowerCase() === lowerTokenText) {
                        return {
                            range: token.range,
                            contents: `${labelStatement.tokens.identifier.text}: label`
                        };
                    }
                }
            }
            const typeTexts = new Set<string>();
            const fileScopes = this.program.getScopesForFile(this).sort((a, b) => a.dependencyGraphKey?.localeCompare(b.dependencyGraphKey));
            const callables = [] as Callable[];
            for (const scope of fileScopes) {
                scope.linkSymbolTable();
                const typeContext = { file: this, scope: scope, position: position };
                const typeTextPair = this.getSymbolTypeFromToken(token, func, scope);
                if (typeTextPair) {
                    let scopeTypeText = '';

                    if (isTypedFunctionType(typeTextPair.type)) {
                        scopeTypeText = typeTextPair.type?.toString(typeContext);
                        //keep unique references to the callables for this function
                        if (!typeTexts.has(scopeTypeText)) {
                            callables.push(
                                scope.getCallableByName(lowerTokenText)
                            );
                        }
                    } else if (typeTextPair.useExpandedTextOnly) {
                        scopeTypeText = typeTextPair.expandedTokenText;
                    } else {
                        scopeTypeText = `${typeTextPair.expandedTokenText} as ${typeTextPair.type?.toString(typeContext)}`;
                    }

                    if (scopeTypeText) {
                        typeTexts.add(scopeTypeText);
                    }
                }
                scope.unlinkSymbolTable();
            }

            if (callables.length === typeTexts.size) {
                //this is a function in all scopes, so build the function hover
                return {
                    range: token.range,
                    contents: this.getCallableDocumentation([...typeTexts], callables)
                };
            } else if (typeTexts?.size > 0) {
                const typeText = [...typeTexts].join(' | ');
                return {
                    range: token.range,
                    contents: fence(typeText)
                };
            }
        }

        // //look through all callables in relevant scopes
        // {
        //     let scopes = this.program.getScopesForFile(this);
        //     for (let scope of scopes) {
        //         let callable = scope.getCallableByName(lowerTokenText);
        //         if (callable) {
        //             return {
        //                 range: token.range,
        //                 contents: this.getCallableDocumentation(callables)
        //             };
        //         }
        //     }
        // }
    }

    /**
     * Build a hover documentation for a callable.
     */
    private getCallableDocumentation(typeTexts: string[], callables: Callable[]) {
        const callable = callables[0];
        const typeText = typeTexts[0];

        const comments = [] as Token[];
        const tokens = callable?.file.parser.tokens as Token[];
        const idx = tokens?.indexOf(callable.functionStatement?.func.functionType);
        for (let i = idx - 1; i >= 0; i--) {
            const token = tokens[i];
            //skip whitespace and newline chars
            if (token.kind === TokenKind.Comment) {
                comments.push(token);
            } else if (token.kind === TokenKind.Newline || token.kind === TokenKind.Whitespace) {
                //skip these tokens
                continue;

                //any other token means there are no more comments
            } else {
                break;
            }
        }
        //message indicating if there are variations. example: (+3 variations) if there are 4 unique function signatures
        const multiText = callables.length > 1 ? ` (+${callables.length - 1} variations)` : '';
        let result = util.mdFence(typeText + multiText, 'brightscript');
        if (comments.length > 0) {
            result += '\n***\n' + comments.reverse().map(x => x.text.replace(/^('|rem)/i, '')).join('\n');
        }
        return result;
    }

    public getSignatureHelpForNamespaceMethods(callableName: string, dottedGetText: string, scope: Scope): { key: string; signature: SignatureInformation }[] {
        if (!dottedGetText) {
            return [];
        }
        let resultsMap = new Map<string, SignatureInfoObj>();
        for (let [, namespace] of scope.namespaceLookup) {
            //completionName = "NameA."
            //completionName = "NameA.Na
            //NameA
            //NameA.NameB
            //NameA.NameB.NameC
            if (namespace.fullName.toLowerCase() === dottedGetText.toLowerCase()) {
                //add function and class statement completions
                for (let stmt of namespace.statements) {
                    if (isFunctionStatement(stmt) && stmt.name.text.toLowerCase() === callableName.toLowerCase()) {
                        const result = (namespace.file as BrsFile)?.getSignatureHelpForStatement(stmt);
                        if (!resultsMap.has(result.key)) {
                            resultsMap.set(result.key, result);
                        }
                    }
                }

            }
        }

        return [...resultsMap.values()];
    }

    public getSignatureHelpForStatement(statement: Statement): SignatureInfoObj {
        if (!isFunctionStatement(statement) && !isClassMethodStatement(statement)) {
            return undefined;
        }
        const func = statement.func;
        const funcStartPosition = func.range.start;

        // Get function comments in reverse order
        let currentToken = this.parser.getTokenAt(funcStartPosition);
        let functionComments = [] as string[];
        while (currentToken) {
            currentToken = this.parser.getPreviousToken(currentToken);

            if (!currentToken) {
                break;
            }
            if (currentToken.range.start.line + 1 < funcStartPosition.line) {
                if (functionComments.length === 0) {
                    break;
                }
            }

            const kind = currentToken.kind;
            if (kind === TokenKind.Comment) {
                // Strip off common leading characters to make it easier to read
                const commentText = currentToken.text.replace(/^[' *\/]+/, '');
                functionComments.unshift(commentText);
            } else if (kind === TokenKind.Newline) {
                if (functionComments.length === 0) {
                    continue;
                }
                // if we already had a new line as the last token then exit out
                if (functionComments[0] === currentToken.text) {
                    break;
                }
                functionComments.unshift(currentToken.text);
            } else {
                break;
            }
        }

        const documentation = functionComments.join('').trim();

        const lines = util.splitIntoLines(this.fileContents);
        let key = statement.name.text + documentation;
        const params = [] as ParameterInformation[];
        for (const param of func.parameters) {
            params.push(ParameterInformation.create(param.name.text));
            key += param.name.text;
        }

        const label = util.getTextForRange(lines, func.functionDeclarationRange).trim();
        const signature = SignatureInformation.create(label, documentation, ...params);
        const index = 1;
        return { key: key, signature: signature, index: index };
    }

<<<<<<< HEAD
    private getClassMethod(classStatement: ClassStatement, name: string, walkParents = true): ClassMethodStatement | undefined {
        //TODO - would like to write this with getClassHierarchy; but got stuck on working out the scopes to use... :(
        //TODO types - this could be solved with symbolTable?
=======
    private getClassMethod(classStatement: ClassStatement, name: string, walkParents = true): MethodStatement | undefined {
        //TODO - would like to write this with getClassHieararchy; but got stuck on working out the scopes to use... :(
>>>>>>> 6ed4c3a2
        let statement;
        const statementHandler = (e) => {
            if (!statement && e.name.text.toLowerCase() === name.toLowerCase()) {
                statement = e;
            }
        };
        while (classStatement) {
            classStatement.walk(createVisitor({
                MethodStatement: statementHandler
            }), {
                walkMode: WalkMode.visitStatements
            });
            if (statement) {
                break;
            }
            if (walkParents && classStatement.parentClassName) {
                const nameParts = classStatement.parentClassName.getNameParts();
                classStatement = this.getClassFileLink(nameParts[nameParts.length - 1], nameParts.slice(0, -1).join('.'))?.item;
            } else {
                break;
            }

        }
        return statement;
    }

    public getClassSignatureHelp(classStatement: ClassStatement): SignatureInfoObj | undefined {
        const classConstructor = this.getClassMethod(classStatement, 'new');
        let sigHelp = classConstructor ? this.getSignatureHelpForStatement(classConstructor) : undefined;
        if (sigHelp) {
            sigHelp.key = classStatement.getName(ParseMode.BrighterScript);
            sigHelp.signature.label = sigHelp.signature.label.replace(/(function|sub) new/, sigHelp.key);
        }
        return sigHelp;
    }

    public getReferences(position: Position) {

        const callSiteToken = this.parser.getTokenAt(position);

        let locations = [] as Location[];

        const searchFor = callSiteToken.text.toLowerCase();

        const scopes = this.program.getScopesForFile(this);

        for (const scope of scopes) {
            const processedFiles = new Set<BrsFile>();
            for (const file of scope.getAllFiles()) {
                if (isXmlFile(file) || processedFiles.has(file)) {
                    continue;
                }
                processedFiles.add(file);
                file.ast.walk(createVisitor({
                    VariableExpression: (e) => {
                        if (e.name.text.toLowerCase() === searchFor) {
                            locations.push(Location.create(util.pathToUri(file.srcPath), e.range));
                        }
                    }
                }), {
                    walkMode: WalkMode.visitExpressionsRecursive
                });
            }
        }
        return locations;
    }

    /**
     * Convert the brightscript/brighterscript source code into valid brightscript
     */
    public transpile(): CodeWithSourceMap {
        const state = new BrsTranspileState(this);
        let transpileResult: SourceNode | undefined;

        if (this.needsTranspiled) {
            transpileResult = new SourceNode(null, null, state.srcPath, this.ast.transpile(state));
        } else if (this.program.options.sourceMap) {
            //emit code as-is with a simple map to the original file location
            transpileResult = util.simpleMap(state.srcPath, this.fileContents);
        } else {
            //simple SourceNode wrapping the entire file to simplify the logic below
            transpileResult = new SourceNode(null, null, state.srcPath, this.fileContents);
        }
        //undo any AST edits that the transpile cycle has made
        state.editor.undoAll();

        if (this.program.options.sourceMap) {
            return new SourceNode(null, null, null, [
                transpileResult,
                //add the sourcemap reference comment
                `'//# sourceMappingURL=./${path.basename(state.srcPath)}.map`
            ]).toStringWithSourceMap();
        } else {
            return {
                code: transpileResult.toString(),
                map: undefined
            };
        }
    }

    public getTypedef() {
        const state = new BrsTranspileState(this);
        const typedef = this.ast.getTypedef(state);
        const programNode = new SourceNode(null, null, this.srcPath, typedef);
        return programNode.toString();
    }

    public dispose() {
        this._parser?.dispose();
        //unsubscribe from any DependencyGraph subscriptions
        this.unsubscribeFromDependencyGraph?.();

        //deleting these properties result in lower memory usage (garbage collection is magic!)
        delete this.fileContents;
        delete this._parser;
        delete this.callables;
        delete this.functionCalls;
    }
}

/**
 * List of completions for all valid keywords/reserved words.
 * Build this list once because it won't change for the lifetime of this process
 */
export const KeywordCompletions = Object.keys(Keywords)
    //remove any keywords with whitespace
    .filter(x => !x.includes(' '))
    //create completions
    .map(x => {
        return {
            label: x,
            kind: CompletionItemKind.Keyword
        } as CompletionItem;
    });


interface NamespacedTokenChain {
    namespaceContainer?: NamespaceContainer;
    tokenChain: TokenChainMember[];
}

export interface TokenSymbolLookup {
    type: BscType;
    expandedTokenText: string;
    symbolContainer?: SymbolContainer;
    useExpandedTextOnly?: boolean;
}<|MERGE_RESOLUTION|>--- conflicted
+++ resolved
@@ -11,24 +11,18 @@
 import { isToken } from '../lexer/Token';
 import { Lexer } from '../lexer/Lexer';
 import { TokenKind, AllowedLocalIdentifiers, Keywords } from '../lexer/TokenKind';
-<<<<<<< HEAD
 import type { TokenChainMember } from '../parser/Parser';
 import { Parser, ParseMode, getBscTypeFromExpression, TokenUsage } from '../parser/Parser';
 import type { FunctionExpression, VariableExpression, Expression, DottedGetExpression } from '../parser/Expression';
-import type { ClassStatement, FunctionStatement, NamespaceStatement, ClassMethodStatement, LibraryStatement, ImportStatement, Statement, ClassFieldStatement } from '../parser/Statement';
-=======
-import { Parser, ParseMode } from '../parser/Parser';
-import type { FunctionExpression, VariableExpression, Expression } from '../parser/Expression';
-import type { ClassStatement, FunctionStatement, NamespaceStatement, AssignmentStatement, LibraryStatement, ImportStatement, Statement, MethodStatement, FieldStatement } from '../parser/Statement';
->>>>>>> 6ed4c3a2
+import type { ClassStatement, FunctionStatement, NamespaceStatement, LibraryStatement, ImportStatement, Statement, MethodStatement, FieldStatement } from '../parser/Statement';
 import type { Program, SignatureInfoObj } from '../Program';
 import { DynamicType } from '../types/DynamicType';
 import { standardizePath as s, util } from '../util';
 import { BrsTranspileState } from '../parser/BrsTranspileState';
 import { Preprocessor } from '../preprocessor/Preprocessor';
-import { LogLevel } from '../Logger';
+import { Logger, LogLevel } from '../Logger';
 import { serializeError } from 'serialize-error';
-import { isClassMethodStatement, isClassStatement, isCommentStatement, isDottedGetExpression, isFunctionStatement, isTypedFunctionType, isLibraryStatement, isNamespaceStatement, isStringType, isVariableExpression, isXmlFile, isImportStatement, isClassFieldStatement, isEnumStatement, isArrayType, isCustomType, isDynamicType, isObjectType, isPrimitiveType, isRegexLiteralExpression, isInterfaceType, isEnumType } from '../astUtils/reflection';
+import { isMethodStatement, isClassStatement, isCommentStatement, isDottedGetExpression, isFunctionStatement, isTypedFunctionType, isLibraryStatement, isNamespaceStatement, isStringType, isVariableExpression, isXmlFile, isImportStatement, isEnumStatement, isArrayType, isCustomType, isDynamicType, isObjectType, isPrimitiveType, isRegexLiteralExpression, isInterfaceType, isEnumType, isFieldStatement } from '../astUtils/reflection';
 import { createVisitor, WalkMode } from '../astUtils/visitors';
 import type { DependencyGraph } from '../DependencyGraph';
 import { CommentFlagProcessor } from '../CommentFlagProcessor';
@@ -43,10 +37,6 @@
  */
 export class BrsFile {
     constructor(
-<<<<<<< HEAD
-=======
-        public srcPath: string,
->>>>>>> 6ed4c3a2
         /**
          * The absolute path to the source file on disk (e.g. '/usr/you/projects/RokuApp/source/main.brs' or 'c:/projects/RokuApp/source/main.brs').
          */
@@ -58,10 +48,6 @@
         public program: Program
     ) {
         this.srcPath = s`${this.srcPath}`;
-<<<<<<< HEAD
-=======
-        this.pkgPath = s`${this.pkgPath}`;
->>>>>>> 6ed4c3a2
         this.dependencyGraphKey = this.pkgPath.toLowerCase();
 
         this.extension = util.getExtension(this.srcPath);
@@ -73,11 +59,7 @@
         }
         this.isTypedef = this.extension === '.d.bs';
         if (!this.isTypedef) {
-<<<<<<< HEAD
             this.typedefSrcPath = util.getTypedefPath(this.srcPath);
-=======
-            this.typedefKey = util.getTypedefPath(this.srcPath);
->>>>>>> 6ed4c3a2
         }
 
         //global file doesn't have a program, so only resolve typedef info if we have a program
@@ -221,11 +203,7 @@
      * Find and set the typedef variables (if a matching typedef file exists)
      */
     private resolveTypedef() {
-<<<<<<< HEAD
         this.typedefFile = this.program.getFile<BrsFile>(this.typedefSrcPath);
-=======
-        this.typedefFile = this.program.getFile<BrsFile>(this.typedefKey);
->>>>>>> 6ed4c3a2
         this.hasTypedef = !!this.typedefFile;
     }
 
@@ -252,6 +230,15 @@
         dependencyGraph.addOrReplace(this.dependencyGraphKey, dependencies);
     }
 
+    private get logger() {
+        const logger = this.program?.logger;
+        if (!logger && !this._logger) {
+            this._logger = new Logger();
+        }
+        return logger ?? this._logger;
+    }
+    private _logger: Logger;
+
     /**
      * Calculate the AST for this file
      * @param fileContents
@@ -269,7 +256,7 @@
             }
 
             //tokenize the input file
-            let lexer = this.program.logger.time(LogLevel.debug, ['lexer.lex', chalk.green(this.srcPath)], () => {
+            let lexer = this.logger.time(LogLevel.debug, ['lexer.lex', chalk.green(this.srcPath)], () => {
                 return Lexer.scan(fileContents, {
                     includeWhitespace: false
                 });
@@ -283,7 +270,7 @@
             //TODO preprocessor should go away in favor of the AST handling this internally (because it affects transpile)
             //currently the preprocessor throws exceptions on syntax errors...so we need to catch it
             try {
-                this.program.logger.time(LogLevel.debug, ['preprocessor.process', chalk.green(this.srcPath)], () => {
+                this.logger.time(LogLevel.debug, ['preprocessor.process', chalk.green(this.srcPath)], () => {
                     preprocessor.process(lexer.tokens, this.program.getManifest());
                 });
             } catch (error: any) {
@@ -296,10 +283,10 @@
             //if the preprocessor generated tokens, use them.
             let tokens = preprocessor.processedTokens.length > 0 ? preprocessor.processedTokens : lexer.tokens;
 
-            this.program.logger.time(LogLevel.debug, ['parser.parse', chalk.green(this.srcPath)], () => {
+            this.logger.time(LogLevel.debug, ['parser.parse', chalk.green(this.srcPath)], () => {
                 this._parser = Parser.parse(tokens, {
                     mode: this.parseMode,
-                    logger: this.program.logger
+                    logger: this.logger
                 });
             });
 
@@ -776,7 +763,7 @@
                     if (!results.has(member.name.text.toLowerCase())) {
                         results.set(member.name.text.toLowerCase(), {
                             label: member.name.text,
-                            kind: isClassFieldStatement(member) ? CompletionItemKind.Field : CompletionItemKind.Method
+                            kind: isFieldStatement(member) ? CompletionItemKind.Field : CompletionItemKind.Method
                         });
                     }
                 }
@@ -1363,9 +1350,9 @@
 
         if (isFunctionStatement(statement)) {
             symbolKind = SymbolKind.Function;
-        } else if (isClassMethodStatement(statement)) {
+        } else if (isMethodStatement(statement)) {
             symbolKind = SymbolKind.Method;
-        } else if (isClassFieldStatement(statement)) {
+        } else if (isFieldStatement(statement)) {
             symbolKind = SymbolKind.Field;
         } else if (isNamespaceStatement(statement)) {
             symbolKind = SymbolKind.Namespace;
@@ -1387,7 +1374,7 @@
             return;
         }
 
-        const name = isClassFieldStatement(statement) ? statement.name.text : statement.getName(ParseMode.BrighterScript);
+        const name = isFieldStatement(statement) ? statement.name.text : statement.getName(ParseMode.BrighterScript);
         return DocumentSymbol.create(name, '', symbolKind, statement.range, statement.range, children);
     }
 
@@ -1400,7 +1387,7 @@
 
         if (isFunctionStatement(statement)) {
             symbolKind = SymbolKind.Function;
-        } else if (isClassMethodStatement(statement)) {
+        } else if (isMethodStatement(statement)) {
             symbolKind = SymbolKind.Method;
         } else if (isNamespaceStatement(statement)) {
             symbolKind = SymbolKind.Namespace;
@@ -1489,7 +1476,6 @@
             textToSearchFor = textToSearchFor.substring(startIndex, endIndex);
         }
 
-<<<<<<< HEAD
         const func = this.getFunctionExpressionAtPosition(position);
         if (func) {
             //look through local variables first
@@ -1506,24 +1492,6 @@
                     if (label.tokens.identifier.text.toLocaleLowerCase() === textToSearchFor) {
                         const uri = util.pathToUri(this.srcPath);
                         results.push(Location.create(uri, label.tokens.identifier.range));
-=======
-        //look through local variables first, get the function scope for this position (if it exists)
-        const functionScope = this.getFunctionScopeAtPosition(position);
-        if (functionScope) {
-            //find any variable or label with this name
-            for (const varDeclaration of functionScope.variableDeclarations) {
-                //we found a variable declaration with this token text!
-                if (varDeclaration.name.toLowerCase() === textToSearchFor) {
-                    const uri = util.pathToUri(this.srcPath);
-                    results.push(Location.create(uri, varDeclaration.nameRange));
-                }
-            }
-            if (this.tokenFollows(token, TokenKind.Goto)) {
-                for (const label of functionScope.labelStatements) {
-                    if (label.name.toLocaleLowerCase() === textToSearchFor) {
-                        const uri = util.pathToUri(this.srcPath);
-                        results.push(Location.create(uri, label.nameRange));
->>>>>>> 6ed4c3a2
                     }
                 }
             }
@@ -1565,19 +1533,17 @@
     public getClassMemberDefinitions(textToSearchFor: string, file: BrsFile): Location[] {
         let results: Location[] = [];
         //get class fields and members
-        const statementHandler = (statement: MethodStatement) => {
-            if (statement.getName(file.parseMode).toLowerCase() === textToSearchFor) {
-                results.push(Location.create(util.pathToUri(file.srcPath), statement.range));
-            }
-        };
-        const fieldStatementHandler = (statement: FieldStatement) => {
-            if (statement.name.text.toLowerCase() === textToSearchFor) {
-                results.push(Location.create(util.pathToUri(file.srcPath), statement.range));
-            }
-        };
         file.parser.ast.walk(createVisitor({
-            ClassMethodStatement: statementHandler,
-            ClassFieldStatement: fieldStatementHandler
+            MethodStatement: (statement: MethodStatement) => {
+                if (statement.getName(file.parseMode).toLowerCase() === textToSearchFor) {
+                    results.push(Location.create(util.pathToUri(file.srcPath), statement.range));
+                }
+            },
+            FieldStatement: (statement: FieldStatement) => {
+                if (statement.name.text.toLowerCase() === textToSearchFor) {
+                    results.push(Location.create(util.pathToUri(file.srcPath), statement.range));
+                }
+            }
         }), {
             walkMode: WalkMode.visitStatements
         });
@@ -1742,7 +1708,7 @@
     }
 
     public getSignatureHelpForStatement(statement: Statement): SignatureInfoObj {
-        if (!isFunctionStatement(statement) && !isClassMethodStatement(statement)) {
+        if (!isFunctionStatement(statement) && !isMethodStatement(statement)) {
             return undefined;
         }
         const func = statement.func;
@@ -1798,14 +1764,9 @@
         return { key: key, signature: signature, index: index };
     }
 
-<<<<<<< HEAD
-    private getClassMethod(classStatement: ClassStatement, name: string, walkParents = true): ClassMethodStatement | undefined {
+    private getClassMethod(classStatement: ClassStatement, name: string, walkParents = true): MethodStatement | undefined {
         //TODO - would like to write this with getClassHierarchy; but got stuck on working out the scopes to use... :(
         //TODO types - this could be solved with symbolTable?
-=======
-    private getClassMethod(classStatement: ClassStatement, name: string, walkParents = true): MethodStatement | undefined {
-        //TODO - would like to write this with getClassHieararchy; but got stuck on working out the scopes to use... :(
->>>>>>> 6ed4c3a2
         let statement;
         const statementHandler = (e) => {
             if (!statement && e.name.text.toLowerCase() === name.toLowerCase()) {
