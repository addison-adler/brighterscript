--- conflicted
+++ resolved
@@ -32,7 +32,6 @@
 import { DynamicType } from '../types/DynamicType';
 import type { SymbolTable } from '../SymbolTable';
 
-
 /**
  * Holds all details about this file within the scope of the whole program
  */
@@ -90,11 +89,6 @@
      */
     public extension: string;
 
-    /**
-     * Indicates whether this file needs to be validated.
-     */
-    public isValidated = false;
-
     private diagnostics = [] as BsDiagnostic[];
 
     public getDiagnostics() {
@@ -305,12 +299,6 @@
     }
 
     public validate() {
-<<<<<<< HEAD
-        this.validateImportStatements();
-    }
-
-    public validateImportStatements() {
-=======
         //only validate the file if it was actually parsed (skip files containing typedefs)
         if (!this.hasTypedef) {
             this.validateImportStatements();
@@ -318,7 +306,6 @@
     }
 
     private validateImportStatements() {
->>>>>>> edc72b08
         let topOfFileIncludeStatements = [] as Array<LibraryStatement | ImportStatement>;
         for (let stmt of this.ast.statements) {
             //skip comments
@@ -419,175 +406,11 @@
         this.diagnostics.push(...processor.diagnostics);
     }
 
-<<<<<<< HEAD
-=======
-    public scopesByFunc = new Map<FunctionExpression, FunctionScope>();
-
-    /**
-     * Create a scope for every function in this file
-     */
-    private createFunctionScopes() {
-        //find every function
-        let functions = this.parser.references.functionExpressions;
-
-        //create a functionScope for every function
-        this._functionScopes = [];
-
-        for (let func of functions) {
-            let scope = new FunctionScope(func);
-
-            //find parent function, and add this scope to it if found
-            {
-                let parentScope = this.scopesByFunc.get(func.parentFunction);
-
-                //add this child scope to its parent
-                if (parentScope) {
-                    parentScope.childrenScopes.push(scope);
-                }
-                //store the parent scope for this scope
-                scope.parentScope = parentScope;
-            }
-
-            //add every parameter
-            for (let param of func.parameters) {
-                scope.variableDeclarations.push({
-                    nameRange: param.name.range,
-                    lineIndex: param.name.range.start.line,
-                    name: param.name.text,
-                    type: param.type
-                });
-            }
-
-            //add all of ForEachStatement loop varibales
-            func.body?.walk(createVisitor({
-                ForEachStatement: (stmt) => {
-                    scope.variableDeclarations.push({
-                        nameRange: stmt.item.range,
-                        lineIndex: stmt.item.range.start.line,
-                        name: stmt.item.text,
-                        type: new DynamicType()
-                    });
-                },
-                LabelStatement: (stmt) => {
-                    const { identifier } = stmt.tokens;
-                    scope.labelStatements.push({
-                        nameRange: identifier.range,
-                        lineIndex: identifier.range.start.line,
-                        name: identifier.text
-                    });
-                }
-            }), {
-                walkMode: WalkMode.visitStatements
-            });
-
-            this.scopesByFunc.set(func, scope);
-
-            //find every statement in the scope
-            this._functionScopes.push(scope);
-        }
-
-        //find every variable assignment in the whole file
-        let assignmentStatements = this.parser.references.assignmentStatements;
-
-        for (let statement of assignmentStatements) {
-
-            //find this statement's function scope
-            let scope = this.scopesByFunc.get(statement.containingFunction);
-
-            //skip variable declarations that are outside of any scope
-            if (scope) {
-                scope.variableDeclarations.push({
-                    nameRange: statement.name.range,
-                    lineIndex: statement.name.range.start.line,
-                    name: statement.name.text,
-                    type: this.getBscTypeFromAssignment(statement, scope)
-                });
-            }
-        }
-    }
-
-    private getBscTypeFromAssignment(assignment: AssignmentStatement, scope: FunctionScope): BscType {
-        try {
-            //function
-            if (isFunctionExpression(assignment.value)) {
-                let functionType = new FunctionType(assignment.value.returnType);
-                functionType.isSub = assignment.value.functionType.text === 'sub';
-                if (functionType.isSub) {
-                    functionType.returnType = new VoidType();
-                }
-
-                functionType.setName(assignment.name.text);
-                for (let param of assignment.value.parameters) {
-                    let isOptional = !!param.defaultValue;
-                    //TODO compute optional parameters
-                    functionType.addParameter(param.name.text, param.type, isOptional);
-                }
-                return functionType;
-
-                //literal
-            } else if (isLiteralExpression(assignment.value)) {
-                return assignment.value.type;
-
-                //function call
-            } else if (isCallExpression(assignment.value)) {
-                let calleeName = (assignment.value.callee as any)?.name?.text;
-                if (calleeName) {
-                    let func = this.getCallableByName(calleeName);
-                    if (func) {
-                        return func.type.returnType;
-                    }
-                }
-            } else if (isVariableExpression(assignment.value)) {
-                let variableName = assignment.value?.name?.text;
-                let variable = scope.getVariableByName(variableName);
-                return variable.type;
-            }
-        } catch (e) {
-            //do nothing. Just return dynamic
-        }
-        //fallback to dynamic
-        return new DynamicType();
-    }
-
-    private getCallableByName(name: string) {
-        name = name ? name.toLowerCase() : undefined;
-        if (!name) {
-            return;
-        }
-        for (let func of this.callables) {
-            if (func.name.toLowerCase() === name) {
-                return func;
-            }
-        }
-    }
-
->>>>>>> edc72b08
     private findCallables() {
         for (let statement of this.parser.references.functionStatements ?? []) {
 
             let functionType = statement.func.getFunctionType();
             functionType.setName(statement.name.text);
-<<<<<<< HEAD
-=======
-            functionType.isSub = statement.func.functionType.text.toLowerCase() === 'sub';
-            if (functionType.isSub) {
-                functionType.returnType = new VoidType();
-            }
-
-            //extract the parameters
-            let params = [] as CallableParam[];
-            for (let param of statement.func.parameters) {
-                let callableParam = {
-                    name: param.name.text,
-                    type: param.type,
-                    isOptional: !!param.defaultValue,
-                    isRestArgument: false
-                };
-                params.push(callableParam);
-                let isOptional = !!param.defaultValue;
-                functionType.addParameter(callableParam.name, callableParam.type, isOptional);
-            }
->>>>>>> edc72b08
 
             this.callables.push({
                 isSub: statement.func.functionType.text.toLowerCase() === 'sub',
@@ -1635,15 +1458,15 @@
                     if (labelStatement.tokens.identifier.text.toLocaleLowerCase() === lowerTokenText) {
                         return {
                             range: token.range,
-<<<<<<< HEAD
                             contents: `${labelStatement.tokens.identifier.text}: label`
                         };
                     }
                 }
             }
-            const typeTexts: string[] = [];
-
-            for (const scope of this.program.getScopesForFile(this)) {
+            const typeTexts = new Set<string>();
+            const fileScopes = this.program.getScopesForFile(this).sort((a, b) => a.dependencyGraphKey?.localeCompare(b.dependencyGraphKey));
+            const callables = [] as Callable[];
+            for (const scope of fileScopes) {
                 scope.linkSymbolTable();
                 const typeContext = { file: this, scope: scope, position: position };
                 const typeTextPair = this.getSymbolTypeFromToken(token, func, scope);
@@ -1652,63 +1475,65 @@
 
                     if (isFunctionType(typeTextPair.type)) {
                         scopeTypeText = typeTextPair.type?.toString(typeContext);
+                        //keep unique references to the callables for this function
+                        if (!typeTexts.has(scopeTypeText)) {
+                            callables.push(
+                                scope.getCallableByName(lowerTokenText)
+                            );
+                        }
                     } else if (typeTextPair.useExpandedTextOnly) {
                         scopeTypeText = typeTextPair.expandedTokenText;
                     } else {
                         scopeTypeText = `${typeTextPair.expandedTokenText} as ${typeTextPair.type?.toString(typeContext)}`;
                     }
 
-                    if (scopeTypeText && !typeTexts.includes(scopeTypeText)) {
-                        typeTexts.push(scopeTypeText);
-=======
-                            //append the variable name to the front for scope
-                            contents: fence(typeText)
-                        };
+                    if (scopeTypeText) {
+                        typeTexts.add(scopeTypeText);
                     }
                 }
-                for (const labelStatement of functionScope.labelStatements) {
-                    if (labelStatement.name.toLocaleLowerCase() === lowerTokenText) {
-                        return {
-                            range: token.range,
-                            contents: fence(`${labelStatement.name}: label`)
-                        };
->>>>>>> edc72b08
-                    }
-                }
                 scope.unlinkSymbolTable();
             }
 
-            const typeText = typeTexts.join(' | ');
-            if (typeText) {
+            if (callables.length === typeTexts.size) {
+                //this is a function in all scopes, so build the function hover
                 return {
                     range: token.range,
-                    contents: typeText
+                    contents: this.getCallableDocumentation([...typeTexts], callables)
                 };
-            }
-        }
-
-        //look through all callables in relevant scopes
-        {
-            let scopes = this.program.getScopesForFile(this);
-            for (let scope of scopes) {
-                let callable = scope.getCallableByName(lowerTokenText);
-                if (callable) {
-                    return {
-                        range: token.range,
-                        contents: this.getCallableDocumentation(callable)
-                    };
-                }
-            }
-        }
+            } else if (typeTexts?.size > 0) {
+                const typeText = [...typeTexts].join(' | ');
+                return {
+                    range: token.range,
+                    contents: fence(typeText)
+                };
+            }
+        }
+
+        // //look through all callables in relevant scopes
+        // {
+        //     let scopes = this.program.getScopesForFile(this);
+        //     for (let scope of scopes) {
+        //         let callable = scope.getCallableByName(lowerTokenText);
+        //         if (callable) {
+        //             return {
+        //                 range: token.range,
+        //                 contents: this.getCallableDocumentation(callables)
+        //             };
+        //         }
+        //     }
+        // }
     }
 
     /**
      * Build a hover documentation for a callable.
      */
-    private getCallableDocumentation(callable: Callable) {
+    private getCallableDocumentation(typeTexts: string[], callables: Callable[]) {
+        const callable = callables[0];
+        const typeText = typeTexts[0];
+
         const comments = [] as Token[];
-        const tokens = callable.file.parser.tokens as Token[];
-        const idx = tokens.indexOf(callable.functionStatement?.func.functionType);
+        const tokens = callable?.file.parser.tokens as Token[];
+        const idx = tokens?.indexOf(callable.functionStatement?.func.functionType);
         for (let i = idx - 1; i >= 0; i--) {
             const token = tokens[i];
             //skip whitespace and newline chars
@@ -1723,7 +1548,9 @@
                 break;
             }
         }
-        let result = util.mdFence(callable.type.toString(), 'brightscript');
+        //message indicating if there are variations. example: (+3 variations) if there are 4 unique function signatures
+        const multiText = callables.length > 1 ? ` (+${callables.length - 1} variations)` : '';
+        let result = util.mdFence(typeText + multiText, 'brightscript');
         if (comments.length > 0) {
             result += '\n***\n' + comments.reverse().map(x => x.text.replace(/^('|rem)/i, '')).join('\n');
         }
