import { assert, expect } from '../chai-config.spec';
import * as sinonImport from 'sinon';
import { Position, Range } from 'vscode-languageserver';
import type { BsDiagnostic, Callable, CommentFlag, VariableDeclaration } from '../interfaces';
import { Program } from '../Program';
import { DynamicType } from '../types/DynamicType';
import { TypedFunctionType } from '../types/TypedFunctionType';
import { IntegerType } from '../types/IntegerType';
import { StringType } from '../types/StringType';
import { BrsFile } from './BrsFile';
import { SourceMapConsumer } from 'source-map';
import { Lexer } from '../lexer/Lexer';
import { TokenKind } from '../lexer/TokenKind';
import { DiagnosticMessages } from '../DiagnosticMessages';
import util, { standardizePath as s } from '../util';
<<<<<<< HEAD
import { expectDiagnostics, expectHasDiagnostics, expectTypeToBe, expectZeroDiagnostics, getTestGetTypedef, getTestTranspile, trim } from '../testHelpers.spec';
import { ParseMode } from '../parser/Parser';
=======
import PluginInterface from '../PluginInterface';
import { expectCompletionsIncludes, expectDiagnostics, expectHasDiagnostics, expectZeroDiagnostics, getTestGetTypedef, getTestTranspile, trim, trimMap } from '../testHelpers.spec';
import { ParseMode, Parser } from '../parser/Parser';
import { Logger } from '../Logger';
>>>>>>> 54cdd426
import { ImportStatement } from '../parser/Statement';
import { createToken } from '../astUtils/creators';
import * as fsExtra from 'fs-extra';
import { URI } from 'vscode-uri';
import undent from 'undent';
import { tempDir, rootDir } from '../testHelpers.spec';
<<<<<<< HEAD
import { SymbolTypeFlag } from '../SymbolTableFlag';
import { ClassType, EnumType, FloatType, InterfaceType } from '../types';
import type { StandardizedFileEntry } from 'roku-deploy';
=======
import * as fileUrl from 'file-url';
>>>>>>> 54cdd426

let sinon = sinonImport.createSandbox();

describe('BrsFile', () => {
    let program: Program;
    let srcPath = s`${rootDir}/source/main.brs`;
    let destPath = 'source/main.brs';
    let file: BrsFile;
    let testTranspile = getTestTranspile(() => [program, rootDir]);
    let testGetTypedef = getTestGetTypedef(() => [program, rootDir]);

    beforeEach(() => {
        fsExtra.emptyDirSync(tempDir);
        program = new Program({ rootDir: rootDir, sourceMap: true });
        file = new BrsFile({
            srcPath: srcPath,
            destPath: destPath,
            program: program
        });
    });
    afterEach(() => {
        sinon.restore();
        program.dispose();
    });

    describe('constructor', () => {
        it('calculates correct paths when no pkgPath specified', () => {
            expect(
                new BrsFile({
                    srcPath: s`${rootDir}/source/main.bs`,
                    destPath: s`source/main.bs`,
                    program: program
                })
            ).to.include({
                srcPath: s`${rootDir}/source/main.bs`,
                destPath: s`source/main.bs`,
                pkgPath: s`source/main.brs`
            });
        });

        it('uses supplied pkgPath', () => {
            expect(
                new BrsFile({
                    srcPath: s`${rootDir}/source/main.bs`,
                    destPath: s`source/main.bs`,
                    pkgPath: s`source/main.transpiled.brs`,
                    program: program
                })
            ).to.include({
                srcPath: s`${rootDir}/source/main.bs`,
                destPath: s`source/main.bs`,
                pkgPath: s`source/main.transpiled.brs`
            });
        });
    });

    describe('allowBrighterScriptInBrightScript', () => {
        it('is false by default', () => {
            program.setFile('source/main.brs', `
                namespace CustomApp
                end namespace
            `);
            program.validate();
            expectDiagnostics(program, [{
                ...DiagnosticMessages.bsFeatureNotSupportedInBrsFiles('namespace')
            }]);
        });

        it('allows bs features in brs', () => {
            program.options.allowBrighterScriptInBrightScript = true;
            program.setFile('source/main.brs', `
                namespace CustomApp
                end namespace
            `);
            program.validate();
            expectZeroDiagnostics(program);
        });
    });

    it('flags namespaces used as variables', () => {
        program.setFile('source/main.bs', `
            sub main()
                alpha.beta.charlie.test()
                print alpha
                print alpha.beta
                print alpha.beta.charlie
            end sub

            namespace alpha
                namespace beta
                    namespace charlie
                        sub test()
                        end sub
                    end namespace
                end namespace
            end namespace
        `);
        program.validate();
        expectDiagnostics(program, [{
            ...DiagnosticMessages.itemCannotBeUsedAsVariable('namespace'),
            range: util.createRange(3, 22, 3, 27)
        }, {
            ...DiagnosticMessages.itemCannotBeUsedAsVariable('namespace'),
            range: util.createRange(4, 22, 4, 32)
        }, {
            ...DiagnosticMessages.itemCannotBeUsedAsVariable('namespace'),
            range: util.createRange(5, 22, 5, 40)
        }]);
    });

    it('allows namespaces with the name `optional`', () => {
        program.setFile('source/main.bs', `
            namespace optional
                namespace optional
                end namespace
            end namespace
            namespace alpha
                namespace optional
                end namespace
            end namespace
            namespace alpha.beta.optional
            end namespace
        `);
        program.validate();
        expectZeroDiagnostics(program);
    });

    it('flags enums used as variables', () => {
        program.setFile('source/main.bs', `
            enum Foo
                bar
                baz
            end enum

            sub main()
                print getFooValue()
                print getFoo()
            end sub

            function getFoo() as Foo
                return Foo ' Error - cannot return an enum, just an enum value
            end function

            function getFooValue() as Foo
                return Foo.bar
            end function
        `);
        program.validate();
        expectDiagnostics(program, [DiagnosticMessages.itemCannotBeUsedAsVariable('enum').message]);
    });

    it('supports the third parameter in CreateObject', () => {
        program.setFile('source/main.brs', `
            sub main()
                regexp = CreateObject("roRegex", "[a-z]+", "i")
            end sub
        `);
        program.validate();
        expectZeroDiagnostics(program);
    });

    it('supports the 6 params in CreateObject for roRegion', () => {
        program.setFile('source/main.brs', `
            sub createRegion(bitmap as object)
                region = CreateObject("roRegion", bitmap, 20, 40, 100, 200)
            end sub
        `);
        program.validate();
        expectZeroDiagnostics(program);
    });

    it('sets needsTranspiled to true for .bs files', () => {
        //BrightScript
        expect(new BrsFile({
            srcPath: `${rootDir}/source/main.brs`,
            destPath: 'source/main.brs',
            program: program
        })['needsTranspiled']).to.be.false;
        //BrighterScript
        expect(new BrsFile({
            srcPath: `${rootDir}/source/main.bs`,
            destPath: 'source/main.bs',
            program: program
        })['needsTranspiled']).to.be.true;
    });

    it('computes new import statements after clearing parser references', () => {
        const file = program.setFile<BrsFile>('source/main.bs', ``);
        expect(file.ownScriptImports).to.be.empty;
        file.parser.ast.statements.push(
            new ImportStatement({
                import: createToken(TokenKind.Import),
                path: createToken(TokenKind.StringLiteral, 'pkg:/source/lib.brs')
            })
        );
        expect(file.ownScriptImports).to.be.empty;
        file['_cachedLookups'].invalidate();
        expect(file.ownScriptImports.map(x => x.text)).to.eql(['pkg:/source/lib.brs']);
    });

    it('allows adding diagnostics', () => {
        const expected: BsDiagnostic[] = [{
            message: 'message',
            file: undefined as any,
            range: undefined as any
        }];
        file.addDiagnostics(expected);
        expectDiagnostics(file, expected);
    });

    describe('getPartialVariableName', () => {
        let entry = {
            src: `${rootDir}/source/lib.brs`,
            dest: `source/lib.brs`
        } as StandardizedFileEntry;

        it('creates proper tokens', () => {
            file = program.setFile<BrsFile>(entry, `call(ModuleA.ModuleB.ModuleC.`);
            expect(file['getPartialVariableName'](file.parser.tokens[7])).to.equal('ModuleA.ModuleB.ModuleC.');
            expect(file['getPartialVariableName'](file.parser.tokens[6])).to.equal('ModuleA.ModuleB.ModuleC');
            expect(file['getPartialVariableName'](file.parser.tokens[5])).to.equal('ModuleA.ModuleB.');
            expect(file['getPartialVariableName'](file.parser.tokens[4])).to.equal('ModuleA.ModuleB');
            expect(file['getPartialVariableName'](file.parser.tokens[3])).to.equal('ModuleA.');
            expect(file['getPartialVariableName'](file.parser.tokens[2])).to.equal('ModuleA');
        });
    });

    describe('canBePruned', () => {
        it('returns false is target file has contains a function statement', () => {
            program.setFile('source/main.brs', `
                sub main()
                    print \`pkg:\`
                end sub
            `);
            const file = program.getFile('source/main.brs');
            expect(file.canBePruned).to.be.false;
        });

        it('returns false if target file contains a class statement', () => {
            program.setFile('source/main.brs', `
                class Animal
                    public name as string
                end class
            `);
            const file = program.getFile('source/main.brs');
            expect(file.canBePruned).to.be.false;
        });

        it('returns false if target file contains a class statement', () => {
            program.setFile('source/main.brs', `
                namespace Vertibrates.Birds
                    function GetDucks()
                    end function
                end namespace
            `);
            const file = program.getFile('source/main.brs');
            expect(file.canBePruned).to.be.false;
        });

        it('returns true if target file contains only enum', () => {
            program.setFile('source/main.brs', `
                enum Direction
                    up
                    down
                    left
                    right
                end enum
            `);
            const file = program.getFile('source/main.brs');
            expect(file.canBePruned).to.be.true;
        });

        it('returns true if target file is empty', () => {
            program.setFile('source/main.brs', '');
            const file = program.getFile('source/main.brs');
            expect(file.canBePruned).to.be.true;
        });

        it('returns true if target file only has comments', () => {
            program.setFile('source/main.brs', `
                ' this is an interesting comment
            `);
            const file = program.getFile('source/main.brs');
            expect(file.canBePruned).to.be.true;
        });
    });

    describe('getScopesForFile', () => {
        it('finds the scope for the file', () => {
            let file = program.setFile('source/main.brs', ``);
            expect(program.getScopesForFile(file)[0]?.name).to.equal('source');
        });
    });

    describe('comment flags', () => {
        describe('bs:disable-next-line', () => {
            it('disables critical diagnostic issues', () => {
                program.setFile('source/main.brs', `
                    sub main()
                        Dim requestData
                    end sub
                `);
                //should have an error
                program.validate();
                expectHasDiagnostics(program);

                program.setFile('source/main.brs', `
                    sub main()
                        'bs:disable-next-line
                        Dim requestData
                    end sub
                `);
                //should not have an error
                program.validate();
                expectZeroDiagnostics(program);
            });

            it('works with leading whitespace', () => {
                program.setFile('source/main.brs', `
                    sub main()
                        ' bs:disable-next-line
                        =asdf=sadf=
                    end sub
                `);
                //should have an error
                program.validate();
                expectZeroDiagnostics(program);
            });

            it('works for all', () => {
                let file = program.setFile<BrsFile>({ src: `${rootDir}/source/main.brs`, dest: 'source/main.brs' }, `
                    sub Main()
                        'bs:disable-next-line
                        name = "bob
                    end sub
                `);
                expect(file.commentFlags[0]).to.exist;
                expect(file.commentFlags[0]).to.deep.include({
                    codes: null,
                    range: Range.create(2, 24, 2, 45),
                    affectedRange: util.createRange(3, 0, 3, Number.MAX_SAFE_INTEGER)
                } as CommentFlag);
                program.validate();
                //the "unterminated string" error should be filtered out
                expectZeroDiagnostics(program);
            });

            it('works for specific codes', () => {
                let file = program.setFile<BrsFile>({ src: `${rootDir}/source/main.brs`, dest: 'source/main.brs' }, `
                    sub Main()
                        'bs:disable-next-line: 1083, 1001
                        name = "bob
                    end sub
                `);
                expect(file.commentFlags[0]).to.exist;
                expect(file.commentFlags[0]).to.deep.include({
                    codes: [1083, 1001],
                    range: Range.create(2, 24, 2, 57),
                    affectedRange: util.createRange(3, 0, 3, Number.MAX_SAFE_INTEGER)
                } as CommentFlag);
                //the "unterminated string" error should be filtered out
                expectZeroDiagnostics(program);
            });

            it('recognizes non-numeric codes', () => {
                let file = program.setFile<BrsFile>({ src: `${rootDir}/source/main.brs`, dest: 'source/main.brs' }, `
                    sub Main()
                        'bs:disable-next-line: LINT9999
                        name = "bob
                    end sub
                `);
                expect(file.commentFlags[0]).to.exist;
                expectHasDiagnostics(program);
            });

            it('supports disabling non-numeric error codes', () => {
                const program = new Program({});
                const file = program.setFile('source/main.brs', `
                    sub main()
                        something = true 'bs:disable-line: LINT1005
                    end sub
                `);
                file.diagnostics.push({
                    code: 'LINT1005',
                    file: file,
                    message: 'Something is not right',
                    range: util.createRange(2, 16, 2, 26)
                });
                const scope = program.getScopesForFile(file)[0];
                expectZeroDiagnostics(scope);
            });

            it('adds diagnostics for unknown numeric diagnostic codes', () => {
                program.setFile('source/main.brs', `
                    sub main()
                        print "hi" 'bs:disable-line: 123456 999999   aaaab
                    end sub
                `);

                program.validate();
                expectDiagnostics(program, [{
                    ...DiagnosticMessages.unknownDiagnosticCode(123456),
                    range: Range.create(2, 53, 2, 59)
                }, {
                    ...DiagnosticMessages.unknownDiagnosticCode(999999),
                    range: Range.create(2, 60, 2, 66)
                }]);
            });

        });

        describe('bs:disable-line', () => {
            it('works for all', () => {
                let file = program.setFile<BrsFile>({ src: `${rootDir}/source/main.brs`, dest: 'source/main.brs' }, `
                    sub Main()
                        z::;;%%%%%% 'bs:disable-line
                    end sub
                `);
                expect(file.commentFlags[0]).to.exist;
                expect(file.commentFlags[0]).to.deep.include({
                    codes: null,
                    range: Range.create(2, 36, 2, 52),
                    affectedRange: Range.create(2, 0, 2, 36)
                } as CommentFlag);
                program.validate();
                //the "unterminated string" error should be filtered out
                expectZeroDiagnostics(program);
            });

            it('works for specific codes', () => {
                program.setFile('source/main.brs', `
                    sub main()
                        'should not have any errors
                        DoSomething(1) 'bs:disable-line:1002
                        'should have an error because the param-count error is not being suppressed
                        DoSomething(1) 'bs:disable-line:1000
                    end sub
                    sub DoSomething()
                    end sub
                `);

                program.validate();

                expectDiagnostics(program, [{
                    range: Range.create(5, 24, 5, 35)
                }]);
            });

            it('handles the erraneous `stop` keyword', () => {
                //the current version of BRS causes parse errors after the `parse` keyword, showing error in comments
                //the program should ignore all diagnostics found in brs:* comment lines EXCEPT
                //for the diagnostics about using unknown error codes
                program.setFile('source/main.brs', `
                    sub main()
                        stop 'bs:disable-line
                        print "need a valid line to fix stop error"
                    end sub
                `);
                program.validate();
                expectZeroDiagnostics(program);
            });
        });
    });

    describe('parse', () => {
        it('allows class as parameter type', () => {
            program.setFile(`source/main.bs`, `
                class Person
                    name as string
                end class

                sub PrintPerson(p as Person)
                end sub
            `);
            program.validate();
            expectZeroDiagnostics(program);
        });

        it('allows interface as parameter type', () => {
            program.setFile(`source/main.bs`, `
                interface Person
                    name as string
                end interface

                sub PrintPerson(p as Person)
                end sub
            `);
            program.validate();
            expectZeroDiagnostics(program);
        });

        it('allows enum as parameter type', () => {
            program.setFile(`source/main.bs`, `
                enum Direction
                    up
                    down
                end enum

                sub PrintDirection(d as Direction)
                end sub
            `);
            program.validate();
            expectZeroDiagnostics(program);
        });

        it('supports iife in assignment', () => {
            program.setFile('source/main.brs', `
                sub main()
                    result = sub()
                    end sub()
                    result = (sub()
                    end sub)()
                end sub
            `);
            expectZeroDiagnostics(program);
        });

        it('uses the proper parse mode based on file extension', () => {
            function testParseMode(destPath: string, expectedParseMode: ParseMode) {
                const file = program.setFile<BrsFile>(destPath, '');
                expect(file.parseMode).to.equal(expectedParseMode);
            }

            testParseMode('source/main.brs', ParseMode.BrightScript);
            testParseMode('source/main.spec.brs', ParseMode.BrightScript);
            testParseMode('source/main.d.brs', ParseMode.BrightScript);

            testParseMode('source/main.bs', ParseMode.BrighterScript);
            testParseMode('source/main.d.bs', ParseMode.BrighterScript);
            testParseMode('source/main.spec.bs', ParseMode.BrighterScript);
        });

        it('supports labels and goto statements', () => {
            let file = program.setFile('source/main.brs', `
                sub Main()
                    'multiple goto statements on one line
                    goto myLabel : goto myLabel
                    myLabel:
                end sub
            `);
            expectZeroDiagnostics(file);
        });

        it('supports empty print statements', () => {
            let file = program.setFile('source/main.brs', `
                sub main()
                   print
                end sub
            `);
            expectZeroDiagnostics(file);
        });

        describe('conditional compile', () => {
            it('supports whitespace-separated directives', () => {
                const file = program.setFile<BrsFile>('source/main.bs', `
                    sub main()
                        #\t const thing=true
                        #\t if thing
                            print "if"
                        #\t elseif false
                            print "elseif"
                            #\t error crash
                        #\t else
                            print "else"
                        #\t endif
                    end sub
                `);
                expectZeroDiagnostics(program);
                testTranspile(file.fileContents, `
                    sub main()
                        print "if"
                    end sub
                `);
            });

            it('supports case-insensitive bs_const variables', () => {
                fsExtra.outputFileSync(`${rootDir}/manifest`, undent`
                    bs_const=SomeKey=true
                `);
                program.setFile('source/main.brs', `
                    sub something()
                        #if somekey
                            print "lower"
                        #end if
                        #if SOMEKEY
                            print "UPPER"
                        #end if
                        #if SomeKey
                            print "MiXeD"
                        #end if
                    end sub
                `);
                program.validate();
                expectZeroDiagnostics(program);
            });

            it('works for upper case keywords', () => {
                let file = program.setFile('source/main.brs', `
                    sub main()
                        #CONST someFlag = true
                        #IF someFlag
                            'code to execute when someFlag is true
                        #ELSEIF someFlag
                            'code to execute when anotherFlag is true
                        #ELSE
                            'code
                        #ENDIF
                    end sub
                `);
                expectZeroDiagnostics(file);
            });

            it('supports single-word #elseif and #endif', () => {
                let file = program.setFile('source/main.brs', `
                    sub main()
                        #const someFlag = true
                        #if someFlag
                            'code to execute when someFlag is true
                        #elseif someFlag
                            'code to execute when anotherFlag is true
                        #endif
                    end sub
                `);
                expectZeroDiagnostics(file);
            });

            it('supports multi-word #else if and #end if', () => {
                let file = program.setFile('source/main.brs', `
                    sub main()
                        #const someFlag = true
                        #if someFlag
                            'code to execute when someFlag is true
                        #else if someFlag
                            'code to execute when anotherFlag is true
                        #end if
                    end sub
                `);
                expectZeroDiagnostics(file);
            });

            it('does not choke on invalid code inside a false conditional compile', () => {
                let file = program.setFile('source/main.brs', `
                    sub main()
                        #if false
                            non-commented code here should not cause parse errors
                        #end if
                    end sub
                `);
                expectZeroDiagnostics(file);
            });

            it('detects syntax error in #if', () => {
                let file = program.setFile('source/main.brs', `
                    sub main()
                        #if true1
                            print "true"
                        #end if
                    end sub
                `);
                expectDiagnostics(file, [
                    DiagnosticMessages.referencedConstDoesNotExist()
                ]);
            });

            it('detects syntax error in #const', () => {
                let file = program.setFile('source/main.brs', `
                    sub main()
                        #if %
                            print "true"
                        #end if
                    end sub
                `);
                expectDiagnostics(file, [
                    DiagnosticMessages.unexpectedCharacter('%'),
                    DiagnosticMessages.invalidHashIfValue()
                ]);
            });

            it('detects #const name using reserved word', () => {
                let file = program.setFile('source/main.brs', `
                    sub main()
                        #const function = true
                    end sub
                `);
                expectDiagnostics(file, [
                    DiagnosticMessages.constNameCannotBeReservedWord(),
                    DiagnosticMessages.unexpectedToken('#const')
                ]);
            });

            it('detects syntax error in #const', () => {
                let file = program.setFile('source/main.brs', `
                    sub main()
                        #const someConst = 123
                    end sub
                `);
                expectDiagnostics(file, [
                    DiagnosticMessages.invalidHashConstValue()
                ]);
            });
        });

        it('supports stop statement', () => {
            let file = program.setFile('source/main.brs', `
                sub main()
                   stop
                end sub
            `);
            expectZeroDiagnostics(file);
        });

        it('supports single-line if statements', () => {
            let file = program.setFile('source/main.brs', `
                sub main()
                    if 1 < 2: return true: end if
                    if 1 < 2: return true
                    end if
                    if false : print "true" : end if
                    if true: print "8 worked": else if true: print "not run": else: print "not run": end if
                    if true then : test = sub() : print "yes" : end sub : end if
                end sub
            `);
            expectZeroDiagnostics(file);
        });

        it('supports line_num as global variable', () => {
            file.parse(`
                sub Main()
                    print LINE_NUM
                end sub
            `);
            expectZeroDiagnostics(file);
        });

        it('supports many keywords as object property names', () => {
            file.parse(`
                sub Main()
                    person = {}
                    person.and = true
                    person.box = true
                    person.createobject = true
                    person.dim = true
                    person.double = true
                    person.each = true
                    person.else = true
                    person.elseif = true
                    person.end = true
                    person.endfor = true
                    person.endfunction = true
                    person.endif = true
                    person.endsub = true
                    person.endwhile = true
                    person.eval = true
                    person.exit = true
                    person.exitfor = true
                    person.exitwhile = true
                    person.false = true
                    person.float = true
                    person.for = true
                    person.foreach = true
                    person.function = true
                    person.getglobalaa = true
                    person.getlastruncompileerror = true
                    person.getlastrunruntimeerror = true
                    person.goto = true
                    person.if = true
                    person.integer = true
                    person.invalid = true
                    person.let = true
                    person.line_num = true
                    person.longinteger = true
                    person.next = true
                    person.not = true
                    person.objfun = true
                    person.or = true
                    person.pos = true
                    person.print = true
                    person.rem = true
                    person.return = true
                    person.run = true
                    person.step = true
                    person.stop = true
                    person.string = true
                    person.sub = true
                    person.tab = true
                    person.then = true
                    person.to = true
                    person.true = true
                    person.type = true
                    person.while = true
                    person.public = true
                    person.protected = true
                    person.private = true
                    person.class = true
                    person.override = true
                    person.new = true
                end sub
            `);
            expectZeroDiagnostics(file);
        });
        it('does not error on numeric literal type designators', () => {
            file.parse(`
                sub main()
                    print &he2
                    print 1.2E+2
                    print 2!
                    print 12D-12
                    print 2.3#
                    print &hFEDCBA9876543210&
                    print 9876543210&
                end sub
            `);
            expectZeroDiagnostics(file);
        });

        it('does not error when encountering sub with return type', () => {
            file.parse(`
                sub main() as integer
                    return
                end sub
            `);
            expectZeroDiagnostics(file);
        });

        it('does not lose function scopes when mismatched end sub', () => {
            file.parse(`
                sub main()
                    sayHi()
                end function

                sub sayHi()
                    print "hello world"
                end sub
            `);
            expect(file.functionScopes).to.be.lengthOf(2);
        });

        it('does not lose sub scope when mismatched end function', () => {
            file.parse(`
                function main()
                    sayHi()
                end sub

                sub sayHi()
                    print "hello world"
                end sub
            `);
            expect(file.functionScopes).to.be.lengthOf(2);
        });

        it('does not error with boolean in RHS of set statement', () => {
            file.parse(`
                sub main()
                    foo = {
                        bar: false
                    }
                    foo.bar = true and false or 3 > 4
                end sub
            `);
            expectZeroDiagnostics(file);
        });

        it('does not error with boolean in RHS of set statement', () => {
            file.parse(`
                sub main()
                    m = {
                        isTrue: false
                    }
                    m.isTrue = true = true
                    m.isTrue = m.isTrue = true
                    m.isTrue = m.isTrue = m.isTrue
                end sub
            `);
            expectZeroDiagnostics(file);
        });

        it('supports variable names ending with type designators', () => {
            file.parse(`
                sub main()
                  name$ = "bob"
                  age% = 1
                  height! = 5.5
                  salary# = 9.87654321
                  someHex& = 13
                end sub
            `);
            expectZeroDiagnostics(file);
        });

        it('supports multiple spaces between two-word keywords', () => {
            file.parse(`
                sub main()
                    if true then
                        print "true"
                    else    if true then
                        print "also true"
                    end if
                end sub
            `);
            expectZeroDiagnostics(file);
        });

        it('does not error with `stop` as object key', () => {
            file.parse(`
                function GetObject()
                    obj = {
                        stop: function() as void

                        end function
                    }
                    return obj
                end function
            `);
            expectZeroDiagnostics(file);
        });

        it('does not error with `run` as object key', () => {
            file.parse(`
                function GetObject()
                    obj = {
                        run: function() as void

                        end function
                    }
                    return obj
                end function
            `);
            expectZeroDiagnostics(file);
        });

        it('supports assignment operators', () => {
            file.parse(`
                function Main()
                    x = 1
                    x += 1
                    x += 2
                    x -= 1
                    x /= 2
                    x = 9
                    x \\= 2
                    x *= 3.0
                    x -= 1
                    print x
                end function
            `);
            expectZeroDiagnostics(file);
        });

        it('supports `then` as object property', () => {
            file.parse(`
                function Main()
                    promise = {
                        then: sub()
                        end sub
                    }
                    promise.then()
                end function
            `);
            expectZeroDiagnostics(file);
        });

        it('supports function as parameter type', () => {
            file.parse(`
                sub Main()
                    doWork = function(callback as function)
                        callback()
                    end function
                end sub
            `);
            expectZeroDiagnostics(file);
        });

        it('supports increment operator', () => {
            file.parse(`
                function Main()
                    x = 3
                    x++
                end function
            `);
            expectZeroDiagnostics(file);
        });

        it('supports decrement operator', () => {
            file.parse(`
                function Main()
                    x = 3
                    x--
                end function
            `);
            expectZeroDiagnostics(file);
        });

        it('supports writing numbers with decimal but no trailing digit', () => {
            file.parse(`
                function Main()
                    x = 3.
                    print x
                end function
            `);
            expectZeroDiagnostics(file);
        });

        it('supports assignment operators against object properties', () => {
            file.parse(`
                function Main()
                    m.age = 1

                    m.age += 1
                    m.age -= 1
                    m.age *= 1
                    m.age /= 1
                    m.age \\= 1

                    m["age"] += 1
                    m["age"] -= 1
                    m["age"] *= 1
                    m["age"] /= 1
                    m["age"] \\= 1

                    print m.age
                end function
            `);
            expectZeroDiagnostics(file);
        });

        //skipped until `brs` supports this
        it('supports bitshift assignment operators', () => {
            file.parse(`
                function Main()
                    x = 1
                    x <<= 8
                    x >>= 4
                    print x
                end function
            `);
            expectZeroDiagnostics(file);
        });

        //skipped until `brs` supports this
        it('supports bitshift assignment operators on objects', () => {
            file.parse(`
                    function Main()
                        m.x = 1
                        m.x <<= 1
                        m.x >>= 1
                        print m.x
                    end function
                `);
            expectZeroDiagnostics(file);
        });

        it('supports leading and trailing periods for numeric literals', () => {
            file.parse(`
                function Main()
                    one = 1.
                    print one
                    pointOne = .1
                    print pointOne
                end function
            `);
            expectZeroDiagnostics(file);
        });

        it('supports bitshift assignment operators on object properties accessed by array syntax', () => {
            file.parse(`
                    function Main()
                        m.x = 1
                        'm['x'] << 1
                        'm['x'] >> 1
                        print m.x
                    end function
                `);
            expectZeroDiagnostics(file);
        });

        it('supports weird period AA accessor', () => {
            file.parse(`
                function Main()
                    m._uuid = "123"
                    print m.["_uuid"]
                end function
            `);
            expectZeroDiagnostics(file);
        });

        it('adds error for library statements NOT at top of file', () => {
            program.setFile('source/file.brs', ``);
            program.setFile('source/main.bs', `
                sub main()
                end sub
                import "file.brs"
            `);
            program.validate();
            expectDiagnostics(program, [
                DiagnosticMessages.importStatementMustBeDeclaredAtTopOfFile()
            ]);
        });

        it('supports library imports', () => {
            program.setFile('source/main.brs', `
                Library "v30/bslCore.brs"
            `);
            expectZeroDiagnostics(program);
        });

        it('adds error for library statements NOT at top of file', () => {
            program.setFile('source/main.brs', `
                sub main()
                end sub
                Library "v30/bslCore.brs"
            `);
            program.validate();
            expectDiagnostics(program, [
                DiagnosticMessages.libraryStatementMustBeDeclaredAtTopOfFile()
            ]);
        });

        it('adds error for library statements inside of function body', () => {
            program.setFile('source/main.brs', `
                sub main()
                    Library "v30/bslCore.brs"
                end sub
            `);
            program.validate();
            expectDiagnostics(program, [
                DiagnosticMessages.libraryStatementMustBeDeclaredAtTopOfFile()
            ]);
        });

        it('supports colons as separators in associative array properties', () => {
            file.parse(`
                sub Main()
                    obj = {x:0 : y: 1}
                end sub
            `);
            expectZeroDiagnostics(file);
        });

        it('succeeds when finding variables with "sub" in them', () => {
            let file = program.setFile<BrsFile>('source/main.brs', `
                function DoSomething()
                    return value.subType()
                end function
            `);

            expect(file.callables[0]).to.deep.include({
                file: file,
                nameRange: Range.create(1, 25, 1, 36)
            });
        });

        it('succeeds when finding variables with the word "function" in them', () => {
            file.parse(`
                function Test()
                    typeCheckFunction = RBS_CMN_GetFunction(invalid, methodName)
                end function
            `);
        });

        it('finds line and column numbers for functions', () => {
            let file = new BrsFile({
                srcPath: 'absolute_path/file.brs',
                destPath: 'relative_path/file.brs',
                program: program
            });
            file.parse(`
                function DoA()
                    print "A"
                end function

                 function DoB()
                     print "B"
                 end function
            `);
            expect(file.callables[0].name).to.equal('DoA');
            expect(file.callables[0].nameRange).to.eql(Range.create(1, 25, 1, 28));

            expect(file.callables[1].name).to.equal('DoB');
            expect(file.callables[1].nameRange).to.eql(Range.create(5, 26, 5, 29));
        });

        it('throws an error if the file has already been parsed', () => {
            let file = new BrsFile({
                srcPath: 'abspath',
                destPath: 'relpath',
                program: program
            });
            file.parse(`'a comment`);
            try {
                file.parse(`'a new comment`);
                assert.fail(null, null, 'Should have thrown an exception, but did not');
            } catch (e) {
                //test passes
            }
        });

        it('finds and registers duplicate callables', () => {
            let file = new BrsFile({
                srcPath: 'absolute_path/file.brs',
                destPath: 'relative_path/file.brs',
                program: program
            });
            file.parse(`
                function DoA()
                    print "A"
                end function

                 function DoA()
                     print "A"
                 end function
            `);
            expect(file.callables.length).to.equal(2);
            expect(file.callables[0].name).to.equal('DoA');
            expect(file.callables[0].nameRange!.start.line).to.equal(1);

            expect(file.callables[1].name).to.equal('DoA');
            expect(file.callables[1].nameRange!.start.line).to.equal(5);
        });

        it('finds function calls that are unfinished', () => {
            let file = new BrsFile({
                srcPath: 'absolute_path/file.brs',
                destPath: 'relative_path/file.brs',
                program: program
            });
            file.parse(`
                function DoA()
                    DoB("a"
                end function
                function DoB(a as string)
                    DoC(
                end function
            `);
            expectDiagnostics(file.parser.diagnostics, [
                DiagnosticMessages.expectedRightParenAfterFunctionCallArguments(),
                DiagnosticMessages.expectedNewlineOrColon(),
                DiagnosticMessages.unexpectedToken('end function'),
                DiagnosticMessages.expectedRightParenAfterFunctionCallArguments(),
                DiagnosticMessages.expectedNewlineOrColon()
            ]);
        });

        it('sanitizes brs errors', () => {
            let file = new BrsFile({
                srcPath: 'absolute_path/file.brs',
                destPath: 'relative_path/file.brs',
                program: program
            });
            file.parse(`
                function DoSomething
                end function
            `);
            expectHasDiagnostics(file);
            expect(file.getDiagnostics()[0].file).to.equal(file);
            expect(file.getDiagnostics()[0].range.start.line).to.equal(1);
        });

        it('supports using the `next` keyword in a for loop', () => {
            let file = new BrsFile({
                srcPath: 'absolute_path/file.brs',
                destPath: 'relative_path/file.brs',
                program: program
            });
            file.parse(`
                sub countit()
                    for each num in [1,2,3]
                        print num
                    next
                end sub
            `);
            expectZeroDiagnostics(file);
        });

        //test is not working yet, but will be enabled when brs supports this syntax
        it('supports assigning functions to objects', () => {
            let file = new BrsFile({
                srcPath: 'absolute_path/file.brs',
                destPath: 'relative_path/file.brs',
                program: program
            });
            file.parse(`
                function main()
                    o = CreateObject("roAssociativeArray")
                    o.sayHello = sub()
                        print "hello"
                    end sub
                end function
            `);
            expectZeroDiagnostics(file);
        });

        it('supports parameter types in functions in AA literals', () => {
            program.setFile('source/main.brs', `
                sub main()
                    aa = {
                        name: "test"
                        addInts: function(a as integer, b as integer) as integer
                            return a + b
                        end function
                    }
                end sub
            `);
            program.validate();
            expectZeroDiagnostics(program);
        });
    });

    describe('findCallables', () => {
        it('finds range', () => {
            let file = new BrsFile({
                srcPath: 'absolute_path/file.brs',
                destPath: 'relative_path/file.brs',
                program: program
            });
            file.parse(`
                sub Sum()
                    print "hello world"
                end sub
            `);
            let callable = file.callables[0];
            expect(callable.range).to.eql(Range.create(1, 16, 3, 23));
        });

        it('finds correct body range even with inner function', () => {
            let file = new BrsFile({
                srcPath: 'absolute_path/file.brs',
                destPath: 'relative_path/file.brs',
                program: program
            });
            file.parse(`
                sub Sum()
                    sayHi = sub()
                        print "Hi"
                    end sub
                    sayHi()
                end sub
            `);
            let callable = file.callables[0];
            expect(callable.range).to.eql(Range.create(1, 16, 6, 23));
        });

        it('finds callable parameters', () => {
            let file = new BrsFile({
                srcPath: 'absolute_path/file.brs',
                destPath: 'relative_path/file.brs',
                program: program
            });
            file.parse(`
                function Sum(a, b, c)

                end function
            `);
            let callable = file.callables[0];
            expect(callable.params[0]).to.deep.include({
                name: 'a',
                isOptional: false,
                isRestArgument: false
            });
            expect(callable.params[0].type).instanceof(DynamicType);

            expect(callable.params[1]).to.deep.include({
                name: 'b',
                isOptional: false,
                isRestArgument: false
            });
            expect(callable.params[1].type).instanceof(DynamicType);

            expect(callable.params[2]).to.deep.include({
                name: 'c',
                isOptional: false,
                isRestArgument: false
            });
            expect(callable.params[2].type).instanceof(DynamicType);
        });

        it('finds optional parameters', () => {
            let file = new BrsFile({
                srcPath: 'absolute_path/file.brs',
                destPath: 'relative_path/file.brs',
                program: program
            });
            file.parse(`
                function Sum(a=2)

                end function
            `);
            let callable = file.callables[0];
            expect(callable.params[0]).to.deep.include({
                name: 'a',
                isOptional: true,
                isRestArgument: false
            });
            expect(callable.params[0].type).instanceof(IntegerType);
        });

        it('finds parameter types', () => {
            let file = new BrsFile({
                srcPath: 'absolute_path/file.brs',
                destPath: 'relative_path/file.brs',
                program: program
            });
            file.parse(`
                function Sum(a, b as integer, c as string)

                end function
            `);
            let callable = file.callables[0];
            expect(callable.params[0]).to.deep.include({
                name: 'a',
                isOptional: false,
                isRestArgument: false
            });
            expect(callable.params[0].type).instanceof(DynamicType);

            expect(callable.params[1]).to.deep.include({
                name: 'b',
                isOptional: false,
                isRestArgument: false
            });
            expect(callable.params[1].type).instanceof(IntegerType);

            expect(callable.params[2]).to.deep.include({
                name: 'c',
                isOptional: false,
                isRestArgument: false
            });
            expect(callable.params[2].type).instanceof(StringType);
        });
    });

    describe('findCallables', () => {
        //this test is to help with code coverage
        it('skips top-level statements', () => {
            let file = new BrsFile({
                srcPath: 'absolute',
                destPath: 'relative',
                program: program
            });
            file.parse('name = "Bob"');
            expect(file.callables.length).to.equal(0);
        });

        it('finds return type', () => {
            let file = program.setFile<BrsFile>('source/main.brs', `
                function DoSomething() as string
                end function
            `);
            expect(file.callables[0]).to.deep.include(<Partial<Callable>>{
                file: file,
                nameRange: Range.create(1, 25, 1, 36),
                name: 'DoSomething',
                params: []
            });
            expect(file.callables[0].type.returnType).instanceof(StringType);
        });
    });

    describe('createFunctionScopes', () => {
        it('creates range properly', () => {
            file.parse(`
                sub Main()
                    name = 'bob"
                end sub
            `);
            expect(file.functionScopes[0].range).to.eql(Range.create(1, 16, 3, 23));
        });

        it('creates scopes for parent and child functions', () => {
            file.parse(`
                sub Main()
                    sayHi = sub()
                        print "hi"
                    end sub

                    scheduleJob(sub()
                        print "job completed"
                    end sub)
                end sub
            `);
            expect(file.functionScopes).to.length(3);
        });

        it('outer function does not capture inner statements', () => {
            file.parse(`
                sub Main()
                    name = "john"
                    sayHi = sub()
                        age = 12
                    end sub
                end sub
            `);
            let outerScope = file.getFunctionScopeAtPosition(Position.create(2, 25));
            expect(outerScope.variableDeclarations).to.be.lengthOf(2);

            let innerScope = file.getFunctionScopeAtPosition(Position.create(4, 10));
            expect(innerScope.variableDeclarations).to.be.lengthOf(1);
        });

        it('finds variables declared in function scopes', () => {
            file.parse(`
                sub Main()
                    sayHi = sub()
                        age = 12
                    end sub

                    scheduleJob(sub()
                        name = "bob"
                    end sub)
                end sub
            `);
            expect(file.functionScopes[0].variableDeclarations).to.be.length(1);
            expect(file.functionScopes[0].variableDeclarations[0]).to.deep.include(<VariableDeclaration>{
                lineIndex: 2,
                name: 'sayHi'
            });
            expect(file.functionScopes[0].variableDeclarations[0].getType()).instanceof(TypedFunctionType);

            expect(file.functionScopes[1].variableDeclarations).to.be.length(1);
            expect(file.functionScopes[1].variableDeclarations[0]).to.deep.include(<VariableDeclaration>{
                lineIndex: 3,
                name: 'age'
            });
            expect(file.functionScopes[1].variableDeclarations[0].getType()).instanceof(IntegerType);

            expect(file.functionScopes[2].variableDeclarations).to.be.length(1);
            expect(file.functionScopes[2].variableDeclarations[0]).to.deep.include(<VariableDeclaration>{
                lineIndex: 7,
                name: 'name'
            });
            expect(file.functionScopes[2].variableDeclarations[0].getType()).instanceof(StringType);
        });

        it('finds variable declarations inside of if statements', () => {
            file.parse(`
                sub Main()
                    if true then
                        theLength = 1
                    end if
                end sub
            `);
            let scope = file.getFunctionScopeAtPosition(Position.create(3, 0));
            expect(scope.variableDeclarations[0]).to.exist;
            expect(scope.variableDeclarations[0].name).to.equal('theLength');
        });

        it('finds value from global return', () => {
            let file = program.setFile<BrsFile>('source/main.brs', `
                sub Main()
                   myName = GetName()
                end sub

                function GetName() as string
                    return "bob"
                end function
            `);
            // Types are only guaranteed after validation
            program.validate();
            expectZeroDiagnostics(program);

            expect(file.functionScopes[0].variableDeclarations).to.be.length(1);
            expect(file.functionScopes[0].variableDeclarations[0]).to.deep.include(<VariableDeclaration>{
                lineIndex: 2,
                name: 'myName'
            });
            expectTypeToBe(file.functionScopes[0].variableDeclarations[0].getType(), StringType);
        });

        it('finds variable type from other variable', () => {
            let file = program.setFile<BrsFile>('source/main.brs', `
                sub Main()
                   name = "bob"
                   nameCopy = name
                end sub
            `);
            // Types are only guaranteed after validation
            program.validate();

            expect(file.functionScopes[0].variableDeclarations).to.be.length(2);
            expect(file.functionScopes[0].variableDeclarations[1]).to.deep.include(<VariableDeclaration>{
                lineIndex: 3,
                name: 'nameCopy'
            });
            expectTypeToBe(file.functionScopes[0].variableDeclarations[1].getType(), StringType);
        });

        it('sets proper range for functions', () => {
            file.parse(`
                sub Main()
                    getName = function()
                        return "bob"
                    end function
                end sub
            `);

            expect(file.functionScopes).to.be.length(2);
            expect(file.functionScopes[0].range).to.eql(Range.create(1, 16, 5, 23));
            expect(file.functionScopes[1].range).to.eql(Range.create(2, 30, 4, 32));
        });
    });

    it('handles mixed case `then` partions of conditionals', () => {
        let mainFile = program.setFile('source/main.brs', `
            sub Main()
                if true then
                    print "works"
                end if
            end sub
        `);

        expectZeroDiagnostics(mainFile);
        mainFile = program.setFile('source/main.brs', `
            sub Main()
                if true Then
                    print "works"
                end if
            end sub
        `);
        expectZeroDiagnostics(mainFile);

        mainFile = program.setFile('source/main.brs', `
            sub Main()
                if true THEN
                    print "works"
                end if
            end sub
        `);
        expectZeroDiagnostics(mainFile);
    });

    it('does not throw when encountering incomplete import statement', () => {
        program.setFile('source/main.brs', `
            import
            sub main()
            end sub
        `);
        program.validate();
        //this test will throw an exception if something went wrong
    });

<<<<<<< HEAD
    describe('transpile', () => {
        it('transpilies libpkg:/ paths when encountered', async () => {
=======
        //ignore this for now...it's not a huge deal
        it('does not match on keywords or data types', () => {
            let file = program.setFile('source/main.brs', `
                sub Main(name as string)
                end sub
                sub as()
                end sub
            `);
            //hover over the `as`
            expect(program.getHover(file.srcPath, Position.create(1, 31))).to.be.empty;
            //hover over the `string`
            expect(program.getHover(file.srcPath, Position.create(1, 36))).to.be.empty;
        });

        it('finds declared function', () => {
            let file = program.setFile('source/main.brs', `
                function Main(count = 1)
                    firstName = "bob"
                    age = 21
                    shoeSize = 10
                end function
            `);

            let hover = program.getHover(file.srcPath, Position.create(1, 28))[0];
            expect(hover).to.exist;

            expect(hover.range).to.eql(Range.create(1, 25, 1, 29));
            expect(hover.contents).to.equal([
                '```brightscript',
                'function Main(count? as dynamic) as dynamic',
                '```'
            ].join('\n'));
        });

        it('finds declared namespace function', () => {
            let file = program.setFile('source/main.brs', `
            namespace mySpace
                function Main(count = 1)
                    firstName = "bob"
                    age = 21
                    shoeSize = 10
                end function
            end namespace
            `);

            let hover = program.getHover(file.srcPath, Position.create(2, 28))[0];
            expect(hover).to.exist;

            expect(hover.range).to.eql(Range.create(2, 25, 2, 29));
            expect(hover.contents).to.equal([
                '```brightscript',
                'function Main(count? as dynamic) as dynamic',
                '```'
            ].join('\n'));
        });

        it('finds variable function hover in same scope', () => {
            let file = program.setFile('source/main.brs', `
                sub Main()
                    sayMyName = sub(name as string)
                    end sub

                    sayMyName()
                end sub
            `);

            let hover = program.getHover(file.srcPath, Position.create(5, 24))[0];

            expect(hover.range).to.eql(Range.create(5, 20, 5, 29));
            expect(hover.contents).to.equal([
                '```brightscript',
                'sub sayMyName(name as string) as void',
                '```'
            ].join('\n'));
        });

        it('does not crash when hovering on built-in functions', () => {
            let file = program.setFile('source/main.brs', `
                function doUcase(text)
                    return ucase(text)
                end function
            `);

            expect(
                program.getHover(file.srcPath, Position.create(2, 30))[0].contents
            ).to.equal([
                '```brightscript',
                'function UCase(s as string) as string',
                '```'
            ].join('\n'));
        });

        it('does not crash when hovering on object method call', () => {
            let file = program.setFile('source/main.brs', `
                function getInstr(url, text)
                    return url.instr(text)
                end function
            `);

            expect(
                program.getHover(file.srcPath, Position.create(2, 35))[0].contents
            ).to.equal([
                '```brightscript',
                //TODO this really shouldn't be returning the global function, but it does...so make sure it doesn't crash right now.
                'function Instr(start as integer, text as string, substring as string) as integer',
                '```'
            ].join('\n'));
        });

        it('finds function hover in file scope', () => {
            let file = program.setFile('source/main.brs', `
                sub Main()
                    sayMyName()
                end sub

                sub sayMyName()

                end sub
            `);

            let hover = program.getHover(file.srcPath, Position.create(2, 25))[0];

            expect(hover.range).to.eql(Range.create(2, 20, 2, 29));
            expect(hover.contents).to.equal([
                '```brightscript',
                'sub sayMyName() as void',
                '```'
            ].join('\n'));
        });

        it('finds namespace function hover in file scope', () => {
            let file = program.setFile('source/main.brs', `
                namespace mySpace
                sub Main()
                    sayMyName()
                end sub

                sub sayMyName()

                end sub
                end namespace
            `);

            let hover = program.getHover(file.srcPath, Position.create(3, 25))[0];

            expect(hover.range).to.eql(Range.create(3, 20, 3, 29));
            expect(hover.contents).to.equal([
                '```brightscript',
                'sub sayMyName() as void',
                '```'
            ].join('\n'));
        });

        it('finds function hover in scope', () => {
            let rootDir = process.cwd();
            program = new Program({
                rootDir: rootDir
            });

            let mainFile = program.setFile('source/main.brs', `
                sub Main()
                    sayMyName()
                end sub
            `);

            program.setFile('source/lib.brs', `
                sub sayMyName(name as string)

                end sub
            `);

            let hover = program.getHover(mainFile.srcPath, Position.create(2, 25))[0];
            expect(hover).to.exist;

            expect(hover.range).to.eql(Range.create(2, 20, 2, 29));
            expect(hover.contents).to.equal([
                '```brightscript',
                'sub sayMyName(name as string) as void',
                '```'
            ].join('\n'));
        });

        it('finds namespace function hover in scope', () => {
            let rootDir = process.cwd();
            program = new Program({
                rootDir: rootDir
            });

            let mainFile = program.setFile('source/main.brs', `
                sub Main()
                    mySpace.sayMyName()
                end sub
            `);

            program.setFile('source/lib.brs', `
                namespace mySpace
                    sub sayMyName(name as string)
                    end sub
                end namespace
            `);

            let hover = program.getHover(mainFile.srcPath, Position.create(2, 34))[0];
            expect(hover).to.exist;

            expect(hover.range).to.eql(Range.create(2, 28, 2, 37));
            expect(hover.contents).to.equal([
                '```brightscript',
                'sub sayMyName(name as string) as void',
                '```'
            ].join('\n'));
        });

        it('includes markdown comments in hover.', () => {
            let rootDir = process.cwd();
            program = new Program({
                rootDir: rootDir
            });

            const file = program.setFile('source/lib.brs', `
                '
                ' The main function
                '
                sub main()
                    writeToLog("hello")
                end sub

                '
                ' Prints a message to the log.
                ' Works with *markdown* **content**
                '
                sub writeToLog(message as string)
                    print message
                end sub
            `);

            //hover over log("hello")
            expect(
                program.getHover(file.srcPath, Position.create(5, 22))[0].contents
            ).to.equal([
                '```brightscript',
                'sub writeToLog(message as string) as void',
                '```',
                '***',
                '',
                ' Prints a message to the log.',
                ' Works with *markdown* **content**',
                ''
            ].join('\n'));

            //hover over sub ma|in()
            expect(
                trim(
                    program.getHover(file.srcPath, Position.create(4, 22))[0].contents.toString()
                )
            ).to.equal(trim`
                \`\`\`brightscript
                sub main() as void
                \`\`\`
                ***

                 The main function
                `
            );
        });

        it('handles mixed case `then` partions of conditionals', () => {
            let mainFile = program.setFile('source/main.brs', `
                sub Main()
                    if true then
                        print "works"
                    end if
                end sub
            `);

            expectZeroDiagnostics(mainFile);
            mainFile = program.setFile('source/main.brs', `
                sub Main()
                    if true Then
                        print "works"
                    end if
                end sub
            `);
            expectZeroDiagnostics(mainFile);

            mainFile = program.setFile('source/main.brs', `
                sub Main()
                    if true THEN
                        print "works"
                    end if
                end sub
            `);
            expectZeroDiagnostics(mainFile);
        });
    });

    it('does not throw when encountering incomplete import statement', () => {
        program.setFile('source/main.brs', `
            import
            sub main()
            end sub
        `);
        program.validate();
        //this test will throw an exception if something went wrong
    });

    describe('transpile', () => {
        describe('null tokens', () => {
            it('succeeds when token locations are omitted', () => {
                doTest(`
                    library "something" 'comment before func
                    sub main(arg0, arg1 as string, arg2 = invalid)
                        'comment
                        aa = {
                            'comment
                            one: 1
                            "two": 2
                        }
                        arr = [
                            'comment
                            1
                            'comment
                            2
                        ]
                        val = +3
                        print "hello"
                        'comment after print
                        num = 1
                        num++
                        num += 2
                        num = +num
                        test(num)
                        for i = 0 to 10 step 1
                            exit for
                        end for
                        while true
                            exit while
                        end while
                        if true then
                            print 1
                        else if true
                            print 1
                        else
                            print 1
                        end if
                        dim thing[1, 2]
                        label1:
                        goto label1
                        end
                        stop
                        stuff = [
                            1
                            2
                            3
                        ]
                        for each item in stuff
                            print item
                        end for
                        m.thing = 1
                        m.thing += 1
                        m[1] = 1
                        m[1] += 1
                        m[1, 2] = 2
                        try
                            print m.b.c
                        catch e
                            print e
                        end try
                        throw "crash"
                        for i = 0 to 10
                            continue
                        end for
                        print m@name
                        print (1 + 2)
                    end sub

                    sub test(p1)
                        return p1
                    end sub
                `);
            });

            it('works for bs content', () => {
                program.setFile('source/lib.bs', ``);
                doTest(`
                    import "pkg:/source/lib.bs"
                    @annotation()
                    sub test()
                        two = 2
                        print \`1\${two}\${3}\n\`
                        print (1 as integer)
                        print SOURCE_LINE_NUM
                        print FUNCTION_NAME
                        print SOURCE_FUNCTION_NAME
                        print PKG_LOCATION
                        print PKG_PATH
                        print LINE_NUM
                        print new Person()
                        m@.someCallfunc()
                        m@.someCallfunc(1, 2)
                        print tag\`stuff\${LINE_NUM}\${LINE_NUM}\`
                        print 1 = 1 ? 1 : 2
                        print 1 = 1 ? m.one : m.two
                        print 1 ?? 2
                        print m.one ?? m.two
                        print /123/gi
                    end sub
                    function tag(param1, param2)
                    end function
                    const a = 1
                    namespace alpha
                        function beta()
                            throw "An error has occurred"
                        end function
                        function charlie()
                        end function
                    end namespace
                    sub test()
                        ' alpha.charlie()
                    end sub

                    enum Direction
                        up = "up"
                    end enum

                    class Person
                        name as string
                        sub new()
                            print m.name
                        end sub

                        sub test()
                        end sub
                    end class

                    interface Beta
                        name as string
                    end interface
                `, `
                    'import "pkg:/source/lib.bs"

                    sub test()
                        two = 2
                        print ("1" + bslib_toString(two) + bslib_toString(3) + chr(10))
                        print 1
                        print -1
                        print "test"
                        print "test"
                        print "pkg:/source/main.brs:" + str(LINE_NUM)
                        print "pkg:/source/main.brs"
                        print LINE_NUM
                        print Person()
                        m.callfunc("someCallfunc", invalid)
                        m.callfunc("someCallfunc", 1, 2)
                        print tag(["stuff", "", ""], [LINE_NUM, LINE_NUM])
                        print bslib_ternary(1 = 1, 1, 2)
                        print (function(__bsCondition, m)
                                if __bsCondition then
                                    return m.one
                                else
                                    return m.two
                                end if
                            end function)(1 = 1, m)
                        print bslib_coalesce(1, 2)
                        print (function(m)
                                __bsConsequent = m.one
                                if __bsConsequent <> invalid then
                                    return __bsConsequent
                                else
                                    return m.two
                                end if
                            end function)(m)
                        print CreateObject("roRegex", "123", "gi")
                    end sub

                    function tag(param1, param2)
                    end function

                    function alpha_beta()
                        throw "An error has occurred"
                    end function

                    function alpha_charlie()
                    end function

                    sub test()
                        ' alpha.charlie()
                    end sub

                    function __Person_builder()
                        instance = {}
                        instance.new = sub()
                            m.name = invalid
                            print m.name
                        end sub
                        instance.test = sub()
                        end sub
                        return instance
                    end function
                    function Person()
                        instance = __Person_builder()
                        instance.new()
                        return instance
                    end function
                `);
            });

            it('handles source literals properly', () => {
                const pathUrl = fileUrl(rootDir);
                let text = `"${pathUrl.substring(0, 4)}" + "${pathUrl.substring(4)}`;
                doTest(`
                    sub test()
                        print SOURCE_FILE_PATH
                        print SOURCE_LOCATION
                    end sub
                `, `
                    sub test()
                        print ${text}/source/main.bs"
                        print ${text}/source/main.bs:-1"
                    end sub
                `);
            });
            function doTest(source: string, expected = source) {
                const file = program.setFile<BrsFile>('source/main.bs', '');
                //override the parser with our locationless parser
                file['_parser'] = Parser.parse(source, { mode: ParseMode.BrighterScript, trackLocations: false });
                program.getScopesForFile(file).forEach(x => x['cache'].clear());
                program.validate();
                expectZeroDiagnostics(program);
                const result = file.transpile();
                expect(
                    trimMap(undent(result.code))
                ).to.eql(
                    undent(expected)
                );
            }
        });

        it('transpilies libpkg:/ paths when encountered', () => {
>>>>>>> 54cdd426
            program.setFile('source/lib.bs', `
                import "libpkg:/source/numbers.bs"
            `);
            program.setFile('source/numbers.bs', `
                sub test()
                end sub
            `);
            await testTranspile(`
                <component name="TestButton" extends="Group">
                    <script type="text/brightscript" uri="libpkg:/source/lib.bs"/>
                </component>
            `, `
                <component name="TestButton" extends="Group">
                    <script type="text/brightscript" uri="libpkg:/source/lib.brs" />
                    <script type="text/brightscript" uri="pkg:/source/numbers.brs" />
                    <script type="text/brightscript" uri="pkg:/source/bslib.brs" />
                </component>
            `, undefined, 'components/TestButton.xml');
        });

        it('excludes trailing commas in array literals', async () => {
            await testTranspile(`
                sub main()
                    arr = [
                        1,
                        2,
                        3
                    ]
                    obj = {
                        one: 1,
                        two: 2,
                        three: 3
                    }
                end sub
            `, `
                sub main()
                    arr = [
                        1
                        2
                        3
                    ]
                    obj = {
                        one: 1
                        two: 2
                        three: 3
                    }
                end sub
            `);
        });

        it('transpiles if statement keywords as provided', async () => {
            const code = `
                sub main()
                    If True Then
                        Print True
                    Else If True Then
                        print True
                    Else If False Then
                        Print False
                    Else
                        Print False
                    End If
                end sub
            `;
            await testTranspile(code);
            await testTranspile(code.toLowerCase());
            await testTranspile(code.toUpperCase());
        });

        it('does not transpile `then` tokens', async () => {
            await testTranspile(`
                sub main()
                    if true
                        print true
                    else if true
                        print false
                    end if
                end sub
            `);
        });

        it('honors spacing between multi-word tokens', async () => {
            await testTranspile(`
                sub main()
                    if true
                        print true
                    elseif true
                        print false
                    endif
                end sub
            `);
        });

        it('handles when only some of the statements have `then`', async () => {
            await testTranspile(`
                sub main()
                    if true
                    else if true then
                    else if true
                    else if true then
                        if true then
                            return
                        end if
                    end if
                end sub
            `);
        });

        it('retains casing of parameter types', async () => {
            async function test(type: string) {
                await testTranspile(`
                    sub one(a as ${type}, b as ${type.toUpperCase()}, c as ${type.toLowerCase()})
                    end sub
                `);
            }
            await test('Boolean');
            await test('Double');
            await test('Dynamic');
            await test('Float');
            await test('Integer');
            await test('LongInteger');
            await test('Object');
            await test('String');
        });

        it('retains casing of return types', async () => {
            async function test(type: string) {
                await testTranspile(`
                    sub one() as ${type}
                    end sub

                    sub two() as ${type.toLowerCase()}
                    end sub

                    sub three() as ${type.toUpperCase()}
                    end sub
                `);
            }
            await test('Boolean');
            await test('Double');
            await test('Dynamic');
            await test('Float');
            await test('Integer');
            await test('LongInteger');
            await test('Object');
            await test('String');
            await test('Void');
        });

        it('retains casing of literal types', async () => {
            async function test(type: string) {
                await testTranspile(`
                    sub main()
                        thing = ${type}
                        thing = ${type.toLowerCase()}
                        thing = ${type.toUpperCase()}
                    end sub
                `);
            }
            await test('Invalid');
            await test('True');
            await test('False');
        });
        describe('throwStatement', () => {
            it('transpiles properly', async () => {
                await testTranspile(`
                    sub main()
                        try
                            throw "some message"
                        catch e
                        end try
                    end sub
                `);
            });
        });

        describe('try/catch', () => {
            it('transpiles properly', async () => {
                await testTranspile(`
                    sub main()
                        try
                            print m.b.c
                        catch e
                            print e
                        end try
                    end sub
                `);
            });
        });

        describe('namespaces', () => {
            it('properly transpiles namespace functions for assignments', async () => {
                await testTranspile(`
                    namespace NameA.NameB
                        sub Speak()
                        end sub
                    end namespace
                    sub main()
                        sayHello = NameA.NameB.Speak
                        sayHello()
                        someOtherObject = m.other.object
                    end sub
                `, `
                    sub NameA_NameB_Speak()
                    end sub

                    sub main()
                        sayHello = NameA_NameB_Speak
                        sayHello()
                        someOtherObject = m.other.object
                    end sub
                `);
            });

            it('properly transpiles inferred namespace function for assignment', async () => {
                await testTranspile(`
                    namespace NameA.NameB
                        sub Speak()
                        end sub
                        sub main()
                            sayHello = Speak
                            sayHello()
                        end sub
                    end namespace
                `, `
                    sub NameA_NameB_Speak()
                    end sub

                    sub NameA_NameB_main()
                        sayHello = NameA_NameB_Speak
                        sayHello()
                    end sub
                `);
            });
        });
        it('includes all text to end of line for a non-terminated string', async () => {
            await testTranspile(
                'sub main()\n    name = "john \nend sub',
                'sub main()\n    name = "john "\nend sub',
                null as any,
                'source/main.bs',
                false
            );
        });
        it('escapes quotes in string literals', async () => {
            await testTranspile(`
                sub main()
                    expected = "Hello"
                    expected += chr(10) + " version=""2.0"""
                end sub
            `);
        });
        it('keeps function parameter types in proper order', async () => {
            await testTranspile(`
                function CreateTestStatistic(name as string, result = "Success" as string, time = 0 as integer, errorCode = 0 as integer, errorMessage = "" as string) as object
                end function
            `);
        });

        it('discard parameter types when removeParameterTypes is true', async () => {
            program.options.removeParameterTypes = true;
            await testTranspile(`
                sub one(a as integer, b = "" as string, c = invalid as dynamic)
                end sub
            `, `
                sub one(a, b = "", c = invalid)
                end sub
            `);
        });

        it('discard return type when removeParameterTypes is true', async () => {
            program.options.removeParameterTypes = true;
            await testTranspile(`
                function one() as string
                    return ""
                end function
            `, `
                function one()
                    return ""
                end function
            `);
        });

        it('transpiles local var assignment operators', async () => {
            await testTranspile(`
                sub main()
                    count = 0
                    count += 1
                    count -= 1
                    count *= 1
                    count /= 1
                    count \\= 1
                    count <<= 1
                    count >>= 1
                end sub
            `);
        });

        it('transpiles AA property assignment operators', async () => {
            await testTranspile(`
                sub main()
                    person = {
                        count: 0
                    }
                    person.count += 1
                end sub
            `);
        });

        it('transpiles AA indexed assignment operators', async () => {
            await testTranspile(`
                sub main()
                    person = {
                        count: 0
                    }
                    person["count"] += 1
                end sub
            `);
        });

        it('relative-referenced namespaced functions get prefixed', async () => {
            await testTranspile(`
                namespace Vertibrates.Birds
                    function GetAllBirds()
                        return [
                            GetDuck(),
                            GetGoose()
                        ]
                    end function

                    function GetDuck()
                    end function

                    function GetGoose()
                    end function
                end namespace
            `, `
                function Vertibrates_Birds_GetAllBirds()
                    return [
                        Vertibrates_Birds_GetDuck()
                        Vertibrates_Birds_GetGoose()
                    ]
                end function

                function Vertibrates_Birds_GetDuck()
                end function

                function Vertibrates_Birds_GetGoose()
                end function
            `, 'trim', 'source/main.bs');
        });

        it('transpiles namespaced functions', async () => {
            await testTranspile(`
                namespace NameA
                    sub alert()
                    end sub
                end namespace
                namespace NameA.NameB
                    sub alert()
                    end sub
                end namespace
            `, `
                sub NameA_alert()
                end sub
                sub NameA_NameB_alert()
                end sub
            `, 'trim', 'source/main.bs');
        });

        it('transpiles dim', async () => {
            async function doTest(code: string) {
                await testTranspile(`
                    sub main()
                        requestList = []
                        ${code}
                    end sub
                `, `
                    sub main()
                        requestList = []
                        ${code}
                    end sub
                `);
            }
            await doTest(`Dim c[5]`);
            await doTest(`Dim c[5, 4]`);
            await doTest(`Dim c[5, 4, 6]`);
            await doTest(`Dim requestData[requestList.count()]`);
            await doTest(`Dim requestData[1, requestList.count()]`);
            await doTest(`Dim requestData[1, requestList.count(), 2]`);
            await doTest(`Dim requestData[requestList[2]]`);
            await doTest(`Dim requestData[1, requestList[2]]`);
            await doTest(`Dim requestData[1, requestList[2], 2]`);
            await doTest(`Dim requestData[requestList["2"]]`);
            await doTest(`Dim requestData[1, requestList["2"]]`);
            await doTest(`Dim requestData[1, requestList["2"], 2]`);
            await doTest(`Dim requestData[1, StrToI("1"), 2]`);
            await testTranspile(`
                function getValue(param1)
                end function

                sub main()
                    requestList = []
                    Dim requestData[1, getValue({
                        key: "value"
                    }), 2]
                end sub
            `);
        });

        it('handles multi-index multi-dimensional arrays', async () => {
            await testTranspile(`
                sub main()
                    myMultiArray = [[[[[[[[["hello"]]]]]]]]]
                    myMultiArray[0][0][0][0][0][0][0][0][0] = "goodbye"
                    print myMultiArray[0, 0, 0, 0, 0, 0, 0, 0, 0]
                end sub
            `, `
                sub main()
                    myMultiArray = [
                        [
                            [
                                [
                                    [
                                        [
                                            [
                                                [
                                                    [
                                                        "hello"
                                                    ]
                                                ]
                                            ]
                                        ]
                                    ]
                                ]
                            ]
                        ]
                    ]
                    myMultiArray[0][0][0][0][0][0][0][0][0] = "goodbye"
                    print myMultiArray[0, 0, 0, 0, 0, 0, 0, 0, 0]
                end sub
            `);
        });

        it('transpiles calls to fully-qualified namespaced functions', async () => {
            await testTranspile(`
                namespace NameA
                    sub alert()
                    end sub
                end namespace
                namespace NameA.NameB
                    sub alert()
                    end sub
                end namespace
                sub main()
                    NameA.alert()
                    NameA.NameB.alert()
                end sub
            `, `
                sub NameA_alert()
                end sub
                sub NameA_NameB_alert()
                end sub

                sub main()
                    NameA_alert()
                    NameA_NameB_alert()
                end sub
            `, 'trim', 'source/main.bs');
        });

        it('keeps end-of-line comments with their line', async () => {
            await testTranspile(`
                function DoSomething() 'comment 1
                    name = "bob" 'comment 2
                end function 'comment 3
            `);
        });

        it('works for functions', async () => {
            await testTranspile(`
                function DoSomething()
                    'lots of empty white space
                    'that will be removed during transpile



                end function
            `, `
                function DoSomething()
                    'lots of empty white space
                    'that will be removed during transpile
                end function
            `);
        });

        it('keeps empty AAs and arrays on same line', async () => {
            await testTranspile(`
                sub a()
                    person = {}
                    stuff = []
                end sub
        `, null as any, 'trim');
        });

        it('does not add leading or trailing newlines', async () => {
            await testTranspile(`function abc()\nend function`, undefined, 'none');
        });

        it('generates proper sourcemap comment', () => {
            program.options.sourceMap = true;
            const file = program.setFile('source/main.bs', `
                sub main()
                end sub
            `);
            expect(file.transpile().code).to.eql(undent`
                sub main()
                end sub
                '//# sourceMappingURL=./main.brs.map
            `);
        });

        it('includes sourcemap.name property', () => {
            program.options.sourceMap = true;
            const file = program.setFile('source/main.bs', `
                sub main()
                end sub
            `);
            expect(file.transpile().map.toJSON().file).to.eql('main.brs');
        });

        it('handles sourcemap edge case', async () => {
            let source =
                'sub main()\n' +
                '\n' +
                '    print 1\n' +
                '\n' +
                'end sub';
            program.options.sourceMap = true;
            let result = await testTranspile(source, `sub main()\n    print 1\nend sub`, 'none', 'source/main.bs');
            //load the source map
            let location = await SourceMapConsumer.with(result.map, null, (consumer) => {
                return consumer.generatedPositionFor({
                    line: 3,
                    column: 0,
                    source: s`${rootDir}/source/main.bs`,
                    bias: SourceMapConsumer.LEAST_UPPER_BOUND
                });
            });
            expect(location.line).to.eql(2);
            expect(location.column).eql(4);
        });

        it('computes correct locations for sourcemap', async () => {
            let source = `function abc(name)\n    firstName = name\nend function`;
            let tokens = Lexer.scan(source).tokens
                //remove newlines and EOF
                .filter(x => x.kind !== TokenKind.Eof && x.kind !== TokenKind.Newline);

            program.options.sourceMap = true;
            let result = await testTranspile(source, source, 'none');
            //load the source map
            await SourceMapConsumer.with(result.map.toString(), null, (consumer) => {
                let tokenResult = tokens.map(token => ({
                    kind: token.kind,
                    start: token.range.start
                }));
                let sourcemapResult = tokens.map(token => {
                    let originalPosition = consumer.originalPositionFor({
                        //convert token 0-based line to source-map 1-based line for the lookup
                        line: token.range.start.line + 1,
                        column: token.range.start.character
                    });
                    return {
                        kind: token.kind,
                        start: Position.create(
                            //convert source-map 1-based line to token 0-based line
                            originalPosition.line! - 1,
                            originalPosition.column!
                        )
                    };
                });
                expect(sourcemapResult).to.eql(tokenResult);
            });
        });

        it('handles empty if block', async () => {
            await testTranspile(`
                sub main()
                    if true then
                    end if
                    if true then
                    else
                        print "else"
                    end if
                    if true then
                    else if true then
                        print "else"
                    end if
                    if true then
                    else if true then
                        print "elseif"
                    else
                        print "else"
                    end if
                end sub
            `);
        });

        it('handles empty elseif block', async () => {
            await testTranspile(`
                sub main()
                    if true then
                        print "if"
                    else if true then
                    end if
                    if true then
                        print "if"
                    else if true then
                    else if true then
                    end if
                end sub
            `);
        });

        it('handles empty else block', async () => {
            await testTranspile(`
                sub main()
                    if true then
                        print "if"
                    else
                    end if
                    if true then
                        print "if"
                    else if true then
                        print "elseif"
                    else
                    end if
                end sub
            `);
        });

        it('handles else block with a leading comment', async () => {
            await testTranspile(`
                sub main()
                    if true then
                        print "if"
                    else
                        ' leading comment
                        print "else"
                    end if
                end sub
            `);
        });

        it('works for function parameters', async () => {
            await testTranspile(`
                function DoSomething(name, age as integer, text as string)
                end function
            `, `
                function DoSomething(name, age as integer, text as string)
                end function
            `);
        });

        it('adds newlines between top-level statements', async () => {
            await testTranspile(`
                function a()
                end function

                function b()
                end function
            `);
        });

        it('properly indents nested AA literals', async () => {
            await testTranspile(`
                sub doSomething()
                    grandparent = {
                        parent: {
                            child: {
                                grandchild: {
                                    name: "baby"
                                }
                            }
                        }
                    }
                end sub
            `);
        });

        it('does not add comma after final object property even when comments are present', async () => {
            await testTranspile(`
                sub doSomething()
                    person = {
                        age: 12 'comment
                        name: "child"
                    }
                    person = {
                        age: 12 'comment
                        name: "child" 'comment
                    }
                    person = {
                        age: 12 'comment
                        name: "child"
                        'comment
                    }
                    person = {
                        age: 12 'comment
                        name: "child" 'comment
                        'comment
                    }
                end sub
            `);
        });

        it('works for a complex function with comments all over the place', async () => {
            await testTranspile(`
                'import some library
                library "v30/bslCore.brs" 'comment

                'a function that does something
                function doSomething(age as integer, name = "bob") 'comment
                    person = { 'comment
                        name: "parent" 'comment
                        "age": 12
                        'comment as whole line
                        child: { 'comment
                            name: "child" 'comment
                        }
                    }
                    person.name = "john" 'comment
                    person.child.name = "baby" 'comment
                    person["name"] = person.child["name"] 'comment
                    age = 12 + 2 'comment
                    name = "tim" 'comment
                    age = 12 'comment
                    while true 'comment
                        age = age + 1 'comment
                        exit while 'comment
                    end while 'comment
                    while age < 12 or age < 15 'comment
                        age++ 'comment
                        exit while 'comment
                    end while 'comment
                    if true or 1 = 1 or name = "tim" then 'comment
                        print false 'comment
                    else if false or "cat" = "dog" or true then 'comment
                        print "true" 'comment
                    else 'comment
                        print "else" 'comment
                    end if 'comment
                    someBool = (true or false) or ((true) or (false)) 'comment
                    mylabel: 'comment
                    goto mylabel 'comment
                    age++ 'comment
                    age-- 'comment
                    end 'comment
                    stop 'comment
                    indexes = [ 'comment
                        'comment on its own line
                        1 'comment
                        2 'comment
                        3 'comment
                    ] 'comment
                    firstIndex = indexes[0] 'comment
                    for each idx in indexes 'comment
                        indexes[idx] = idx + 1 'comment
                    end for 'comment
                    if not true then 'comment
                        print "false" 'comment
                    end if 'comment 'comment
                    for i = 0 to 10 step 1 'comment
                        name = "bob" 'comment
                        age = 12 'comment
                        exit for 'comment
                    end for 'comment
                    callback = function(name, age as integer, cb as Function) as integer 'comment
                        returnValue = 12 'comment
                        return returnValue 'comment
                    end function 'comment
                    print "a"; "b"; 3 'comment
                    a(1, 2, 3) 'comment
                    person.functionCall(1, 2, 3) 'comment
                    if true then 'comment
                        level = 1 'comment
                        if false then 'comment
                            level = 2 'comment
                            if true or false then 'comment
                                level = 3 'comment
                                if false and true then 'comment
                                    level = 4 'comment
                                end if 'comment
                            end if 'comment
                        end if 'comment
                    end if 'comment
                end function

                function a(p1, p2, p3) 'comment
                end function 'comment
            `);
        });

        it('simple mapped files include a reference to the source map', () => {
            let file = program.setFile<BrsFile>('source/logger.brs', trim`
                sub logInfo()
                end sub
            `);
            file['needsTranspiled'] = false;
            const { code } = file.transpile();
            expect(code.endsWith(`'//# sourceMappingURL=./logger.brs.map`)).to.be.true;
        });

        it('AST generated files include a reference to the source map', () => {
            let file = program.setFile<BrsFile>('source/logger.brs', trim`
                sub logInfo()
                end sub
            `);
            file['needsTranspiled'] = true;
            const { code } = file.transpile();
            expect(code.endsWith(`'//# sourceMappingURL=./logger.brs.map`)).to.be.true;
        });

        it('replaces custom types in parameter types and return types', async () => {
            program.setFile('source/SomeKlass.bs', `
                class SomeKlass
                end class
            `);
            await testTranspile(`
                function foo() as SomeKlass
                    return new SomeKlass()
                end function

                sub bar(obj as SomeKlass)
                end sub
            `, `
                function foo() as dynamic
                    return SomeKlass()
                end function

                sub bar(obj as dynamic)
                end sub
            `);
        });

        it('allows typecasts wrapped in parens', async () => {
            program.setFile('source/SomeKlass.bs', `
                class SomeKlass
                end class
            `);
            await testTranspile(`
                sub foo(obj as SomeKlass)
                    (obj as roAssociativeArray).append({key:"value"})
                    print 3 + (obj as roAssociativeArray).count()
                end sub
            `, `
                sub foo(obj as dynamic)
                    obj.append({
                        key: "value"
                    })
                    print 3 + obj.count()
                end sub
            `);
        });

        it('allows multiple typecasts wrapped in parens', async () => {
            program.setFile('source/SomeKlass.bs', `
                class SomeKlass
                    function value()
                        return 0.123
                    end function
                end class
            `);
            await testTranspile(`
                sub foo(obj)
                    print val( sin( (0.707 + (obj as SomeKlass).value()) as float ).toStr() as string)
                end sub
            `, `
                sub foo(obj)
                    print val(sin((0.707 + obj.value())).toStr())
                end sub
            `);
        });

        it('allows a string of typecasts wrapped in parens', async () => {
            program.setFile('source/SomeKlass.bs', `
                class SomeKlass
                    function data()
                        return {key: "value"}
                    end function
                end class

                interface SomeIFace
                    key
                end interface
            `);
            await testTranspile(`
                sub foo(obj)
                    print (((obj as SomeKlass).data() as SomeIFace).key as string).len() as integer
                end sub
            `, `
                sub foo(obj)
                    print obj.data().key.len()
                end sub
            `);
        });
    });

    describe('callfunc operator', () => {
        describe('transpile', () => {
            it('does not produce diagnostics', () => {
                program.setFile('source/main.bs', `
                    sub test()
                        someNode = createObject("roSGNode", "Rectangle")
                        someNode@.someFunction(test.value)
                    end sub
                `);
                program.validate();
                expectZeroDiagnostics(program);
            });

            it('sets invalid on empty callfunc with legacyCallfuncHandling=true', async () => {
                program.options.legacyCallfuncHandling = true;
                await testTranspile(`
                    sub main()
                        node = invalid
                        node@.doSomething()
                        m.top.node@.doSomething()
                        m.top.node@.doSomething(1)
                    end sub
                `, `
                    sub main()
                        node = invalid
                        node.callfunc("doSomething", invalid)
                        m.top.node.callfunc("doSomething", invalid)
                        m.top.node.callfunc("doSomething", 1)
                    end sub
                `);
            });

            it('empty callfunc allowed by default', async () => {
                await testTranspile(`
                    sub main()
                        node = invalid
                        node@.doSomething()
                        m.top.node@.doSomething()
                        m.top.node@.doSomething(1)
                    end sub
                `, `
                    sub main()
                        node = invalid
                        node.callfunc("doSomething")
                        m.top.node.callfunc("doSomething")
                        m.top.node.callfunc("doSomething", 1)
                    end sub
                `);
            });

            it('includes original arguments', async () => {
                await testTranspile(`
                    sub main()
                        node = invalid
                        node@.doSomething(1, true, m.top.someVal)
                    end sub
                `, `
                    sub main()
                        node = invalid
                        node.callfunc("doSomething", 1, true, m.top.someVal)
                    end sub
                `);
            });
        });
    });

    describe('transform callback', () => {
        function parseFileWithCallback(ext: string, onParsed: () => void) {
            const rootDir = process.cwd();
            const program = new Program({
                rootDir: rootDir
            });
            program.plugins.add({
                name: 'transform callback',
                afterFileParse: onParsed
            });
            file = program.setFile(`source/file${ext}`, `
                sub Sum()
                    print "hello world"
                end sub
            `);
            expect(file.extension).to.equal(ext);
            return file;
        }

        it('called for BRS file', () => {
            const onParsed = sinon.spy();
            parseFileWithCallback('.brs', onParsed);
            expect(onParsed.callCount).to.equal(1);
        });

        it('called for BR file', () => {
            const onParsed = sinon.spy();
            parseFileWithCallback('.bs', onParsed);
            expect(onParsed.callCount).to.equal(1);
        });
    });

    describe('typedefKey', () => {
        it('works for .brs files', () => {
            expect(
                s((program.setFile<BrsFile>('source/main.brs', '')).typedefKey)
            ).to.equal(
                s`${rootDir.toLowerCase()}/source/main.d.bs`
            );
        });
        it('returns undefined for files that should not have a typedef', () => {
            expect((program.setFile<BrsFile>('source/main.bs', '')).typedefKey).to.be.undefined;

            expect((program.setFile<BrsFile>('source/main.d.bs', '')).typedefKey).to.be.undefined;

            const xmlFile = program.setFile<BrsFile>('components/comp.xml', '');
            expect(xmlFile.typedefKey).to.be.undefined;
        });
    });

    describe('type definitions', () => {
        it('only exposes defined functions even if source has more', () => {
            //parse the .brs file first so it doesn't know about the typedef
            program.setFile<BrsFile>('source/main.brs', `
                sub main()
                end sub
                sub speak()
                end sub
            `);

            program.setFile('source/main.d.bs', `
                sub main()
                end sub
            `);

            const sourceScope = program.getScopeByName('source');
            const functionNames = sourceScope.getAllCallables().map(x => x.callable.name);
            expect(functionNames).to.include('main');
            expect(functionNames).not.to.include('speak');
        });

        it('reacts to typedef file changes', () => {
            let file = program.setFile<BrsFile>('source/main.brs', `
                sub main()
                end sub
                sub speak()
                end sub
            `);
            expect(file.hasTypedef).to.be.false;
            expect(file.typedefFile).not.to.exist;

            program.setFile('source/main.d.bs', `
                sub main()
                end sub
            `);
            expect(file.hasTypedef).to.be.true;
            expect(file.typedefFile).to.exist;

            //add replace file, does it still find the typedef
            file = program.setFile<BrsFile>('source/main.brs', `
                sub main()
                end sub
                sub speak()
                end sub
            `);
            expect(file.hasTypedef).to.be.true;
            expect(file.typedefFile).to.exist;

            program.removeFile(s`${rootDir}/source/main.d.bs`);

            expect(file.hasTypedef).to.be.false;
            expect(file.typedefFile).not.to.exist;
        });
    });

    describe('typedef', () => {
        it('includes enum and interface types', async () => {
            await testGetTypedef(`
                interface Foo
                    field as string
                end interface

                enum Bar
                    value
                end enum

                function baz(parameter as Foo) as Bar
                    return Bar.value
                end function
            `, `
                interface Foo
                    field as string
                end interface

                enum Bar
                    value
                end enum
                function baz(parameter as Foo) as Bar
                end function
            `);
        });

        it('sets typedef path properly', () => {
            expect((program.setFile<BrsFile>('source/main1.brs', '')).typedefKey).to.equal(s`${rootDir}/source/main1.d.bs`.toLowerCase());
            expect((program.setFile<BrsFile>('source/main2.d.bs', '')).typedefKey).to.equal(undefined);
            expect((program.setFile<BrsFile>('source/main3.bs', '')).typedefKey).to.equal(undefined);
            //works for dest with `.brs` extension
            expect((program.setFile<BrsFile>({ src: 'source/main4.bs', dest: 'source/main4.brs' }, '')).typedefKey).to.equal(undefined);
        });

        it('does not link when missing from program', () => {
            const file = program.setFile<BrsFile>('source/main.brs', ``);
            expect(file.typedefFile).not.to.exist;
        });

        it('links typedef when added BEFORE .brs file', () => {
            const typedef = program.setFile<BrsFile>('source/main.d.bs', ``);
            const file = program.setFile<BrsFile>('source/main.brs', ``);
            expect(file.typedefFile).to.equal(typedef);
        });

        it('links typedef when added AFTER .brs file', () => {
            const file = program.setFile<BrsFile>('source/main.brs', ``);
            const typedef = program.setFile<BrsFile>('source/main.d.bs', ``);
            expect(file.typedefFile).to.eql(typedef);
        });

        it('removes typedef link when typedef is removed', () => {
            const typedef = program.setFile<BrsFile>('source/main.d.bs', ``);
            const file = program.setFile<BrsFile>('source/main.brs', ``);
            program.removeFile(typedef.srcPath);
            expect(file.typedefFile).to.be.undefined;
        });
    });

    describe('getTypedef', () => {
        function testTypedef(original: string, expected: string) {
            let file = program.setFile<BrsFile>('source/main.brs', original);
            program.validate();
            expect(file.getTypedef().trimEnd()).to.eql(expected);
        }

        it('includes namespace on extend class names', () => {
            testTypedef(`
                namespace AnimalKingdom
                    class Bird
                    end class
                    class Duck extends Bird
                    end class
                end namespace
            `, trim`
                namespace AnimalKingdom
                    class Bird
                        sub new()
                        end sub
                    end class
                    class Duck extends AnimalKingdom.Bird
                        sub new()
                        end sub
                    end class
                end namespace
            `);
        });

        it('strips function body', () => {
            testTypedef(`
                sub main(param1 as string)
                    print "main"
                end sub
            `, trim`
                sub main(param1 as string)
                end sub
            `);
        });

        it('includes annotations', () => {
            testTypedef(`
                namespace test
                    @an
                    @anFunc("value")
                    function getDuck()
                    end function
                    class Duck
                        @anMember
                        @anMember("field")
                        private thing

                        @anMember
                        @anMember("func")
                        private function foo()
                        end function
                    end class
                end namespace
            `, trim`
                namespace test
                    @an
                    @anFunc("value")
                    function getDuck()
                    end function
                    class Duck
                        sub new()
                        end sub
                        @anMember
                        @anMember("field")
                        private thing as dynamic
                        @anMember
                        @anMember("func")
                        private function foo()
                        end function
                    end class
                end namespace
            `);
        });

        it('includes import statements', () => {
            testTypedef(`
               import "pkg:/source/lib.brs"
            `, trim`
                import "pkg:/source/lib.brs"
            `);
        });

        it('includes namespace statements', () => {
            testTypedef(`
                namespace Name
                    sub logInfo()
                    end sub
                end namespace
                namespace NameA.NameB
                    sub logInfo()
                    end sub
                end namespace
            `, trim`
                namespace Name
                    sub logInfo()
                    end sub
                end namespace
                namespace NameA.NameB
                    sub logInfo()
                    end sub
                end namespace
            `);
        });

        it('includes classes', () => {
            testTypedef(`
                class Person
                    public name as string
                    public age = 12
                    public sub getAge() as integer
                        return m.age
                    end sub
                end class
                namespace NameA.NameB
                    class Person
                        public name as string
                        public age = 12
                        public sub getAge() as integer
                            return m.age
                        end sub
                    end class
                end namespace
            `, trim`
                class Person
                    sub new()
                    end sub
                    public name as string
                    public age as integer
                    public sub getAge() as integer
                    end sub
                end class
                namespace NameA.NameB
                    class Person
                        sub new()
                        end sub
                        public name as string
                        public age as integer
                        public sub getAge() as integer
                        end sub
                    end class
                end namespace
            `);
        });

        it('creates constructor properly', () => {
            testTypedef(`
                class Parent
                end class
            `, trim`
                class Parent
                    sub new()
                    end sub
                end class
            `);
        });

        it('sets properties to dynamic when initialized to invalid', () => {
            testTypedef(`
                class Human
                    public firstName = invalid
                    public lastName as string = invalid
                end class
            `, trim`
                class Human
                    sub new()
                    end sub
                    public firstName as dynamic
                    public lastName as string
                end class
            `);
        });

        it('includes class inheritance', () => {
            testTypedef(`
                class Human
                    sub new(name as string)
                        m.name = name
                    end sub
                end class
                class Person extends Human
                    sub new(name as string)
                        super(name)
                    end sub
                end class
            `, trim`
                class Human
                    sub new(name as string)
                    end sub
                end class
                class Person extends Human
                    sub new(name as string)
                    end sub
                end class
            `);
        });

        it('includes access modifier keyword', () => {
            testTypedef(`
                class Human
                    public firstName as string
                    protected middleName as string
                    private lastName as string
                    public function getFirstName()
                        return m.firstName
                    end function
                    protected function getMiddleName()
                        return m.middleName
                    end function
                    private function getLastName()
                        return m.lastName
                    end function
                end class
            `, trim`
                class Human
                    sub new()
                    end sub
                    public firstName as string
                    protected middleName as string
                    private lastName as string
                    public function getFirstName()
                    end function
                    protected function getMiddleName()
                    end function
                    private function getLastName()
                    end function
                end class
            `);
        });

        it('includes overrides keyword if present in source', () => {
            testTypedef(`
                class Animal
                    public sub speak()
                        print "Hello Animal"
                    end sub
                end class
                class Dog extends Animal
                    public override sub speak()
                        print "Hello Dog"
                    end sub
                end class
            `, trim`
                class Animal
                    sub new()
                    end sub
                    public sub speak()
                    end sub
                end class
                class Dog extends Animal
                    sub new()
                    end sub
                    public override sub speak()
                    end sub
                end class
            `);
        });

        it('includes class inheritance cross-namespace', () => {
            testTypedef(`
                namespace NameA
                    class Human
                        sub new(name as string)
                            m.name = name
                        end sub
                    end class
                end namespace
                namespace NameB
                    class Person extends NameA.Human
                        sub new(name as string)
                            super(name)
                        end sub
                    end class
                end namespace
            `, trim`
                namespace NameA
                    class Human
                        sub new(name as string)
                        end sub
                    end class
                end namespace
                namespace NameB
                    class Person extends NameA.Human
                        sub new(name as string)
                        end sub
                    end class
                end namespace
            `);
        });
    });

    describe('parser getter', () => {
        it('recreates the parser when missing', () => {
            const file = program.setFile<BrsFile>('source/main.brs', `
                sub main()
                end sub
            `);
            const parser = file['_parser'];
            //clear the private _parser instance
            file['_parser'] = undefined as any;

            //force the file to get a new instance of parser
            const newParser = file.parser;

            expect(newParser).to.exist.and.to.not.equal(parser);

            //reference shouldn't change in subsequent accesses
            expect(file.parser).to.equal(newParser);
        });

        it('call parse when previously skipped', () => {
            program.setFile<BrsFile>('source/main.d.bs', `'typedef
                sub main()
                end sub
            `);
            const file = program.setFile<BrsFile>('source/main.brs', `'source
                sub main()
                end sub
            `);
            //no functions should be found since the parser was skipped
            expect(file['_parser']).to.not.exist;

            const stub = sinon.stub(file, 'parse').callThrough();

            //`file.parser` is a getter, so that should force the parse to occur
            expect(file.parser.ast).to.exist;
            expect(stub.called).to.be.true;
            //parse should have been called
        });
    });

    describe('Plugins', () => {
        let pluginFileName: string;
        let idx = 1;
        beforeEach(() => {
            pluginFileName = `plugin-${idx++}.js`;
            fsExtra.outputFileSync(s`${tempDir}/plugins/${pluginFileName}`, `
                function plugin() {
                    return {
                        name: 'lower-file-name',
                        afterProvideFile: (evt) => {
                            evt.files[0]._customProp = true;
                        }
                    };
                }
                exports.default = plugin;
            `);
        });

        it('can load an absolute plugin which receives callbacks', () => {
            for (const plugin of util.loadPlugins(tempDir, [s`${tempDir}/plugins/${pluginFileName}`])) {
                program.plugins.add(plugin);
            }
            const file = program.setFile<any>('source/MAIN.brs', '');
            expect(file._customProp).to.exist;
        });

        it('can load a relative plugin which receives callbacks', () => {
            for (const plugin of util.loadPlugins(tempDir, [`./plugins/${pluginFileName}`])) {
                program.plugins.add(plugin);
            }
            const file = program.setFile<any>('source/MAIN.brs', '');
            expect(file._customProp).to.exist;
        });
    });

    describe('getDefinition', () => {
        it('returns const locations', () => {
            const file = program.setFile<BrsFile>('source/main.bs', `
                sub main()
                    print alpha.beta.charlie
                end sub
                namespace alpha.beta
                    const CHARLIE = true
                end namespace
            `);
            program.validate();
            //print alpha.beta.char|lie
            expect(program.getDefinition(file.srcPath, Position.create(2, 41))).to.eql([{
                uri: URI.file(file.srcPath).toString(),
                range: util.createRange(5, 26, 5, 33)
            }]);
        });

        it('returns enum locations', () => {
            const file = program.setFile<BrsFile>('source/main.bs', `
                sub main()
                    print alpha.beta.people.charlie
                end sub
                namespace alpha.beta
                    enum people
                        charlie = "charles"
                    end enum
                end namespace
            `);
            program.validate();
            //print alpha.beta.char|lie
            expect(program.getDefinition(file.srcPath, Position.create(2, 40))).to.eql([{
                uri: URI.file(file.srcPath).toString(),
                range: util.createRange(5, 25, 5, 31)
            }]);
        });

        it('returns interface location', () => {
            const file = program.setFile<BrsFile>('source/main.bs', `
                sub test(selectedMovie as Movie)
                    print selectedMovie
                end sub
                interface Movie
                    url as string
                end interface
            `);
            program.validate();
            // sub test(selectedMovie as Mo|vie)
            expect(program.getDefinition(file.srcPath, Position.create(1, 44))).to.eql([{
                uri: URI.file(file.srcPath).toString(),
                range: util.createRange(4, 26, 4, 31)
            }]);
        });

        it('returns namespaced interface location', () => {
            const file = program.setFile<BrsFile>('source/main.bs', `
                sub test(selectedMovie as interfaces.Movie)
                    print selectedMovie
                end sub
                namespace interfaces
                    interface Movie
                        url as string
                    end interface
                end namespace
            `);
            program.validate();
            //sub test(selectedMovie as interfaces.Mo|vie)
            expect(program.getDefinition(file.srcPath, Position.create(1, 55))).to.eql([{
                uri: URI.file(file.srcPath).toString(),
                range: util.createRange(5, 30, 5, 35)
            }]);
        });

        it('returns class location', () => {
            const file = program.setFile<BrsFile>('source/main.bs', `
                sub test(selectedMovie as Movie)
                    print selectedMovie
                end sub
                class Movie
                    url as string
                end class
            `);
            program.validate();
            //sub test(selectedMovie as Mo|vie)
            expect(program.getDefinition(file.srcPath, Position.create(1, 44))).to.eql([{
                uri: URI.file(file.srcPath).toString(),
                range: util.createRange(4, 22, 4, 27)
            }]);
        });

        it('returns namespaced class location', () => {
            const file = program.setFile<BrsFile>('source/main.bs', `
                sub test(selectedMovie as classes.Movie)
                    print selectedMovie
                end sub
                namespace classes
                    class Movie
                        url as string
                    end class
                end namespace
            `);
            program.validate();
            //sub test(selectedMovie as classes.Mo|vie)
            expect(program.getDefinition(file.srcPath, Position.create(1, 52))).to.eql([{
                uri: URI.file(file.srcPath).toString(),
                range: util.createRange(5, 26, 5, 31)
            }]);
        });

        it('does not crash on nulls', () => {
            const file = program.setFile<BrsFile>('source/main.bs', `
                sub main()
                    print alpha.beta
                end sub
            `);
            program.validate();
            sinon.stub(util, 'getAllDottedGetParts').returns(null as any);
            // print alpha.be|ta
            expect(program.getDefinition(file.srcPath, Position.create(2, 34))).to.eql([]);
        });

        it('returns enum member locations', () => {
            const file = program.setFile<BrsFile>('source/main.bs', `
                sub main()
                    print alpha.beta.people.charlie
                end sub
                namespace alpha.beta
                    enum people
                        charlie = "charles"
                    end enum
                end namespace
            `);
            program.validate();
            //print alpha.beta.char|lie
            expect(program.getDefinition(file.srcPath, Position.create(2, 48))).to.eql([{
                uri: URI.file(file.srcPath).toString(),
                range: util.createRange(6, 24, 6, 31)
            }]);
        });
    });

    it('catches mismatched `end` keywords for functions', () => {
        program.setFile('source/main.brs', `
            function speak()
            end sub
            sub walk()
            end function
        `);
        program.validate();
        expectDiagnostics(program, [{
            ...DiagnosticMessages.mismatchedEndCallableKeyword('function', 'sub'),
            range: util.createRange(2, 12, 2, 19)
        }, {
            ...DiagnosticMessages.mismatchedEndCallableKeyword('sub', 'function'),
            range: util.createRange(4, 12, 4, 24)
        }]);
    });

    describe('requiredSymbols', () => {
        it('should be empty for a simple file', () => {
            const mainFile: BrsFile = program.setFile('source/main.bs', `
                function someFunc() as integer
                    return 1
                end function
            `);
            const validateFileEvent = {
                program: program,
                file: mainFile
            };
            program.plugins.emit('onFileValidate', validateFileEvent);

            expect(mainFile.requiredSymbols.length).to.eq(0);
        });

        it('should be empty if the file needs no external symbols', () => {
            const mainFile: BrsFile = program.setFile('source/main.bs', `
                function someFunc() as integer
                    return 1
                end function

                sub useKlass()
                    k = new Klass()
                    k.addTwo()
                end sub

                class Klass
                    sub addTwo()
                        print someFunc() + someFunc()
                    end sub
                end class
            `);
            const validateFileEvent = {
                program: program,
                file: mainFile
            };
            program.plugins.emit('onFileValidate', validateFileEvent);

            expect(mainFile.requiredSymbols.length).to.eq(0);
        });

        it('should not include global callables or types', () => {
            const mainFile: BrsFile = program.setFile('source/main.bs', `
                function printLower(s as string) as integer
                    print lcase(s.trim())
                end function

                sub setLabelText( label as roSGNodeLabel, text as string)
                    label.text = text
                end sub
            `);
            const validateFileEvent = {
                program: program,
                file: mainFile
            };
            program.plugins.emit('onFileValidate', validateFileEvent);

            expect(mainFile.requiredSymbols.length).to.eq(0);
        });

        it('should include unknown param and return types', () => {
            const mainFile: BrsFile = program.setFile('source/main.bs', `
                function someFunc(arg as OneType) as TwoType
                    return arg.getTwo()
                end function
            `);
            const validateFileEvent = {
                program: program,
                file: mainFile
            };
            program.plugins.emit('onFileValidate', validateFileEvent);

            expect(mainFile.requiredSymbols.length).to.eq(2);
            expect(mainFile.requiredSymbols.map(x => x.typeChain[0].name)).to.have.same.members([
                'TwoType', 'OneType']);
        });

        it('should include unknown param and return types on class methods', () => {
            const mainFile: BrsFile = program.setFile('source/main.bs', `
                class Klass
                    function someFunc(arg as OneType) as TwoType
                        return arg.getTwo()
                    end function
                end class
            `);
            const validateFileEvent = {
                program: program,
                file: mainFile
            };
            program.plugins.emit('onFileValidate', validateFileEvent);

            expect(mainFile.requiredSymbols.length).to.eq(2);
            expect(mainFile.requiredSymbols.map(x => x.typeChain[0].name)).to.have.same.members([
                'TwoType', 'OneType']);
        });

        it('should not include assigned symbols', () => {
            const mainFile: BrsFile = program.setFile('source/main.bs', `
                sub someFunc(arg as SomeOtherType)
                    x = arg.member
                    print x+1
                end sub
            `);
            const validateFileEvent = {
                program: program,
                file: mainFile
            };
            program.plugins.emit('onFileValidate', validateFileEvent);

            expect(mainFile.requiredSymbols.length).to.eq(1);
            // x and arg are assigned.. they are not included in the required symbols
            expect(mainFile.requiredSymbols[0].typeChain[0].name).to.equal('SomeOtherType');
        });

        it('should include functions called that are not in the file', () => {
            const mainFile: BrsFile = program.setFile('source/main.bs', `
                sub someFunc()
                    x = otherFileFunc1()
                    print x+1
                end sub

                function deepFunctionCall(i as integer)
                    x = 2*i and otherFileFunc2()
                    y = sin(x+fix(78.2)*log(otherFileFunc3()))
                    ' this is a comment otherFileFunc5()
                    return y-otherFileFunc4()
                end function
            `);
            const validateFileEvent = {
                program: program,
                file: mainFile
            };
            program.plugins.emit('onFileValidate', validateFileEvent);

            expect(mainFile.requiredSymbols.length).to.eq(4);
            expect(mainFile.requiredSymbols.map(x => x.typeChain[0].name)).to.have.same.members([
                'otherFileFunc1', 'otherFileFunc2', 'otherFileFunc3', 'otherFileFunc4'
            ]);
        });

        it('should include classes called that are not in the file', () => {
            const mainFile: BrsFile = program.setFile('source/main.bs', `
                function someFunc(other as OtherKlass) as NS1.Thing
                    x = new AnotherClass()
                    return other.getThing(x)
                end function
            `);
            const validateFileEvent = {
                program: program,
                file: mainFile
            };
            program.plugins.emit('onFileValidate', validateFileEvent);

            expect(mainFile.requiredSymbols.length).to.eq(3);
            const requiredTypeChains = mainFile.requiredSymbols.map(x => x.typeChain.map(tc => tc.name).join('.'));
            expect(requiredTypeChains).to.have.same.members([
                'OtherKlass', 'NS1.Thing', 'AnotherClass'
            ]);
            const requiredSymbolsFlags = mainFile.requiredSymbols.map(x => x.flags);
            expect(requiredSymbolsFlags).to.have.same.members([
                SymbolTypeFlag.typetime, SymbolTypeFlag.typetime, SymbolTypeFlag.runtime
            ]);
        });

        it('should include enums and consts that are not in the file', () => {
            const mainFile: BrsFile = program.setFile('source/main.bs', `
                sub someFunc(myEnum as SomeEnum)
                    if myEnum = SomeEnum.value1
                        print 1
                    else if myEnum = SomeEnum.value2
                        print 2
                    else if myEnum = SomeConstValue
                        print 3
                    end if
                end sub
            `);
            const validateFileEvent = {
                program: program,
                file: mainFile
            };
            program.plugins.emit('onFileValidate', validateFileEvent);

            expect(mainFile.requiredSymbols.length).to.eq(4);
            const requiredTypeChains = mainFile.requiredSymbols.map(x => x.typeChain.map(tc => tc.name).join('.'));
            expect(requiredTypeChains).to.have.same.members([
                'SomeEnum', 'SomeEnum.value1', 'SomeEnum.value2', 'SomeConstValue'
            ]);
            const requiredSymbolsFlags = mainFile.requiredSymbols.map(x => x.flags);
            expect(requiredSymbolsFlags).to.have.same.members([
                SymbolTypeFlag.typetime, SymbolTypeFlag.runtime, SymbolTypeFlag.runtime, SymbolTypeFlag.runtime
            ]);
        });

        it('should include types not defined in the file', () => {
            const mainFile: BrsFile = program.setFile('source/main.bs', `
                interface Data
                    kind as DataKind
                    getObj as DataObject
                    subData as SubData
                end interface

                class DataObject extends BaseData
                    kind as DataKind
                    function process(dataProcess as DataProcessor) as ProcessedData
                        return dataProcess.work(m)
                    end function
                end class
            `);
            const validateFileEvent = {
                program: program,
                file: mainFile
            };
            program.plugins.emit('onFileValidate', validateFileEvent);

            expect(mainFile.requiredSymbols.length).to.eq(5);
            const requiredTypeChains = mainFile.requiredSymbols.map(x => x.typeChain.map(tc => tc.name).join('.'));
            expect(requiredTypeChains).to.have.same.members([
                'DataKind', 'SubData', 'BaseData', 'DataProcessor', 'ProcessedData'
            ]);
            const requiredSymbolsFlags = mainFile.requiredSymbols.map(x => x.flags);
            expect(requiredSymbolsFlags).to.have.same.members([
                SymbolTypeFlag.typetime, SymbolTypeFlag.typetime, SymbolTypeFlag.typetime, SymbolTypeFlag.typetime, SymbolTypeFlag.typetime
            ]);
        });

        it('includes namespace details', () => {
            const mainFile: BrsFile = program.setFile('source/main.bs', `
                namespace Alpha.Beta
                    sub printConstVal()
                        print CONST_VALUE
                    end sub
                end namespace

                namespace Delta
                    namespace Gamma
                        namespace Eta
                            sub doStuff(x as OtherType)
                                x.something()
                            end sub
                        end namespace
                    end namespace
                end namespace
            `);
            const validateFileEvent = {
                program: program,
                file: mainFile
            };
            program.plugins.emit('onFileValidate', validateFileEvent);

            expect(mainFile.requiredSymbols.length).to.eq(2);
            const requiredTypeChains = mainFile.requiredSymbols.map(x => x.typeChain.map(tc => tc.name).join('.'));
            expect(requiredTypeChains).to.have.same.members([
                'CONST_VALUE', 'OtherType'
            ]);
            expect(mainFile.requiredSymbols[0].containingNamespaces).to.have.same.members(['Alpha', 'Beta']);
            expect(mainFile.requiredSymbols[1].containingNamespaces).to.have.same.members(['Delta', 'Gamma', 'Eta']);
        });
        it('does not include namespaces that are defined in the file', () => {
            const mainFile: BrsFile = program.setFile('source/main.bs', `
                namespace name1
                    const PI = 3.14

                    namespace name2
                        function getPi() as float
                            return name1.PI
                        end function
                    end namespace
                end namespace
            `);
            program.plugins.emit('onFileValidate', { program: program, file: mainFile });
            expect(mainFile.requiredSymbols.length).to.eq(0);
        });


        it('should put types from typecasts as typetime required', () => {
            const mainFile: BrsFile = program.setFile('source/main.bs', `
                function takesIface(z) as string
                    return (z as MyInterface).name
                end function
            `);
            program.plugins.emit('onFileValidate', { program: program, file: mainFile });
            expect(mainFile.requiredSymbols.length).to.eq(1);
            expect(mainFile.requiredSymbols[0].flags).to.eq(SymbolTypeFlag.typetime);
        });
    });

    describe('providedSymbols', () => {

        it('includes functions defined in the file', () => {
            const mainFile: BrsFile = program.setFile('source/main.bs', `
                function someFunc() as integer
                    return 1
                end function

                function someFunc2() as float
                    return 2.3
                end function
            `);
            const validateFileEvent = {
                program: program,
                file: mainFile
            };
            program.plugins.emit('onFileValidate', validateFileEvent);
            const runtimeSymbols = mainFile.providedSymbols.symbolMap.get(SymbolTypeFlag.runtime);
            expect(runtimeSymbols.size).to.eq(2);
            const someFuncType = runtimeSymbols.get('somefunc').type;
            expectTypeToBe(someFuncType, TypedFunctionType);
            const someFunc2Type = runtimeSymbols.get('somefunc2').type;
            expectTypeToBe(someFunc2Type, TypedFunctionType);
        });

        it('includes functions with unresolved params/return types', () => {
            const mainFile: BrsFile = program.setFile('source/main.bs', `
                function someFunc() as OtherFileType
                    return new OtherFileType()
                end function
            `);
            const validateFileEvent = {
                program: program,
                file: mainFile
            };
            program.plugins.emit('onFileValidate', validateFileEvent);
            const runtimeSymbols = mainFile.providedSymbols.symbolMap.get(SymbolTypeFlag.runtime);
            expect(runtimeSymbols.size).to.eq(1);
            const someFuncType = runtimeSymbols.get('somefunc').type;
            expectTypeToBe(someFuncType, TypedFunctionType);
            const requiredSymbols = mainFile.requiredSymbols.map(x => x.typeChain[0].name);
            expect(requiredSymbols).to.have.same.members(['OtherFileType', 'OtherFileType']);
            const requiredSymbolTypes = mainFile.requiredSymbols.map(x => x.flags);
            expect(requiredSymbolTypes).to.have.same.members([SymbolTypeFlag.runtime, SymbolTypeFlag.typetime]);
        });

        it('includes classes defined in the file', () => {
            const mainFile: BrsFile = program.setFile('source/main.bs', `
                class Klass
                    name as string
                end class

                class Klass2 extends Klass
                    age as integer

                    function getId() as string
                        return m.name + " " + m.age.toStr()
                    end function
                end class

                class Klass3
                    propClass = new Klass2()
                end class
            `);
            const validateFileEvent = {
                program: program,
                file: mainFile
            };
            program.plugins.emit('onFileValidate', validateFileEvent);
            const runtimeSymbols = mainFile.providedSymbols.symbolMap.get(SymbolTypeFlag.runtime);
            expect(runtimeSymbols.size).to.eq(3);
            expectTypeToBe(runtimeSymbols.get('klass').type, ClassType);
            expectTypeToBe(runtimeSymbols.get('klass2').type, ClassType);
            expectTypeToBe(runtimeSymbols.get('klass3').type, ClassType);
            const typetimeSymbols = mainFile.providedSymbols.symbolMap.get(SymbolTypeFlag.typetime);
            expect(typetimeSymbols.size).to.eq(3);
            expectTypeToBe(runtimeSymbols.get('klass').type, ClassType);
            expectTypeToBe(runtimeSymbols.get('klass2').type, ClassType);
            expectTypeToBe(runtimeSymbols.get('klass3').type, ClassType);
        });

        it('includes other types defined in the file', () => {
            const mainFile: BrsFile = program.setFile('source/main.bs', `
                interface MyInterface
                    name as string
                end interface

                enum MyEnum
                    val1
                    val2
                end enum

                namespace MyNamespace
                    const MyConst = 3.14
                end namespace
            `);
            const validateFileEvent = {
                program: program,
                file: mainFile
            };
            program.plugins.emit('onFileValidate', validateFileEvent);
            const runtimeSymbols = mainFile.providedSymbols.symbolMap.get(SymbolTypeFlag.runtime);
            expect(runtimeSymbols.size).to.eq(2);
            expectTypeToBe(runtimeSymbols.get('myenum').type, EnumType);
            expectTypeToBe(runtimeSymbols.get('mynamespace.myconst').type, FloatType);
            const typetimeSymbols = mainFile.providedSymbols.symbolMap.get(SymbolTypeFlag.typetime);
            expect(typetimeSymbols.size).to.eq(2);
            expectTypeToBe(typetimeSymbols.get('myinterface').type, InterfaceType);
            expectTypeToBe(runtimeSymbols.get('myenum').type, EnumType);
        });

        describe('changes', () => {

            it('new symbols are added to the changes set', () => {
                let mainFile: BrsFile = program.setFile('source/main.bs', `
                    sub someFunc()
                        print 1
                    end sub
                `);
                program.plugins.emit('onFileValidate', { program: program, file: mainFile });
                let runtimeSymbols = mainFile.providedSymbols.symbolMap.get(SymbolTypeFlag.runtime);
                expect(runtimeSymbols.size).to.eq(1);

                mainFile = program.setFile('source/main.bs', `
                    sub someFunc()
                        print 1
                    end sub

                    sub someFunc2()
                        print 2
                    end sub
                `);
                program.plugins.emit('onFileValidate', { program: program, file: mainFile });
                runtimeSymbols = mainFile.providedSymbols.symbolMap.get(SymbolTypeFlag.runtime);
                expect(runtimeSymbols.size).to.eq(2);
                let runtimeChanges = mainFile.providedSymbols.changes.get(SymbolTypeFlag.runtime);
                expect(runtimeChanges.size).to.eq(1);
                expect(runtimeChanges.has('somefunc2')).to.be.true;
            });

            it('removed symbols are added to the changes set', () => {
                let mainFile: BrsFile = program.setFile('source/main.bs', `
                    sub someFunc()
                        print 1
                    end sub

                    sub someFunc2()
                        print 2
                    end sub
                `);
                program.plugins.emit('onFileValidate', { program: program, file: mainFile });
                let runtimeSymbols = mainFile.providedSymbols.symbolMap.get(SymbolTypeFlag.runtime);
                expect(runtimeSymbols.size).to.eq(2);

                mainFile = program.setFile('source/main.bs', `
                    sub someFunc()
                        print 1
                    end sub
                `);
                program.plugins.emit('onFileValidate', { program: program, file: mainFile });
                runtimeSymbols = mainFile.providedSymbols.symbolMap.get(SymbolTypeFlag.runtime);
                expect(runtimeSymbols.size).to.eq(1);
                let runtimeChanges = mainFile.providedSymbols.changes.get(SymbolTypeFlag.runtime);
                expect(runtimeChanges.size).to.eq(1);
                expect(runtimeChanges.has('somefunc2')).to.be.true;
            });

            it('new symbols in a namespace are added to the changes set', () => {
                let mainFile: BrsFile = program.setFile('source/main.bs', `
                    namespace Alpha
                    end namespace
                `);
                program.plugins.emit('onFileValidate', { program: program, file: mainFile });
                let runtimeSymbols = mainFile.providedSymbols.symbolMap.get(SymbolTypeFlag.runtime);
                expect(runtimeSymbols.size).to.eq(0);

                mainFile = program.setFile('source/main.bs', `
                    namespace Alpha
                        const ABC = "abc"
                    end namespace
                `);
                program.plugins.emit('onFileValidate', { program: program, file: mainFile });
                runtimeSymbols = mainFile.providedSymbols.symbolMap.get(SymbolTypeFlag.runtime);
                expect(runtimeSymbols.size).to.eq(1);
                let runtimeChanges = mainFile.providedSymbols.changes.get(SymbolTypeFlag.runtime);
                expect(runtimeChanges.size).to.eq(1);
                expect(runtimeChanges.has('alpha.abc')).to.be.true;
            });

            it('should be empty if no changes in actual provided symbols', () => {
                let mainFile: BrsFile = program.setFile('source/main.bs', `
                    sub printSomething()
                        print "Something"
                    end sub

                    namespace alpha.beta
                        const PI = 3.14
                    end namespace
                `);

                program.plugins.emit('onFileValidate', { program: program, file: mainFile });
                let runtimeSymbols = mainFile.providedSymbols.symbolMap.get(SymbolTypeFlag.runtime);
                expect(runtimeSymbols.size).to.eq(2);

                mainFile = program.setFile('source/main.bs', `
                    sub printSomething()
                        print "Something Else"
                    end sub

                    namespace alpha.beta
                        const PI = 3.14159
                    end namespace
                `);
                program.plugins.emit('onFileValidate', { program: program, file: mainFile });
                runtimeSymbols = mainFile.providedSymbols.symbolMap.get(SymbolTypeFlag.runtime);
                expect(runtimeSymbols.size).to.eq(2);
                let runtimeChanges = mainFile.providedSymbols.changes.get(SymbolTypeFlag.runtime);
                expect(runtimeChanges.size).to.eq(0);
            });

            it('should include changes in function signatures', () => {
                let mainFile: BrsFile = program.setFile('source/main.bs', `
                    function someFunc(x)
                        return x
                    end function
                `);
                program.plugins.emit('onFileValidate', { program: program, file: mainFile });
                let runtimeSymbols = mainFile.providedSymbols.symbolMap.get(SymbolTypeFlag.runtime);
                expect(runtimeSymbols.size).to.eq(1);

                mainFile = program.setFile('source/main.bs', `
                    function someFunc(x, y)
                        return x+y
                    end function
                `);
                program.plugins.emit('onFileValidate', { program: program, file: mainFile });
                runtimeSymbols = mainFile.providedSymbols.symbolMap.get(SymbolTypeFlag.runtime);
                expect(runtimeSymbols.size).to.eq(1);
                let runtimeChanges = mainFile.providedSymbols.changes.get(SymbolTypeFlag.runtime);
                expect(runtimeChanges.size).to.eq(1);
                expect(runtimeChanges.has('somefunc'));
            });

            it('should include changes in classes', () => {
                let mainFile: BrsFile = program.setFile('source/main.bs', `
                    class MyKlass
                        name as string
                        function getValue() as float
                            return 3.14
                        end function
                    end class
                `);
                program.plugins.emit('onFileValidate', { program: program, file: mainFile });
                let runtimeSymbols = mainFile.providedSymbols.symbolMap.get(SymbolTypeFlag.runtime);
                expect(runtimeSymbols.size).to.eq(1);

                mainFile = program.setFile('source/main.bs', `
                    class MyKlass
                        name as string
                        function getValue() as string
                            return "hello"
                        end function
                    end class
                `);
                program.plugins.emit('onFileValidate', { program: program, file: mainFile });
                runtimeSymbols = mainFile.providedSymbols.symbolMap.get(SymbolTypeFlag.runtime);
                expect(runtimeSymbols.size).to.eq(1);
                let runtimeChanges = mainFile.providedSymbols.changes.get(SymbolTypeFlag.runtime);
                expect(runtimeChanges.size).to.eq(1);
                expect(runtimeChanges.has('myklass'));
                let typeTimeChanges = mainFile.providedSymbols.changes.get(SymbolTypeFlag.typetime);
                expect(typeTimeChanges.size).to.eq(1);
                expect(typeTimeChanges.has('myklass'));
            });


            it('should include changes in interfaces', () => {
                let mainFile: BrsFile = program.setFile('source/main.bs', `
                    interface Iface1
                        name as string
                        function doStuff() as float
                    end interface
                `);
                program.plugins.emit('onFileValidate', { program: program, file: mainFile });
                let typetimeSymbols = mainFile.providedSymbols.symbolMap.get(SymbolTypeFlag.typetime);
                expect(typetimeSymbols.size).to.eq(1);
                let runtimeSymbols = mainFile.providedSymbols.symbolMap.get(SymbolTypeFlag.runtime);
                expect(runtimeSymbols.size).to.eq(0);

                mainFile = program.setFile('source/main.bs', `
                    interface Iface1
                        name as string
                        age as integer
                        function doStuff() as float
                    end interface
                `);
                program.plugins.emit('onFileValidate', { program: program, file: mainFile });
                typetimeSymbols = mainFile.providedSymbols.symbolMap.get(SymbolTypeFlag.typetime);
                expect(typetimeSymbols.size).to.eq(1);
                let typeTimeChanges = mainFile.providedSymbols.changes.get(SymbolTypeFlag.typetime);
                expect(typeTimeChanges.size).to.eq(1);
                expect(typeTimeChanges.has('iface1'));
                let runtimeChanges = mainFile.providedSymbols.changes.get(SymbolTypeFlag.runtime);
                expect(runtimeChanges.size).to.eq(0);
            });

            it('should not include changes in enum values, if inner type is the same', () => {
                let mainFile: BrsFile = program.setFile('source/main.bs', `
                    enum MyEnum
                        north = 4
                        east = 3
                        south = 2
                        west = 1
                    end enum
                `);
                program.plugins.emit('onFileValidate', { program: program, file: mainFile });
                let runtimeSymbols = mainFile.providedSymbols.symbolMap.get(SymbolTypeFlag.runtime);
                expect(runtimeSymbols.size).to.eq(1);

                mainFile = program.setFile('source/main.bs', `
                    enum MyEnum
                        north = 1
                        east = 2
                        south = 3
                        west = 4
                    end enum
                `);
                program.plugins.emit('onFileValidate', { program: program, file: mainFile });
                runtimeSymbols = mainFile.providedSymbols.symbolMap.get(SymbolTypeFlag.runtime);
                expect(runtimeSymbols.size).to.eq(1);
                let runtimeChanges = mainFile.providedSymbols.changes.get(SymbolTypeFlag.runtime);
                expect(runtimeChanges.size).to.eq(0);

                let typetimeSymbols = mainFile.providedSymbols.symbolMap.get(SymbolTypeFlag.typetime);
                expect(typetimeSymbols.size).to.eq(1);
                let typetimeChanges = mainFile.providedSymbols.changes.get(SymbolTypeFlag.typetime);
                expect(typetimeChanges.size).to.eq(0);
            });

            it('should include changes in enum, if different number of members', () => {
                let mainFile: BrsFile = program.setFile('source/main.bs', `
                    enum Direction
                        north = 1
                        east = 2
                        south = 3
                        west = 4
                    end enum

                    enum Weather
                        rainy
                        sunny
                    end enum

                    enum Colors
                        blue
                        red
                        green
                        purple
                    end enum
                `);
                program.plugins.emit('onFileValidate', { program: program, file: mainFile });
                let runtimeSymbols = mainFile.providedSymbols.symbolMap.get(SymbolTypeFlag.runtime);
                expect(runtimeSymbols.size).to.eq(3);

                mainFile = program.setFile('source/main.bs', `
                    enum Direction ' same
                        north = 1
                        east = 2
                        south = 3
                        west = 4
                    end enum

                    enum Weather 'added member
                        rainy
                        sunny
                        snowy
                    end enum

                    enum Colors 'removed member
                        blue
                        red
                        green
                    end enum
                `);
                program.plugins.emit('onFileValidate', { program: program, file: mainFile });
                runtimeSymbols = mainFile.providedSymbols.symbolMap.get(SymbolTypeFlag.runtime);
                expect(runtimeSymbols.size).to.eq(3);
                let runtimeChanges = mainFile.providedSymbols.changes.get(SymbolTypeFlag.runtime);
                expect(runtimeChanges.size).to.eq(2);
                expect(runtimeChanges.has('weather'));
                expect(runtimeChanges.has('colors'));

            });

            it('should include changes in enum, if different underlying type', () => {
                let mainFile: BrsFile = program.setFile('source/main.bs', `
                    enum Direction
                        north = 1
                        east = 2
                        south = 3
                        west = 4
                    end enum
                `);
                program.plugins.emit('onFileValidate', { program: program, file: mainFile });
                let runtimeSymbols = mainFile.providedSymbols.symbolMap.get(SymbolTypeFlag.runtime);
                expect(runtimeSymbols.size).to.eq(1);

                mainFile = program.setFile('source/main.bs', `
                    enum Direction ' now is a string
                        north = "N"
                        east = "E"
                        south = "S"
                        west = "W"
                    end enum
                `);
                program.plugins.emit('onFileValidate', { program: program, file: mainFile });
                runtimeSymbols = mainFile.providedSymbols.symbolMap.get(SymbolTypeFlag.runtime);
                expect(runtimeSymbols.size).to.eq(1);
                let runtimeChanges = mainFile.providedSymbols.changes.get(SymbolTypeFlag.runtime);
                expect(runtimeChanges.size).to.eq(1);
                expect(runtimeChanges.has('direction'));
            });

            it('should include changes in const, if different underlying type', () => {
                let mainFile: BrsFile = program.setFile('source/main.bs', `
                    namespace alpha.beta
                        const PI = 3.14
                    end namespace
                `);
                program.plugins.emit('onFileValidate', { program: program, file: mainFile });
                let runtimeSymbols = mainFile.providedSymbols.symbolMap.get(SymbolTypeFlag.runtime);
                expect(runtimeSymbols.size).to.eq(1);

                mainFile = program.setFile('source/main.bs', `
                    namespace alpha.beta
                        const PI = "lemon chiffon"
                    end namespace
                `);
                program.plugins.emit('onFileValidate', { program: program, file: mainFile });
                runtimeSymbols = mainFile.providedSymbols.symbolMap.get(SymbolTypeFlag.runtime);
                expect(runtimeSymbols.size).to.eq(1);
                let runtimeChanges = mainFile.providedSymbols.changes.get(SymbolTypeFlag.runtime);
                expect(runtimeChanges.size).to.eq(1);
                expect(runtimeChanges.has('alpha.beta.pi'));
            });

            it('should not include changes inside a function if the param types are known', () => {
                let mainFile: BrsFile = program.setFile('source/main.bs', `
                    function func1(p as string) as integer
                        return len(p)
                    end function

                    sub displayModelTypeInLabel(myLabel as roSgNodeLabel)
                        print myLabel.text
                        di = createObject("roDeviceInfo")' as roDeviceInfo
                        myLabel.text = di.GetFriendlyName()
                        print myLabel.getChildren(0, -1)
                    end sub
                `);
                program.plugins.emit('onFileValidate', { program: program, file: mainFile });
                let runtimeSymbols = mainFile.providedSymbols.symbolMap.get(SymbolTypeFlag.runtime);
                expect(runtimeSymbols.size).to.eq(2);

                mainFile = program.setFile('source/main.bs', `
                    function func1(p as string) as integer
                        return len(p)+1
                    end function

                    sub displayModelTypeInLabel(myLabel as roSgNodeLabel)
                        print myLabel.text
                        di = createObject("roDeviceInfo") as roDeviceInfo
                        myLabel.text = di.GetFriendlyName()
                        print myLabel.getChildren(0, -1)
                    end sub
                `);
                program.plugins.emit('onFileValidate', { program: program, file: mainFile });
                runtimeSymbols = mainFile.providedSymbols.symbolMap.get(SymbolTypeFlag.runtime);
                expect(runtimeSymbols.size).to.eq(2);
                let runtimeChanges = mainFile.providedSymbols.changes.get(SymbolTypeFlag.runtime);
                expect(runtimeChanges.size).to.eq(0);
            });

            it('classes that override AA built-in methods show change properly', () => {
                const classFileContent = `
                    class AAOverRide
                        sub count(num as integer) as void
                            print num
                        end sub
                    end class
                `;

                let mainFile: BrsFile = program.setFile<BrsFile>('source/class.bs', classFileContent);
                program.plugins.emit('onFileValidate', { program: program, file: mainFile });
                // No changes!
                mainFile = program.setFile<BrsFile>('source/class.bs', classFileContent);
                program.plugins.emit('onFileValidate', { program: program, file: mainFile });
                let runtimeChanges = mainFile.providedSymbols.changes.get(SymbolTypeFlag.runtime);
                expect(runtimeChanges.size).to.eq(0);
            });


            it('functions in a namespace that return classes show change properly', () => {
                const fileContent = `
                    namespace Alpha.Beta

                        class SomeKlass
                            name as string
                            function combineName(klass as SomeKlass)
                                m.name = m.name+klass.name
                            end function
                        end class

                        function getSomeKlass(name as string) as SomeKlass
                            k = new SomeKlass()
                            k.name = name
                            return k
                        end function
                    end namespace
                `;

                let mainFile: BrsFile = program.setFile<BrsFile>('source/class.bs', fileContent);
                program.plugins.emit('onFileValidate', { program: program, file: mainFile });
                // No changes!
                mainFile = program.setFile<BrsFile>('source/class.bs', fileContent);
                program.plugins.emit('onFileValidate', { program: program, file: mainFile });
                let runtimeChanges = mainFile.providedSymbols.changes.get(SymbolTypeFlag.runtime);
                expect(runtimeChanges.size).to.eq(0);
            });

            it('functions in a namespace that have class params show change properly', () => {
                const fileContent = `
                    namespace Alpha.Beta

                        class SomeKlass
                            name as string
                            function combineName(klass as SomeKlass)
                                m.name = m.name+klass.name
                            end function
                        end class

                        function combineKlass(klass1 as SomeKlass, klass2 as SomeKlass) as SomeKlass
                            klass1.combineName(klass2)
                            return klass1
                        end function
                    end namespace
                `;
                let mainFile: BrsFile = program.setFile<BrsFile>('source/class.bs', fileContent);
                program.plugins.emit('onFileValidate', { program: program, file: mainFile });
                // No changes!
                mainFile = program.setFile<BrsFile>('source/class.bs', fileContent);
                program.plugins.emit('onFileValidate', { program: program, file: mainFile });
                let runtimeChanges = mainFile.providedSymbols.changes.get(SymbolTypeFlag.runtime);
                expect(runtimeChanges.size).to.eq(0);
            });
        });
    });

    describe('propertyHints', () => {

        it('extracts property names for completion', () => {
            const file = program.setFile<BrsFile>('source/main.brs', `
                function main(arg as string)
                    aa1 = {
                        "sprop1": 0,
                        prop1: 1
                        prop2: {
                            prop3: 2
                        }
                    }
                    aa2 = {
                        prop4: {
                            prop5: 5,
                            "sprop2": 0,
                            prop6: 6
                        },
                        prop7: 7
                    }
                    calling({
                        prop8: 8,
                        prop9: 9
                    })
                    aa1.field1 = 1
                    aa1.field2.field3 = 2
                    calling(aa2.field4, 3 + aa2.field5.field6)
                end function
            `);

<<<<<<< HEAD
            const expected = [
                'field1', 'field2', 'field3', 'field4', 'field5', 'field6',
                'prop1', 'prop2', 'prop3', 'prop4', 'prop5', 'prop6', 'prop7', 'prop8', 'prop9'
            ];
=======
        it('allows built-in types for interface members', () => {
            program.setFile<BrsFile>('source/main.bs', `
                interface MyBase
                    regex as roRegex
                    node as roSGNodeLabel
                    sub outputMatches(textInput as string)
                    function getLabelParent() as roSGNode
                end interface
            `);
            program.validate();
            expectZeroDiagnostics(program);
        });

        it('allows extends on interfaces', () => {
            testTranspile(`
                interface MyBase
                    url as string
                end interface
>>>>>>> 54cdd426

            const { propertyHints } = file['_cachedLookups'];
            expect(Object.keys(propertyHints).sort()).to.deep.equal(expected, 'Initial hints');
        });

        it('extracts property names matching JavaScript reserved names', () => {
            const file = program.setFile<BrsFile>('source/main.brs', `
                function main(arg as string)
                    aa1 = {
                        "constructor": 0,
                        constructor: 1
                        valueOf: {
                            toString: 2
                        }
                    }
                    aa1.constructor = 1
                    aa1.valueOf.toString = 2
                end function
            `);

            const expected = [
                'constructor', 'tostring', 'valueof'
            ];

            const { propertyHints } = file['_cachedLookups'];
            expect(Object.keys(propertyHints).sort()).to.deep.equal(expected, 'Initial hints');
        });

        it('allows built-in types for class members', () => {
            program.setFile<BrsFile>('source/main.bs', `
                class MyBase
                    regex as roRegex
                    node as roSGNodeLabel

                    sub outputMatches(textInput as string)
                        matches = m.regex.match(textInput)
                        if matches.count() > 1
                            m.node.text = matches[1]
                        else
                            m.node.text = "no match"
                        end if
                    end sub

                    function getLabelParent() as roSGNode
                        return m.node.getParent()
                    end function
                end class
            `);
            program.validate();
            expectZeroDiagnostics(program);
        });

        it('allows types on lhs of assignments', () => {
            testTranspile(`
                sub foo(node as roSGNode)
                    nodeParent as roSGNode = node.getParent()
                    text as string = nodeParent.id
                    print text
                end sub
            `, `
                sub foo(node as object)
                    nodeParent = node.getParent()
                    text = nodeParent.id
                    print text
                end sub
            `);
        });
    });
});<|MERGE_RESOLUTION|>--- conflicted
+++ resolved
@@ -13,28 +13,18 @@
 import { TokenKind } from '../lexer/TokenKind';
 import { DiagnosticMessages } from '../DiagnosticMessages';
 import util, { standardizePath as s } from '../util';
-<<<<<<< HEAD
-import { expectDiagnostics, expectHasDiagnostics, expectTypeToBe, expectZeroDiagnostics, getTestGetTypedef, getTestTranspile, trim } from '../testHelpers.spec';
-import { ParseMode } from '../parser/Parser';
-=======
-import PluginInterface from '../PluginInterface';
-import { expectCompletionsIncludes, expectDiagnostics, expectHasDiagnostics, expectZeroDiagnostics, getTestGetTypedef, getTestTranspile, trim, trimMap } from '../testHelpers.spec';
+import { expectDiagnostics, expectHasDiagnostics, expectTypeToBe, expectZeroDiagnostics, getTestGetTypedef, getTestTranspile, trim, trimMap } from '../testHelpers.spec';
 import { ParseMode, Parser } from '../parser/Parser';
-import { Logger } from '../Logger';
->>>>>>> 54cdd426
 import { ImportStatement } from '../parser/Statement';
 import { createToken } from '../astUtils/creators';
 import * as fsExtra from 'fs-extra';
 import { URI } from 'vscode-uri';
 import undent from 'undent';
 import { tempDir, rootDir } from '../testHelpers.spec';
-<<<<<<< HEAD
 import { SymbolTypeFlag } from '../SymbolTableFlag';
 import { ClassType, EnumType, FloatType, InterfaceType } from '../types';
 import type { StandardizedFileEntry } from 'roku-deploy';
-=======
 import * as fileUrl from 'file-url';
->>>>>>> 54cdd426
 
 let sinon = sinonImport.createSandbox();
 
@@ -588,7 +578,7 @@
         });
 
         describe('conditional compile', () => {
-            it('supports whitespace-separated directives', () => {
+            it('supports whitespace-separated directives', async () => {
                 const file = program.setFile<BrsFile>('source/main.bs', `
                     sub main()
                         #\t const thing=true
@@ -603,7 +593,7 @@
                     end sub
                 `);
                 expectZeroDiagnostics(program);
-                testTranspile(file.fileContents, `
+                await testTranspile(file.fileContents, `
                     sub main()
                         print "if"
                     end sub
@@ -1674,315 +1664,6 @@
         //this test will throw an exception if something went wrong
     });
 
-<<<<<<< HEAD
-    describe('transpile', () => {
-        it('transpilies libpkg:/ paths when encountered', async () => {
-=======
-        //ignore this for now...it's not a huge deal
-        it('does not match on keywords or data types', () => {
-            let file = program.setFile('source/main.brs', `
-                sub Main(name as string)
-                end sub
-                sub as()
-                end sub
-            `);
-            //hover over the `as`
-            expect(program.getHover(file.srcPath, Position.create(1, 31))).to.be.empty;
-            //hover over the `string`
-            expect(program.getHover(file.srcPath, Position.create(1, 36))).to.be.empty;
-        });
-
-        it('finds declared function', () => {
-            let file = program.setFile('source/main.brs', `
-                function Main(count = 1)
-                    firstName = "bob"
-                    age = 21
-                    shoeSize = 10
-                end function
-            `);
-
-            let hover = program.getHover(file.srcPath, Position.create(1, 28))[0];
-            expect(hover).to.exist;
-
-            expect(hover.range).to.eql(Range.create(1, 25, 1, 29));
-            expect(hover.contents).to.equal([
-                '```brightscript',
-                'function Main(count? as dynamic) as dynamic',
-                '```'
-            ].join('\n'));
-        });
-
-        it('finds declared namespace function', () => {
-            let file = program.setFile('source/main.brs', `
-            namespace mySpace
-                function Main(count = 1)
-                    firstName = "bob"
-                    age = 21
-                    shoeSize = 10
-                end function
-            end namespace
-            `);
-
-            let hover = program.getHover(file.srcPath, Position.create(2, 28))[0];
-            expect(hover).to.exist;
-
-            expect(hover.range).to.eql(Range.create(2, 25, 2, 29));
-            expect(hover.contents).to.equal([
-                '```brightscript',
-                'function Main(count? as dynamic) as dynamic',
-                '```'
-            ].join('\n'));
-        });
-
-        it('finds variable function hover in same scope', () => {
-            let file = program.setFile('source/main.brs', `
-                sub Main()
-                    sayMyName = sub(name as string)
-                    end sub
-
-                    sayMyName()
-                end sub
-            `);
-
-            let hover = program.getHover(file.srcPath, Position.create(5, 24))[0];
-
-            expect(hover.range).to.eql(Range.create(5, 20, 5, 29));
-            expect(hover.contents).to.equal([
-                '```brightscript',
-                'sub sayMyName(name as string) as void',
-                '```'
-            ].join('\n'));
-        });
-
-        it('does not crash when hovering on built-in functions', () => {
-            let file = program.setFile('source/main.brs', `
-                function doUcase(text)
-                    return ucase(text)
-                end function
-            `);
-
-            expect(
-                program.getHover(file.srcPath, Position.create(2, 30))[0].contents
-            ).to.equal([
-                '```brightscript',
-                'function UCase(s as string) as string',
-                '```'
-            ].join('\n'));
-        });
-
-        it('does not crash when hovering on object method call', () => {
-            let file = program.setFile('source/main.brs', `
-                function getInstr(url, text)
-                    return url.instr(text)
-                end function
-            `);
-
-            expect(
-                program.getHover(file.srcPath, Position.create(2, 35))[0].contents
-            ).to.equal([
-                '```brightscript',
-                //TODO this really shouldn't be returning the global function, but it does...so make sure it doesn't crash right now.
-                'function Instr(start as integer, text as string, substring as string) as integer',
-                '```'
-            ].join('\n'));
-        });
-
-        it('finds function hover in file scope', () => {
-            let file = program.setFile('source/main.brs', `
-                sub Main()
-                    sayMyName()
-                end sub
-
-                sub sayMyName()
-
-                end sub
-            `);
-
-            let hover = program.getHover(file.srcPath, Position.create(2, 25))[0];
-
-            expect(hover.range).to.eql(Range.create(2, 20, 2, 29));
-            expect(hover.contents).to.equal([
-                '```brightscript',
-                'sub sayMyName() as void',
-                '```'
-            ].join('\n'));
-        });
-
-        it('finds namespace function hover in file scope', () => {
-            let file = program.setFile('source/main.brs', `
-                namespace mySpace
-                sub Main()
-                    sayMyName()
-                end sub
-
-                sub sayMyName()
-
-                end sub
-                end namespace
-            `);
-
-            let hover = program.getHover(file.srcPath, Position.create(3, 25))[0];
-
-            expect(hover.range).to.eql(Range.create(3, 20, 3, 29));
-            expect(hover.contents).to.equal([
-                '```brightscript',
-                'sub sayMyName() as void',
-                '```'
-            ].join('\n'));
-        });
-
-        it('finds function hover in scope', () => {
-            let rootDir = process.cwd();
-            program = new Program({
-                rootDir: rootDir
-            });
-
-            let mainFile = program.setFile('source/main.brs', `
-                sub Main()
-                    sayMyName()
-                end sub
-            `);
-
-            program.setFile('source/lib.brs', `
-                sub sayMyName(name as string)
-
-                end sub
-            `);
-
-            let hover = program.getHover(mainFile.srcPath, Position.create(2, 25))[0];
-            expect(hover).to.exist;
-
-            expect(hover.range).to.eql(Range.create(2, 20, 2, 29));
-            expect(hover.contents).to.equal([
-                '```brightscript',
-                'sub sayMyName(name as string) as void',
-                '```'
-            ].join('\n'));
-        });
-
-        it('finds namespace function hover in scope', () => {
-            let rootDir = process.cwd();
-            program = new Program({
-                rootDir: rootDir
-            });
-
-            let mainFile = program.setFile('source/main.brs', `
-                sub Main()
-                    mySpace.sayMyName()
-                end sub
-            `);
-
-            program.setFile('source/lib.brs', `
-                namespace mySpace
-                    sub sayMyName(name as string)
-                    end sub
-                end namespace
-            `);
-
-            let hover = program.getHover(mainFile.srcPath, Position.create(2, 34))[0];
-            expect(hover).to.exist;
-
-            expect(hover.range).to.eql(Range.create(2, 28, 2, 37));
-            expect(hover.contents).to.equal([
-                '```brightscript',
-                'sub sayMyName(name as string) as void',
-                '```'
-            ].join('\n'));
-        });
-
-        it('includes markdown comments in hover.', () => {
-            let rootDir = process.cwd();
-            program = new Program({
-                rootDir: rootDir
-            });
-
-            const file = program.setFile('source/lib.brs', `
-                '
-                ' The main function
-                '
-                sub main()
-                    writeToLog("hello")
-                end sub
-
-                '
-                ' Prints a message to the log.
-                ' Works with *markdown* **content**
-                '
-                sub writeToLog(message as string)
-                    print message
-                end sub
-            `);
-
-            //hover over log("hello")
-            expect(
-                program.getHover(file.srcPath, Position.create(5, 22))[0].contents
-            ).to.equal([
-                '```brightscript',
-                'sub writeToLog(message as string) as void',
-                '```',
-                '***',
-                '',
-                ' Prints a message to the log.',
-                ' Works with *markdown* **content**',
-                ''
-            ].join('\n'));
-
-            //hover over sub ma|in()
-            expect(
-                trim(
-                    program.getHover(file.srcPath, Position.create(4, 22))[0].contents.toString()
-                )
-            ).to.equal(trim`
-                \`\`\`brightscript
-                sub main() as void
-                \`\`\`
-                ***
-
-                 The main function
-                `
-            );
-        });
-
-        it('handles mixed case `then` partions of conditionals', () => {
-            let mainFile = program.setFile('source/main.brs', `
-                sub Main()
-                    if true then
-                        print "works"
-                    end if
-                end sub
-            `);
-
-            expectZeroDiagnostics(mainFile);
-            mainFile = program.setFile('source/main.brs', `
-                sub Main()
-                    if true Then
-                        print "works"
-                    end if
-                end sub
-            `);
-            expectZeroDiagnostics(mainFile);
-
-            mainFile = program.setFile('source/main.brs', `
-                sub Main()
-                    if true THEN
-                        print "works"
-                    end if
-                end sub
-            `);
-            expectZeroDiagnostics(mainFile);
-        });
-    });
-
-    it('does not throw when encountering incomplete import statement', () => {
-        program.setFile('source/main.brs', `
-            import
-            sub main()
-            end sub
-        `);
-        program.validate();
-        //this test will throw an exception if something went wrong
-    });
-
     describe('transpile', () => {
         describe('null tokens', () => {
             it('succeeds when token locations are omitted', () => {
@@ -2001,7 +1682,7 @@
                             'comment
                             2
                         ]
-                        val = +3
+                        val = + m.val
                         print "hello"
                         'comment after print
                         num = 1
@@ -2094,7 +1775,7 @@
                         function charlie()
                         end function
                     end namespace
-                    sub test()
+                    sub test2()
                         ' alpha.charlie()
                     end sub
 
@@ -2129,7 +1810,7 @@
                         print "pkg:/source/main.brs"
                         print LINE_NUM
                         print Person()
-                        m.callfunc("someCallfunc", invalid)
+                        m.callfunc("someCallfunc")
                         m.callfunc("someCallfunc", 1, 2)
                         print tag(["stuff", "", ""], [LINE_NUM, LINE_NUM])
                         print bslib_ternary(1 = 1, 1, 2)
@@ -2162,7 +1843,7 @@
                     function alpha_charlie()
                     end function
 
-                    sub test()
+                    sub test2()
                         ' alpha.charlie()
                     end sub
 
@@ -2215,8 +1896,7 @@
             }
         });
 
-        it('transpilies libpkg:/ paths when encountered', () => {
->>>>>>> 54cdd426
+        it('transpilies libpkg:/ paths when encountered', async () => {
             program.setFile('source/lib.bs', `
                 import "libpkg:/source/numbers.bs"
             `);
@@ -2728,7 +2408,7 @@
 
         it('generates proper sourcemap comment', () => {
             program.options.sourceMap = true;
-            const file = program.setFile('source/main.bs', `
+            const file = program.setFile<BrsFile>('source/main.bs', `
                 sub main()
                 end sub
             `);
@@ -2741,7 +2421,7 @@
 
         it('includes sourcemap.name property', () => {
             program.options.sourceMap = true;
-            const file = program.setFile('source/main.bs', `
+            const file = program.setFile<BrsFile>('source/main.bs', `
                 sub main()
                 end sub
             `);
@@ -3962,6 +3642,32 @@
                 'TwoType', 'OneType']);
         });
 
+        it('allows built-in types for interface members', () => {
+            program.setFile<BrsFile>('source/main.bs', `
+                interface MyBase
+                    regex as roRegex
+                    node as roSGNodeLabel
+                    sub outputMatches(textInput as string)
+                    function getLabelParent() as roSGNode
+                end interface
+                `);
+            program.validate();
+            expectZeroDiagnostics(program);
+        });
+
+        it('allows extends on interfaces', async () => {
+            await testTranspile(`
+                interface MyBase
+                    url as string
+                end interface
+
+                interface MyExtends extends MyBase
+                    method as string
+                end interface
+            `, `
+            `);
+        });
+
         it('should include unknown param and return types on class methods', () => {
             const mainFile: BrsFile = program.setFile('source/main.bs', `
                 class Klass
@@ -4636,7 +4342,7 @@
 
                 mainFile = program.setFile('source/main.bs', `
                     function func1(p as string) as integer
-                        return len(p)+1
+                        return len(p) + 1
                     end function
 
                     sub displayModelTypeInLabel(myLabel as roSgNodeLabel)
@@ -4703,11 +4409,10 @@
             it('functions in a namespace that have class params show change properly', () => {
                 const fileContent = `
                     namespace Alpha.Beta
-
                         class SomeKlass
                             name as string
                             function combineName(klass as SomeKlass)
-                                m.name = m.name+klass.name
+                                m.name = m.name + klass.name
                             end function
                         end class
 
@@ -4736,7 +4441,7 @@
                     aa1 = {
                         "sprop1": 0,
                         prop1: 1
-                        prop2: {
+                                prop2: {
                             prop3: 2
                         }
                     }
@@ -4758,31 +4463,10 @@
                 end function
             `);
 
-<<<<<<< HEAD
             const expected = [
                 'field1', 'field2', 'field3', 'field4', 'field5', 'field6',
                 'prop1', 'prop2', 'prop3', 'prop4', 'prop5', 'prop6', 'prop7', 'prop8', 'prop9'
             ];
-=======
-        it('allows built-in types for interface members', () => {
-            program.setFile<BrsFile>('source/main.bs', `
-                interface MyBase
-                    regex as roRegex
-                    node as roSGNodeLabel
-                    sub outputMatches(textInput as string)
-                    function getLabelParent() as roSGNode
-                end interface
-            `);
-            program.validate();
-            expectZeroDiagnostics(program);
-        });
-
-        it('allows extends on interfaces', () => {
-            testTranspile(`
-                interface MyBase
-                    url as string
-                end interface
->>>>>>> 54cdd426
 
             const { propertyHints } = file['_cachedLookups'];
             expect(Object.keys(propertyHints).sort()).to.deep.equal(expected, 'Initial hints');
@@ -4794,7 +4478,7 @@
                     aa1 = {
                         "constructor": 0,
                         constructor: 1
-                        valueOf: {
+                                valueOf: {
                             toString: 2
                         }
                     }
@@ -4835,15 +4519,15 @@
             expectZeroDiagnostics(program);
         });
 
-        it('allows types on lhs of assignments', () => {
-            testTranspile(`
+        it('allows types on lhs of assignments', async () => {
+            await testTranspile(`
                 sub foo(node as roSGNode)
                     nodeParent as roSGNode = node.getParent()
                     text as string = nodeParent.id
                     print text
                 end sub
             `, `
-                sub foo(node as object)
+                sub foo(node as dynamic)
                     nodeParent = node.getParent()
                     text = nodeParent.id
                     print text
