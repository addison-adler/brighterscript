--- conflicted
+++ resolved
@@ -2919,19 +2919,11 @@
         });
 
         it('call parse when previously skipped', () => {
-<<<<<<< HEAD
-            program.setFile<BrsFile>('source/main.d.bs', `
-                sub main()
-                end sub
-            `);
-            const file = program.setFile<BrsFile>('source/main.brs', `
-=======
-            program.addOrReplaceFile<BrsFile>('source/main.d.bs', `'typedef
-                sub main()
-                end sub
-            `);
-            const file = program.addOrReplaceFile<BrsFile>('source/main.brs', `'source
->>>>>>> 56f4408e
+            program.setFile<BrsFile>('source/main.d.bs', `'typedef
+                sub main()
+                end sub
+            `);
+            const file = program.setFile<BrsFile>('source/main.brs', `'source
                 sub main()
                 end sub
             `);
