import { assert, expect } from 'chai';
import * as path from 'path';
import * as sinonImport from 'sinon';
import type { CompletionItem } from 'vscode-languageserver';
import { CompletionItemKind, Position, Range, DiagnosticSeverity } from 'vscode-languageserver';
import * as fsExtra from 'fs-extra';
import { DiagnosticMessages } from '../DiagnosticMessages';
import type { AfterFileParseEvent, BsDiagnostic, FileReference } from '../interfaces';
import { Program } from '../Program';
import { BrsFile } from './BrsFile';
import { XmlFile } from './XmlFile';
import { standardizePath as s } from '../util';
import { expectZeroDiagnostics, getTestTranspile, trim, trimMap } from '../testHelpers.spec';

describe('XmlFile', () => {
    const tempDir = s`${process.cwd()}/.tmp`;
    const rootDir = s`${tempDir}/rootDir`;
    const stagingDir = s`${tempDir}/stagingDir`;

    let program: Program;
    let sinon = sinonImport.createSandbox();
    let file: XmlFile;
    let testTranspile = getTestTranspile(() => [program, rootDir]);

    beforeEach(() => {
        fsExtra.ensureDirSync(tempDir);
        fsExtra.emptyDirSync(tempDir);
        fsExtra.ensureDirSync(rootDir);
        fsExtra.ensureDirSync(stagingDir);
        program = new Program({ rootDir: rootDir });
        file = new XmlFile(`${rootDir}/components/MainComponent.xml`, 'components/MainComponent.xml', program);
    });
    afterEach(() => {
        sinon.restore();
        program.dispose();
    });

    describe('parse', () => {
        it('allows modifying the parsed XML model', () => {
            const expected = 'OtherName';
            program.plugins.add({
                name: 'allows modifying the parsed XML model',
                afterFileParse: (event) => {
                    (event.file as XmlFile).parser.ast.root.attributes[0].value.text = expected;
                }
            });
            file = program.addOrReplaceFile('components/ChildScene.xml', trim`
                <?xml version="1.0" encoding="utf-8" ?>
                <component name="ChildScene" extends="Scene">
                    <script type="text/brightscript" uri="ChildScene1.brs" /> <script type="text/brightscript" uri="ChildScene2.brs" /> <script type="text/brightscript" uri="ChildScene3.brs" />
                </component>
            `);
            expect(file.componentName.text).to.equal(expected);
        });

        it('only removes specified attribute when calling setAttribute', () => {
            file = new XmlFile('abs', 'rel', program);
            program.plugins.add({
                name: 'allows modifying the parsed XML model',
                afterFileParse: () => {
                    let child = file.parser.ast.component.children.children[0];
                    expect(child.attributes).to.have.lengthOf(4);
                    child.setAttribute('text', undefined);
                    expect(child.getAttribute('id').value.text).to.equal('one');
                    expect(child.attributes).to.have.lengthOf(3);
                    child.setAttribute('text3', undefined);
                    expect(child.getAttribute('id').value.text).to.equal('one');
                    expect(child.attributes).to.have.lengthOf(2);
                }
            });
            file.parse(trim`
                <?xml version="1.0" encoding="utf-8" ?>
                <component name="ChildScene" extends="Scene">
                    <script type="text/brightscript" uri="ChildScene1.brs" /> <script type="text/brightscript" uri="ChildScene2.brs" /> <script type="text/brightscript" uri="ChildScene3.brs" />
                    <children>
                    <Label id="one"
                        text="two"
                        text2="three"
                        text3="four"
                    />
                    </children>
                </component>
            `);
        });

        it('supports importing BrighterScript files', () => {
            file = program.addOrReplaceFile({ src: `${rootDir}/components/custom.xml`, dest: 'components/custom.xml' }, trim`
                <?xml version="1.0" encoding="utf-8" ?>
                <component name="ChildScene" extends="Scene">
                    <script type="text/brightscript" uri="ChildScene.bs" />
                </component>
            `);
            expect(file.scriptTagImports.map(x => x.pkgPath)[0]).to.equal(
                s`components/ChildScene.bs`
            );
        });
        it('does not include commented-out script imports', () => {
            file = program.addOrReplaceFile({ src: `${rootDir}/components/custom.xml`, dest: 'components/custom.xml' }, trim`
                <?xml version="1.0" encoding="utf-8" ?>
                <component name="ChildScene" extends="Scene">
                    <script type="text/brightscript" uri="ChildScene.brs" />
                    <!--
                        <script type="text/brightscript" uri="ChildScene.brs" />
                    -->
                </component>
            `);
            expect(
                file.scriptTagImports?.[0]?.pkgPath
            ).to.eql(
                s`components/ChildScene.brs`
            );
        });

        it('finds scripts when more than one per line', () => {
            file = new XmlFile('abs', 'rel', program);
            file.parse(trim`
                <?xml version="1.0" encoding="utf-8" ?>
                <component name="ChildScene" extends="Scene">
                    <script type="text/brightscript" uri="ChildScene1.brs" /> <script type="text/brightscript" uri="ChildScene2.brs" /> <script type="text/brightscript" uri="ChildScene3.brs" />
                </component>
            `);
            expect(file.scriptTagImports).to.be.lengthOf(3);
            expect(file.scriptTagImports[0]).to.deep.include(<FileReference>{
                text: 'ChildScene1.brs',
                filePathRange: Range.create(2, 42, 2, 57)
            });
            expect(file.scriptTagImports[1]).to.deep.include(<FileReference>{
                text: 'ChildScene2.brs',
                filePathRange: Range.create(2, 100, 2, 115)
            });
            expect(file.scriptTagImports[2]).to.deep.include(<FileReference>{
                text: 'ChildScene3.brs',
                filePathRange: Range.create(2, 158, 2, 173)
            });
        });

        it('finds component names', () => {
            file = new XmlFile('abs', 'rel', program);
            file.parse(trim`
                <?xml version="1.0" encoding="utf-8" ?>
                <component name="ChildScene" extends="ParentScene">
                    <script type="text/brightscript" uri="ChildScene.brs" />
                </component>
            `);
            expect(file.parentComponentName.text).to.equal('ParentScene');
            expect(file.componentName.text).to.equal('ChildScene');
        });

        it('Adds error when whitespace appears before the prolog', () => {
            file = new XmlFile('abs', 'rel', program);
            file.parse(/* not trimmed */`
                <?xml version="1.0" encoding="utf-8" ?>
                <component name="ChildScene" extends="ParentScene">
                    <script type="text/brightscript" uri="ChildScene.brs" />
                </component>`
            );
            expect(file.diagnostics).to.be.lengthOf(2);
            expect(file.diagnostics[0]).to.deep.include({ // expecting opening tag but got prolog
                code: DiagnosticMessages.xmlGenericParseError('').code,
                range: Range.create(1, 16, 1, 22)
            });
            expect(file.diagnostics[1]).to.deep.include({
                ...DiagnosticMessages.xmlGenericParseError('Syntax error: whitespace found before the XML prolog'),
                range: Range.create(0, 0, 1, 16)
            });
        });

        it('Adds error when an unknown tag is found in xml', () => {
            file = new XmlFile('abs', 'rel', program);
            file.parse(trim`
                <?xml version="1.0" encoding="utf-8" ?>
                <component name="ChildScene" extends="ParentScene">
                    <interface>
                        <unexpected />
                    </interface>
                    <unexpectedToo />
                </component>
            `);
            expect(file.diagnostics).to.be.lengthOf(2);
            expect(file.diagnostics[0]).to.deep.include({
                ...DiagnosticMessages.xmlUnexpectedTag('unexpected'),
                range: Range.create(3, 9, 3, 19)
            });
            expect(file.diagnostics[1]).to.deep.include({
                ...DiagnosticMessages.xmlUnexpectedTag('unexpectedToo'),
                range: Range.create(5, 5, 5, 18)
            });
        });

        it('Adds error when no component is declared in xml', () => {
            file = program.addOrReplaceFile('components/file.xml', '<script type="text/brightscript" uri="ChildScene.brs" />');
            program.validate();
            expect(file.diagnostics).to.be.lengthOf(2);
            expect(file.diagnostics[0]).to.deep.include({
                ...DiagnosticMessages.xmlUnexpectedTag('script'),
                range: Range.create(0, 1, 0, 7)
            });
            expect(file.diagnostics[1]).to.deep.include(
                DiagnosticMessages.xmlComponentMissingComponentDeclaration()
            );
        });

        it('adds error when component does not declare a name', () => {
            file = program.addOrReplaceFile('components/ParentScene.xml', trim`
                <?xml version="1.0" encoding="utf-8" ?>
                <component extends="ParentScene">
                    <script type="text/brightscript" uri="ChildScene.brs" />
                </component>
            `);
            program.validate();
            expect(file.diagnostics).to.be.lengthOf(1);
            expect(file.diagnostics[0]).to.deep.include(<BsDiagnostic>{
                message: DiagnosticMessages.xmlComponentMissingNameAttribute().message,
                range: Range.create(1, 1, 1, 10)
            });
        });

        it('catches xml parse errors', () => {
            file = program.addOrReplaceFile('components/ParentScene.xml', trim`
                <?xml version="1.0" encoding="utf-8" ?>
                <component 1extends="ParentScene">
                </component>
            `);
            program.validate();
            expect(file.diagnostics).to.be.lengthOf(2);
            expect(file.diagnostics[0].code).to.equal(DiagnosticMessages.xmlGenericParseError('').code); //unexpected character '1'
            expect(file.diagnostics[1]).to.deep.include(<BsDiagnostic>{
                code: DiagnosticMessages.xmlComponentMissingNameAttribute().code,
                range: Range.create(1, 1, 1, 10)
            });
        });

        it('finds script imports', () => {
            file = new XmlFile('abspath/components/cmp1.xml', 'components/cmp1.xml', program);
            file.parse(trim`
                <?xml version="1.0" encoding="utf-8" ?>
                <component name="Cmp1" extends="Scene">
                    <script type="text/brightscript" uri="pkg:/components/cmp1.brs" />
                </component>
            `);
            expect(file.scriptTagImports.length).to.equal(1);
            expect(file.scriptTagImports[0]).to.deep.include(<FileReference>{
                sourceFile: file,
                text: 'pkg:/components/cmp1.brs',
                pkgPath: `components${path.sep}cmp1.brs`,
                filePathRange: Range.create(2, 42, 2, 66)
            });
        });

        it('throws an error if the file has already been parsed', () => {
            file = new XmlFile('abspath', 'relpath', program);
            file.parse('a comment');
            try {
                file.parse(`'a new comment`);
                assert.fail(null, null, 'Should have thrown an exception, but did not');
            } catch (e) {
                //test passes
            }
        });

        it('resolves relative paths', () => {
            file = program.addOrReplaceFile({
                src: `${rootDir}/components/comp1.xml`,
                dest: 'components/comp1.xml'
            }, trim`
                <?xml version="1.0" encoding="utf-8" ?>
                <component name="Cmp1" extends="Scene">
                    <script type="text/brightscript" uri="cmp1.brs" />
                </component>
            `);
            expect(file.scriptTagImports.length).to.equal(1);
            expect(file.scriptTagImports[0]).to.deep.include(<FileReference>{
                text: 'cmp1.brs',
                pkgPath: `components${path.sep}cmp1.brs`
            });
        });

        it('finds correct position for empty uri in script tag', () => {
            file = program.addOrReplaceFile({
                src: `${rootDir}/components/comp1.xml`,
                dest: 'components/comp1.xml'
            }, trim`
                <?xml version="1.0" encoding="utf-8" ?>
                <component name="Cmp1" extends="Scene">
                    <script type="text/brightscript" uri="" />
                </component>
            `);
            expect(file.scriptTagImports.length).to.equal(1);
            expect(file.scriptTagImports[0]?.filePathRange).to.eql(
                Range.create(2, 42, 2, 42)
            );
        });
    });

    describe('doesReferenceFile', () => {
        it('compares case insensitive', () => {
            let xmlFile = program.addOrReplaceFile({
                src: `${rootDir}/components/comp1.xml`,
                dest: 'components/comp1.xml'
            }, trim`
                <?xml version="1.0" encoding="utf-8" ?>
                <component name="Cmp1" extends="Scene">
                    <script type="text/brightscript" uri="HeroGrid.brs" />
                </component>
            `);
            let brsFile = program.addOrReplaceFile({
                src: `${rootDir}/components/HEROGRID.brs`,
                dest: `components/HEROGRID.brs`
            }, ``);
            expect((xmlFile as XmlFile).doesReferenceFile(brsFile)).to.be.true;
        });
    });

    describe('autoImportComponentScript', () => {
        it('is not enabled by default', () => {
            program.addOrReplaceFile({ src: `${rootDir}/components/comp1.xml`, dest: 'components/comp1.xml' }, trim`
                <?xml version="1.0" encoding="utf-8" ?>
                <component name="ParentScene" extends="GrandparentScene">
                    <script type="text/brightscript" uri="./lib.brs" />
                </component>
            `);

            program.addOrReplaceFile({ src: `${rootDir}/components/lib.brs`, dest: 'components/lib.brs' }, `
                function libFunc()
                end function
            `);

            program.addOrReplaceFile({ src: `${rootDir}/components/comp1.bs`, dest: 'components/comp1.bs' }, `
                function init()
                    libFunc()
                end function
            `);

            program.validate();

            expect(
                program.getDiagnostics().map(x => x.message)
            ).to.include(
                DiagnosticMessages.fileNotReferencedByAnyOtherFile().message
            );
        });

        it('is not enabled by default', () => {
            program = new Program({
                rootDir: rootDir,
                autoImportComponentScript: true
            });
            program.addOrReplaceFile({ src: `${rootDir}/components/comp1.xml`, dest: 'components/comp1.xml' }, trim`
                <?xml version="1.0" encoding="utf-8" ?>
                <component name="ParentScene" extends="GrandparentScene">
                    <script type="text/brightscript" uri="./lib.brs" />
                </component>
            `);

            program.addOrReplaceFile({ src: `${rootDir}/components/lib.brs`, dest: 'components/lib.brs' }, `
                function libFunc()
                end function
            `);

            program.addOrReplaceFile({ src: `${rootDir}/components/comp1.bs`, dest: 'components/comp1.bs' }, `
                function init()
                    libFunc()
                end function
            `);

            program.validate();

            //there should be no errors
            expect(
                program.getDiagnostics().map(x => x.message)[0]
            ).not.to.exist;
        });
    });

    describe('getCompletions', () => {
        it('formats completion paths with proper slashes', () => {
            let scriptPath = s`C:/app/components/component1/component1.brs`;
            program.files[scriptPath] = new BrsFile(scriptPath, s`components/component1/component1.brs`, program);

            let xmlFile = new XmlFile(s`${rootDir}/components/component1/component1.xml`, s`components/component1/component1.xml`, <any>program);
            xmlFile.parser.references.scriptTagImports.push({
                pkgPath: s`components/component1/component1.brs`,
                text: 'component1.brs',
                filePathRange: Range.create(1, 1, 1, 1)
            });

            expect(xmlFile.getCompletions(Position.create(1, 1))[0]).to.include({
                label: 'component1.brs',
                kind: CompletionItemKind.File
            });

            expect(xmlFile.getCompletions(Position.create(1, 1))[1]).to.include(<CompletionItem>{
                label: 'pkg:/components/component1/component1.brs',
                kind: CompletionItemKind.File
            });
        });

        it('returns empty set when out of range', () => {
            program.addOrReplaceFile({ src: `${rootDir}/components/Component1.brs`, dest: 'components/component1.brs' }, ``);
            expect(file.getCompletions(Position.create(99, 99))).to.be.empty;
        });

        //TODO - refine this test once cdata scripts are supported
        it('prevents scope completions entirely', () => {
            program.addOrReplaceFile({ src: `${rootDir}/components/Component1.brs`, dest: 'components/component1.brs' }, ``);

            let xmlFile = program.addOrReplaceFile({ src: `${rootDir}/components/Component1.xml`, dest: 'components/component1.xml' }, trim`
                <?xml version="1.0" encoding="utf-8" ?>
                <component name="ParentScene" extends="GrandparentScene">
                    <script type="text/brightscript" uri="./Component1.brs" />
                </component>
            `);

            expect(program.getCompletions(xmlFile.pathAbsolute, Position.create(1, 1))).to.be.empty;
        });
    });

    describe('getAllDependencies', () => {
        it('returns own imports', () => {
            file = program.addOrReplaceFile('components/comp1.xml', trim`
                <?xml version="1.0" encoding="utf-8" ?>
                <component name="ChildScene" extends="BaseScene">
                    <script type="text/brightscript" uri="pkg:/source/lib.brs" />
                </component>
            `);
            expect(file.getOwnDependencies().sort()).to.eql([
                s`source/lib.brs`,
                s`source/lib.d.bs`
            ]);
        });
    });

    it('invalidates dependent scopes on change', () => {
        let xmlFile = program.addOrReplaceFile<XmlFile>({
            src: `${rootDir}/components/comp1.xml`,
            dest: `components/comp1.xml`
        }, trim`
            <?xml version="1.0" encoding="utf-8" ?>
            <component name="ChildScene" extends="BaseScene">
                <script type="text/brightscript" uri="pkg:/source/lib.bs" />
            </component>
        `);
        program.validate();
        let scope = program.getScopesForFile(xmlFile)[0];
        //scope should be validated
        expect(scope.isValidated);

        //add lib1
        program.addOrReplaceFile({
            src: `${rootDir}/source/lib.bs`,
            dest: `source/lib.bs`
        }, ``);
        //adding a dependent file should have invalidated the scope
        expect(scope.isValidated).to.be.false;
        program.validate();
        expect(scope.isValidated).to.be.true;

        //update lib1 to include an import
        program.addOrReplaceFile({
            src: `${rootDir}/source/lib.bs`,
            dest: `source/lib.bs`
        }, `
            import "lib2.bs"
        `);

        //scope should have been invalidated again
        expect(scope.isValidated).to.be.false;
        program.validate();
        expect(scope.isValidated).to.be.true;

        //add the lib2 imported from lib
        program.addOrReplaceFile({
            src: `${rootDir}/source/lib2.bs`,
            dest: `source/lib2.bs`
        }, ``);

        //scope should have been invalidated again because of chained dependency
        expect(scope.isValidated).to.be.false;
        program.validate();
        expect(scope.isValidated).to.be.true;

        program.removeFile(`${rootDir}/source/lib.bs`);
        expect(scope.isValidated).to.be.false;
    });

    it('does not invalidate unrelated scopes on change', () => {
        let xmlFile1 = program.addOrReplaceFile<XmlFile>({
            src: `${rootDir}/components/comp1.xml`,
            dest: `components/comp1.xml`
        }, trim`
            <?xml version="1.0" encoding="utf-8" ?>
            <component name="ChildScene1" extends="BaseScene">
                <script type="text/brightscript" uri="pkg:/source/lib.brs" />
            </component>
        `);

        let xmlFile2 = program.addOrReplaceFile<XmlFile>({
            src: `${rootDir}/components/comp2.xml`,
            dest: `components/comp2.xml`
        }, trim`
            <?xml version="1.0" encoding="utf-8" ?>
            <component name="ChildScene2" extends="BaseScene">
            </component>
        `);

        program.validate();
        //scope should be validated
        expect(program.getScopesForFile(xmlFile1)[0].isValidated).to.be.true;
        expect(program.getScopesForFile(xmlFile2)[0].isValidated).to.be.true;

        //add the lib file
        program.addOrReplaceFile({
            src: `${rootDir}/source/lib.brs`,
            dest: `source/lib.brs`
        }, ``);
        expect(program.getScopesForFile(xmlFile1)[0].isValidated).to.be.false;
        expect(program.getScopesForFile(xmlFile2)[0].isValidated).to.be.true;
    });

    it('allows adding diagnostics', () => {
        const expected = [{
            message: 'message',
            file: undefined,
            range: undefined
        }];
        file.addDiagnostics(expected);
        const actual = file.getDiagnostics();
        expect(actual).deep.equal(expected);
    });

    describe('component extends', () => {
        it('works for single-line', () => {
            file = program.addOrReplaceFile(
                {
                    src: `${rootDir}/components/comp1.xml`,
                    dest: `components/comp1.xml`
                },
                trim`
                    <?xml version="1.0" encoding="utf-8" ?>
                    <component name="ChildScene" extends="BaseScene">
                    </component>
                `
            );
            expect(file.parentComponentName.range).to.eql(Range.create(1, 38, 1, 47));
        });

        it('works for multi-line', () => {
            file = program.addOrReplaceFile(
                {
                    src: `${rootDir}/components/comp1.xml`,
                    dest: `components/comp1.xml`
                },
                trim`
                    <?xml version="1.0" encoding="utf-8" ?>
                    <component name="ChildScene"
                        extends="BaseScene">
                    </component>
                `
            );
            expect(file.parentComponentName.range).to.eql(Range.create(2, 13, 2, 22));
        });

        it('does not throw when unable to find extends', () => {
            file = program.addOrReplaceFile(
                {
                    src: `${rootDir}/components/comp1.xml`,
                    dest: `components/comp1.xml`
                },
                trim`
                    <?xml version="1.0" encoding="utf-8" ?>
                    <component name="ChildScene">
                    </component>
                `
            );
            expect(file.parentComponentName).to.not.exist;
        });

        it('adds warning when no "extends" attribute is found', () => {
            file = program.addOrReplaceFile<XmlFile>(
                {
                    src: `${rootDir}/components/comp1.xml`,
                    dest: `components/comp1.xml`
                },
                trim`
                    <?xml version="1.0" encoding="utf-8" ?>
                    <component name="ChildScene">
                    </component>
                `
            );
            program.validate();

            expect(file.getDiagnostics()[0]).to.include({
                severity: DiagnosticSeverity.Warning,
                message: DiagnosticMessages.xmlComponentMissingExtendsAttribute().message
            });
        });
    });

    it('detects when importing the codebehind file unnecessarily', () => {
        program = new Program({
            autoImportComponentScript: true,
            rootDir: rootDir
        });
        program.addOrReplaceFile({
            src: `${rootDir}/components/SimpleScene.bs`,
            dest: `components/SimpleScene.bs`
        }, '');
        program.addOrReplaceFile({
            src: `${rootDir}/components/SimpleScene.xml`,
            dest: `components/SimpleScene.xml`
        }, trim`
            <?xml version="1.0" encoding="utf-8" ?>
            <component name="SimpleScene" extends="Scene">
                <script type="text/brighterscript" uri="SimpleScene.bs" />
            </component>
        `);

        program.validate();
        expect(
            program.getDiagnostics()[0]?.message
        ).to.equal(
            DiagnosticMessages.unnecessaryCodebehindScriptImport().message
        );
    });

    describe('transpile', () => {
        it('includes bslib script', () => {
            testTranspile(trim`
                <?xml version="1.0" encoding="utf-8" ?>
                <component name="Comp" extends="Group">
                </component>
            `, trim`
                <?xml version="1.0" encoding="utf-8" ?>
                <component name="Comp" extends="Group">
                    <script type="text/brightscript" uri="pkg:/source/bslib.brs" />
                </component>
            `, 'none', 'components/Comp.xml');
        });

        it('does not include additional bslib script if already there ', () => {
            testTranspile(trim`
                <?xml version="1.0" encoding="utf-8" ?>
                <component name="Comp" extends="Group">
                    <script type="text/brightscript" uri="pkg:/source/bslib.brs" />
                </component>
            `, trim`
                <?xml version="1.0" encoding="utf-8" ?>
                <component name="Comp" extends="Group">
                    <script type="text/brightscript" uri="pkg:/source/bslib.brs" />
                </component>
            `, 'none', 'components/child.xml');
        });

        it('does not include bslib script if already there from ropm', () => {
            program.addOrReplaceFile('source/roku_modules/bslib/bslib.brs', ``);
            program.addOrReplaceFile('source/lib.bs', ``);
            //include a bs file to force transpile for the xml file
            testTranspile(trim`
                <?xml version="1.0" encoding="utf-8" ?>
                <component name="Comp" extends="Group">
                    <script type="text/brightscript" uri="pkg:/source/lib.bs" />
                    <script type="text/brightscript" uri="pkg:/source/roku_modules/bslib/bslib.brs" />
                </component>
            `, trim`
                <?xml version="1.0" encoding="utf-8" ?>
                <component name="Comp" extends="Group">
                    <script type="text/brightscript" uri="pkg:/source/lib.brs" />
                    <script type="text/brightscript" uri="pkg:/source/roku_modules/bslib/bslib.brs" />
                </component>
            `, 'none', 'components/child.xml');
        });

        it('does not transpile xml file when bslib script is already present', () => {
            const file = program.addOrReplaceFile('components/comp.xml', trim`
                <?xml version="1.0" encoding="utf-8" ?>
                <component name="Comp" extends="Group">
                    <script type="text/brightscript" uri="pkg:/source/bslib.brs" />
                </component>
            `);
            program.validate();
            expectZeroDiagnostics(program);
            expect(file.needsTranspiled).to.be.false;
        });


        /**
         * There was a bug that would incorrectly replace one of the script paths on the second or third transpile, so this test verifies it doesn't do that anymore
         */
        it('does not mangle scripts on multiple transpile', async () => {
            program.addOrReplaceFile('components/SimpleScene.bs', ``);

            program.addOrReplaceFile(`components/SimpleScene.xml`, trim`
                <?xml version="1.0" encoding="utf-8" ?>
                <component name="SimpleScene" extends="Scene">
                    <script type="text/brightscript" uri="SimpleScene.bs" />
                </component>
            `);

            const expected = trim`
                <?xml version="1.0" encoding="utf-8" ?>
                <component name="SimpleScene" extends="Scene">
                    <script type="text/brightscript" uri="SimpleScene.brs" />
                    <script type="text/brightscript" uri="pkg:/source/bslib.brs" />
                </component>
            `;

            await program.transpile([], stagingDir);
            expect(fsExtra.readFileSync(`${stagingDir}/components/SimpleScene.xml`).toString()).to.eql(expected);

            //clear the output folder
            fsExtra.emptyDirSync(stagingDir);
            await program.transpile([], stagingDir);
            expect(fsExtra.readFileSync(`${stagingDir}/components/SimpleScene.xml`).toString()).to.eql(expected);
        });

        it('keeps all content of the XML', () => {
            program.addOrReplaceFile(`components/SimpleScene.bs`, `
                sub init()
                end sub
            `);

            testTranspile(trim`
                <?xml version="1.0" encoding="utf-8" ?>
                <component
                    name="SimpleScene" extends="Scene"
                    xmlns:xsi="http://www.w3.org/2001/XMLSchema-instance"
                    xsi:noNamespaceSchemaLocation="https://devtools.web.roku.com/schema/RokuSceneGraph.xsd"
                >
                    <interface>
                        <field id="a" />
                        <function name="b" />
                    </interface>
                    <script type="text/brightscript" uri="SimpleScene.brs"/>
                    <children>
                        <aa id="aa">
                            <bb id="bb" />
                        </aa>
                    </children>
                </component>
            `, trim`
                <?xml version="1.0" encoding="utf-8" ?>
                <component name="SimpleScene" extends="Scene" xmlns:xsi="http://www.w3.org/2001/XMLSchema-instance" xsi:noNamespaceSchemaLocation="https://devtools.web.roku.com/schema/RokuSceneGraph.xsd">
                    <interface>
                        <field id="a" />
                        <function name="b" />
                    </interface>
                    <script type="text/brightscript" uri="SimpleScene.brs" />
                    <script type="text/brightscript" uri="pkg:/source/bslib.brs" />
                    <children>
                        <aa id="aa">
                            <bb id="bb" />
                        </aa>
                    </children>
                </component>
            `, 'none', 'components/SimpleScene.xml');
        });

        it('changes file extensions from bs to brs', () => {
            program.addOrReplaceFile(`components/SimpleScene.bs`, `
                import "pkg:/source/lib.bs"
            `);
            program.addOrReplaceFile('source/lib.bs', ``);

            testTranspile(trim`
                <?xml version="1.0" encoding="utf-8" ?>
                <component name="SimpleScene" extends="Scene">
                    <script type="text/brighterscript" uri="SimpleScene.bs"/>
                </component>
            `, trim`
                <?xml version="1.0" encoding="utf-8" ?>
                <component name="SimpleScene" extends="Scene">
                    <script type="text/brightscript" uri="SimpleScene.brs" />
                    <script type="text/brightscript" uri="pkg:/source/lib.brs" />
                    <script type="text/brightscript" uri="pkg:/source/bslib.brs" />
                </component>
            `, 'none', 'components/SimpleScene.xml');
        });

        it('does not fail on msissing script type', () => {
            testTranspile(trim`
                <?xml version="1.0" encoding="utf-8" ?>
                <component name="SimpleScene" extends="Scene">
                    <script uri="SimpleScene.brs"/>
                </component>
            `, trim`
                <?xml version="1.0" encoding="utf-8" ?>
                <component name="SimpleScene" extends="Scene">
                    <script uri="SimpleScene.brs" type="text/brightscript" />
                    <script type="text/brightscript" uri="pkg:/source/bslib.brs" />
                </component>
            `, null, 'components/comp.xml');
        });

        it('returns the XML unmodified if needsTranspiled is false', () => {
            let file = program.addOrReplaceFile(
                { src: s`${rootDir}/components/SimpleScene.xml`, dest: 'components/SimpleScene.xml' },
                trim`
                <?xml version="1.0" encoding="utf-8" ?>
                <!-- should stay as-is -->
                <component name="SimpleScene" extends="Scene" >
                <script type="text/brightscript" uri="SimpleScene.brs"/>
                </component>
            `);
            //prevent the default auto-imports to ensure no transpilation from AST
            (file as any).getMissingImportsForTranspile = () => [];
            expect(trimMap(file.transpile().code)).to.equal(trim`
                <?xml version="1.0" encoding="utf-8" ?>
                <!-- should stay as-is -->
                <component name="SimpleScene" extends="Scene" >
                <script type="text/brightscript" uri="SimpleScene.brs"/>
                </component>
            `);
        });

        it('needsTranspiled is false by default', () => {
            let file = program.addOrReplaceFile(
                { src: s`${rootDir}/components/SimpleScene.xml`, dest: 'components/SimpleScene.xml' },
                trim`
                <?xml version="1.0" encoding="utf-8" ?>
                <component name="SimpleScene" extends="Scene" >
                </component>
            `);
            expect(file.needsTranspiled).to.be.false;
        });

        it('needsTranspiled is true if an import is brighterscript', () => {
            let file = program.addOrReplaceFile(
                { src: s`${rootDir}/components/SimpleScene.xml`, dest: 'components/SimpleScene.xml' },
                trim`
                <?xml version="1.0" encoding="utf-8" ?>
                <component name="SimpleScene" extends="Scene" >
                    <script type="text/brightscript" uri="SimpleScene.bs"/>
                </component>
            `);
            program.validate();
            expect(file.needsTranspiled).to.be.true;
        });

        it('simple source mapping includes sourcemap reference', () => {
            program.options.sourceMap = true;
            let file = program.addOrReplaceFile(
                { src: s`${rootDir}/components/SimpleScene.xml`, dest: 'components/SimpleScene.xml' },
                trim`
                <?xml version="1.0" encoding="utf-8" ?>
                <component name="SimpleScene" extends="Scene">
                </component>
            `);
            //prevent the default auto-imports to ensure no transpilation from AST
            (file as any).getMissingImportsForTranspile = () => [];
            const code = file.transpile().code;
            expect(code.endsWith(`<!--//# sourceMappingURL=./SimpleScene.xml.map -->`)).to.be.true;
        });

        it('AST-based source mapping includes sourcemap reference', () => {
            program.options.sourceMap = true;
            let file = program.addOrReplaceFile(
                { src: s`${rootDir}/components/SimpleScene.xml`, dest: 'components/SimpleScene.xml' },
                trim`
                <?xml version="1.0" encoding="utf-8" ?>
                <component name="SimpleScene" extends="Scene">
                </component>
            `);
            file.needsTranspiled = true;
            const code = file.transpile().code;
            expect(code.endsWith(`<!--//# sourceMappingURL=./SimpleScene.xml.map -->`)).to.be.true;
        });
    });

    describe('Transform plugins', () => {
        function parseFileWithPlugins(validateXml: (file: XmlFile) => void) {
            const rootDir = process.cwd();
            const program = new Program({
                rootDir: rootDir
            });
            program.plugins.add({
                name: 'Transform plugins',
                afterFileParse: (event: AfterFileParseEvent) => validateXml(event.file as XmlFile)
            });
            return program.addOrReplaceFile('components/Cmp1.xml', trim`
                <?xml version="1.0" encoding="utf-8" ?>
                <component name="Cmp1" extends="Scene">
                </component>
            `);
        }

        it('Calls XML file validation plugins', () => {
            const validateXml = sinon.spy();
            const file = parseFileWithPlugins(validateXml);
            expect(validateXml.callCount).to.equal(1);
            expect(validateXml.calledWith(file)).to.be.true;
        });
    });

    it('plugin diagnostics work for xml files', () => {
        program.plugins.add({
            name: 'Xml diagnostic test',
            afterFileParse: ({ file }) => {
                if (file.pathAbsolute.endsWith('.xml')) {
                    file.addDiagnostics([{
                        file: file,
                        message: 'Test diagnostic',
                        range: Range.create(0, 0, 0, 0),
                        code: 9999
                    }]);
                }
            }
        });

        program.addOrReplaceFile('components/comp.xml', trim`
            <?xml version="1.0" encoding="utf-8" ?>
            <component name="Cmp1" extends="Scene">
            </component>
        `);
        program.validate();
        expect(program.getDiagnostics().map(x => ({ message: x.message, code: x.code }))).to.eql([{
            message: 'Test diagnostic',
            code: 9999
        }]);
    });

    describe('typedef', () => {
        it('loads d.bs files from parent scope', () => {
            program.addOrReplaceFile<XmlFile>('components/ParentComponent.xml', trim`
                <?xml version="1.0" encoding="utf-8" ?>
                <component name="ParentComponent" extends="Scene">
                    <script uri="ParentComponent.brs" />
                </component>
            `);

            program.addOrReplaceFile('components/ParentComponent.d.bs', `
                import "Lib.brs"
                namespace Parent
                    sub log()
                    end sub
                end namespace
            `);
            program.addOrReplaceFile('components/ParentComponent.brs', `
                sub Parent_log()
                end sub
            `);

            program.addOrReplaceFile('components/Lib.d.bs', `
                namespace Lib
                    sub log()
                    end sub
                end namespace
            `);
            program.addOrReplaceFile('components/Lib.brs', `
                sub Lib_log()
                end sub
            `);

            program.addOrReplaceFile<XmlFile>('components/ChildComponent.xml', trim`
                <?xml version="1.0" encoding="utf-8" ?>
                <component name="ChildComponent" extends="ParentComponent">
                    <script uri="ChildComponent.bs" />
                </component>
            `);
            program.addOrReplaceFile('components/ChildComponent.bs', `
                sub init()
                    Parent.log()
                    Lib.log()
                end sub
            `);
            program.validate();
            expect(program.getDiagnostics()[0]?.message).not.to.exist;
            const scope = program.getComponentScope('ChildComponent');
            expect(Object.keys(scope.namespaceLookup).sort()).to.eql([
                'lib',
                'parent'
            ]);
        });

        it('loads `d.bs` files into scope', () => {
            const xmlFile = program.addOrReplaceFile<XmlFile>('components/Component1.xml', trim`
                <?xml version="1.0" encoding="utf-8" ?>
                <component name="Component1" extends="Scene">
                    <script uri="Component1.brs" />
                </component>
            `);
            program.addOrReplaceFile('components/Component1.d.bs', `
                sub logInfo()
                end sub
            `);

            expect(program.getScopesForFile(xmlFile)[0].getAllCallables().map(x => x.callable.name)).to.include('logInfo');
        });

        it('does not include `d.bs` script during transpile', () => {
            program.addOrReplaceFile('source/logger.d.bs', `
                sub logInfo()
                end sub
            `);
            program.addOrReplaceFile('source/logger.brs', `
                sub logInfo()
                end sub
            `);
            program.addOrReplaceFile('components/Component1.bs', `
                import "pkg:/source/logger.brs"
                sub logInfo()
                end sub
            `);
            testTranspile(trim`
                <?xml version="1.0" encoding="utf-8" ?>
                <component name="Component1" extends="Scene">
                    <script type="text/brighterscript" uri="Component1.bs" />
                </component>
            `, trim`
                <?xml version="1.0" encoding="utf-8" ?>
                <component name="Component1" extends="Scene">
                    <script type="text/brightscript" uri="Component1.brs" />
                    <script type="text/brightscript" uri="pkg:/source/logger.brs" />
                    <script type="text/brightscript" uri="pkg:/source/bslib.brs" />
                </component>
            `, 'none', 'components/Component1.xml');
        });

        it('does not load .brs information into scope if related d.bs is in scope', () => {
            const xmlFile = program.addOrReplaceFile<XmlFile>('components/Component1.xml', trim`
                <?xml version="1.0" encoding="utf-8" ?>
                <component name="Component1" extends="Scene">
                    <script uri="Component1.brs" />
                </component>
            `);
            const scope = program.getScopesForFile(xmlFile)[0];

            //load brs file
            program.addOrReplaceFile('components/Component1.brs', `
                sub logInfo()
                end sub
                sub logWarning()
                end sub
            `);

            let functionNames = scope.getAllCallables().map(x => x.callable.name);
            expect(functionNames).to.include('logInfo');
            expect(functionNames).to.include('logWarning');

            //load d.bs file, which should shadow out the .brs file
            program.addOrReplaceFile('components/Component1.d.bs', `
                sub logError()
                end sub
            `);

            functionNames = scope.getAllCallables().map(x => x.callable.name);
            expect(functionNames).to.include('logError');
            expect(functionNames).not.to.include('logInfo');
            expect(functionNames).not.to.include('logWarning');
        });

        it('updates xml scope when typedef disappears', () => {
            const xmlFile = program.addOrReplaceFile<XmlFile>('components/Component1.xml', trim`
                <?xml version="1.0" encoding="utf-8" ?>
                <component name="Component1" extends="Scene">
                    <script uri="Component1.brs" />
                </component>
            `);
            const scope = program.getScopesForFile(xmlFile)[0];

            //load brs file
            program.addOrReplaceFile('components/Component1.brs', `
                sub logBrs()
                end sub
            `);
            //load d.bs file, which should shadow out the .brs file
            const typedef = program.addOrReplaceFile('components/Component1.d.bs', `
                sub logTypedef()
                end sub
            `);
            program.validate();
            let functionNames = scope.getOwnCallables().map(x => x.callable.name);
            expect(functionNames).to.include('logTypedef');
            expect(functionNames).not.to.include('logBrs');

            //remove the typdef file
            program.removeFile(typedef.pathAbsolute);

            program.validate();
            functionNames = scope.getOwnCallables().map(x => x.callable.name);
            expect(functionNames).not.to.include('logTypedef');
            expect(functionNames).to.include('logBrs');
        });
    });

    it('finds script imports for single-quoted script tags', () => {
        const file = program.addOrReplaceFile<XmlFile>('components/file.xml', trim`
            <?xml version="1.0" encoding="utf-8" ?>
            <component name="Cmp1" extends="Scene">
                <script uri='SingleQuotedFile.brs' />
            </component>
        `);
        expect(file.scriptTagImports[0]?.text).to.eql('SingleQuotedFile.brs');
    });

    describe('commentFlags', () => {
        it('ignores warning from previous line comment', () => {
            //component without a name attribute
            program.addOrReplaceFile<XmlFile>('components/file.xml', trim`
                <?xml version="1.0" encoding="utf-8" ?>
                <!--bs:disable-next-line-->
                <component>
                </component>
            `);
            program.validate();
<<<<<<< HEAD
            expectCodeActions(() => {
                file.getCodeActions(
                    //<comp|onent name="comp1">
                    util.createRange(1, 5, 1, 5), []
                );
            }, [{
                title: `Extend "Group"`,
                isPreferred: true,
                kind: 'quickfix',
                changes: [{
                    filePath: s`${rootDir}/components/comp1.xml`,
                    newText: ' extends="Group"',
                    type: 'insert',
                    //<component name="comp1"|>
                    position: util.createPosition(1, 23)
                }]
            }, {
                title: `Extend "Task"`,
                kind: 'quickfix',
                changes: [{
                    filePath: s`${rootDir}/components/comp1.xml`,
                    newText: ' extends="Task"',
                    type: 'insert',
                    //<component name="comp1"|>
                    position: util.createPosition(1, 23)
                }]
            }, {
                title: `Extend "ContentNode"`,
                kind: 'quickfix',
                changes: [{
                    filePath: s`${rootDir}/components/comp1.xml`,
                    newText: ' extends="ContentNode"',
                    type: 'insert',
                    //<component name="comp1"|>
                    position: util.createPosition(1, 23)
                }]
            }]);
=======
            expectZeroDiagnostics(program);
>>>>>>> c9ec036b
        });

        it('ignores warning from previous line just for the specified code', () => {
            //component without a name attribute
            program.addOrReplaceFile<XmlFile>('components/file.xml', trim`
                <?xml version="1.0" encoding="utf-8" ?>
                <!--bs:disable-next-line 1006-->
                <component>
                </component>
            `);
            program.validate();
<<<<<<< HEAD
            const codeActions = [] as CodeAction[];
            file.getCodeActions(
                //<comp|onent name="comp1">
                util.createRange(1, 5, 1, 5), codeActions
            );
            expect(
                codeActions[0].edit.changes[URI.file(s`${rootDir}/components/comp1.xml`).toString()][0].range
            ).to.eql(
                util.createRange(1, 51, 1, 51)
            );
=======
            expect(program.getDiagnostics().map(x => x.message)).to.eql([
                DiagnosticMessages.xmlComponentMissingExtendsAttribute().message
            ]);
        });

        it('ignores warning from previous line comment', () => {
            //component without a name attribute
            program.addOrReplaceFile<XmlFile>('components/file.xml', trim`
                <?xml version="1.0" encoding="utf-8" ?>
                <component> <!--bs:disable-line-->
                </component>
            `);
            program.validate();
            expectZeroDiagnostics(program);
        });

        it('ignores warning from previous line just for the specified code', () => {
            //component without a name attribute
            program.addOrReplaceFile<XmlFile>('components/file.xml', trim`
                <?xml version="1.0" encoding="utf-8" ?>
                <component> <!--bs:disable-line 1006-->
                </component>
            `);
            program.validate();
            expect(program.getDiagnostics().map(x => x.message)).to.eql([
                DiagnosticMessages.xmlComponentMissingExtendsAttribute().message
            ]);
>>>>>>> c9ec036b
        });
    });
});<|MERGE_RESOLUTION|>--- conflicted
+++ resolved
@@ -1102,47 +1102,7 @@
                 </component>
             `);
             program.validate();
-<<<<<<< HEAD
-            expectCodeActions(() => {
-                file.getCodeActions(
-                    //<comp|onent name="comp1">
-                    util.createRange(1, 5, 1, 5), []
-                );
-            }, [{
-                title: `Extend "Group"`,
-                isPreferred: true,
-                kind: 'quickfix',
-                changes: [{
-                    filePath: s`${rootDir}/components/comp1.xml`,
-                    newText: ' extends="Group"',
-                    type: 'insert',
-                    //<component name="comp1"|>
-                    position: util.createPosition(1, 23)
-                }]
-            }, {
-                title: `Extend "Task"`,
-                kind: 'quickfix',
-                changes: [{
-                    filePath: s`${rootDir}/components/comp1.xml`,
-                    newText: ' extends="Task"',
-                    type: 'insert',
-                    //<component name="comp1"|>
-                    position: util.createPosition(1, 23)
-                }]
-            }, {
-                title: `Extend "ContentNode"`,
-                kind: 'quickfix',
-                changes: [{
-                    filePath: s`${rootDir}/components/comp1.xml`,
-                    newText: ' extends="ContentNode"',
-                    type: 'insert',
-                    //<component name="comp1"|>
-                    position: util.createPosition(1, 23)
-                }]
-            }]);
-=======
             expectZeroDiagnostics(program);
->>>>>>> c9ec036b
         });
 
         it('ignores warning from previous line just for the specified code', () => {
@@ -1154,18 +1114,6 @@
                 </component>
             `);
             program.validate();
-<<<<<<< HEAD
-            const codeActions = [] as CodeAction[];
-            file.getCodeActions(
-                //<comp|onent name="comp1">
-                util.createRange(1, 5, 1, 5), codeActions
-            );
-            expect(
-                codeActions[0].edit.changes[URI.file(s`${rootDir}/components/comp1.xml`).toString()][0].range
-            ).to.eql(
-                util.createRange(1, 51, 1, 51)
-            );
-=======
             expect(program.getDiagnostics().map(x => x.message)).to.eql([
                 DiagnosticMessages.xmlComponentMissingExtendsAttribute().message
             ]);
@@ -1193,7 +1141,6 @@
             expect(program.getDiagnostics().map(x => x.message)).to.eql([
                 DiagnosticMessages.xmlComponentMissingExtendsAttribute().message
             ]);
->>>>>>> c9ec036b
         });
     });
 });