--- conflicted
+++ resolved
@@ -34,11 +34,7 @@
         const keys = {};
         //build the full current set of diagnostics by file
         for (let diagnostic of diagnostics) {
-<<<<<<< HEAD
-            const filePath = diagnostic.file.srcPath;
-=======
-            const srcPath = diagnostic.file.srcPath ?? diagnostic.file.srcPath;
->>>>>>> 6ed4c3a2
+            const srcPath = diagnostic.file.srcPath;
             //ensure the file entry exists
             if (!result[srcPath]) {
                 result[srcPath] = [];
@@ -46,11 +42,7 @@
             const diagnosticMap = result[srcPath];
 
             diagnostic.key =
-<<<<<<< HEAD
-                diagnostic.file.srcPath.toLowerCase() + '-' +
-=======
                 srcPath.toLowerCase() + '-' +
->>>>>>> 6ed4c3a2
                 diagnostic.code + '-' +
                 diagnostic.range.start.line + '-' +
                 diagnostic.range.start.character + '-' +
