import { expect } from './chai-config.spec';
import * as fsExtra from 'fs-extra';
import { createSandbox } from 'sinon';
const sinon = createSandbox();
import { Program } from './Program';
import { ProgramBuilder } from './ProgramBuilder';
import { standardizePath as s, util } from './util';
import { Logger, LogLevel } from './Logger';
import * as diagnosticUtils from './diagnosticUtils';
import { DiagnosticSeverity, Range } from 'vscode-languageserver';
import { BrsFile } from './files/BrsFile';
import { expectZeroDiagnostics } from './testHelpers.spec';
import type { BsConfig } from './BsConfig';
import type { File } from './files/File';
import type { BsDiagnostic } from './interfaces';
import { tempDir, rootDir, stagingDir } from './testHelpers.spec';

describe('ProgramBuilder', () => {

    beforeEach(() => {
        fsExtra.ensureDirSync(rootDir);
        fsExtra.emptyDirSync(tempDir);
    });
    afterEach(() => {
        sinon.restore();
        fsExtra.ensureDirSync(tempDir);
        fsExtra.emptyDirSync(tempDir);
    });

    let builder: ProgramBuilder;
    beforeEach(() => {
        builder = new ProgramBuilder();
        builder.options = util.normalizeAndResolveConfig({
            rootDir: rootDir
        });
        builder.program = new Program(builder.options);
        builder.logger = new Logger();
    });

    afterEach(() => {
        builder.dispose();
    });

    it('does not corrupt binary files', async () => {
        //transparent PNG
        const data = Buffer.from(
            new Uint8Array([137, 80, 78, 71, 13, 10, 26, 10, 0, 0, 0, 13, 73, 72, 68, 82, 0, 0, 0, 1, 0, 0, 0, 1, 8, 6, 0, 0, 0, 31, 21, 196, 137, 0, 0, 0, 9, 112, 72, 89, 115, 0, 0, 11, 19, 0, 0, 11, 19, 1, 0, 154, 156, 24, 0, 0, 0, 13, 73, 68, 65, 84, 8, 153, 99, 248, 255, 255, 63, 3, 0, 8, 252, 2, 254, 133, 205, 171, 52, 0, 0, 0, 0, 73, 69, 78, 68, 174, 66, 96, 130])
        );
        fsExtra.outputFileSync(`${rootDir}/assets/image.png`, data);
        fsExtra.outputFileSync(`${rootDir}/manifest`, '');
        await builder.run({
            ...builder.options,
            stagingDir: stagingDir,
            retainStagingDir: true,
            files: ['**/*']
        });
        const newData = fsExtra.readFileSync(s`${stagingDir}/assets/image.png`);
        expect(
            data.compare(newData)
        ).to.eql(0);
    });

    describe('loadFiles', () => {
        it('loads .bs, .brs, .xml files', async () => {
            sinon.stub(util, 'getFilePaths').returns(Promise.resolve([{
                src: 'file1.brs',
                dest: 'file1.brs'
            }, {
                src: 'file2.bs',
                dest: 'file2.bs'
            }, {
                src: 'file3.xml',
                dest: 'file4.xml'
            }]));

            let stub = sinon.stub(builder.program, 'setFile');
            sinon.stub(builder, 'getFileContents').returns(Promise.resolve(''));
            await builder['loadFiles']();
            expect(stub.getCalls()).to.be.lengthOf(3);
        });

        it('loads all type definitions first', async () => {
            const requestedFiles = [] as string[];
            builder['fileResolvers'].push((filePath) => {
                requestedFiles.push(s(filePath));
            });
            fsExtra.outputFileSync(s`${rootDir}/source/main.brs`, '');
            fsExtra.outputFileSync(s`${rootDir}/source/main.d.bs`, '');
            fsExtra.outputFileSync(s`${rootDir}/source/lib.d.bs`, '');
            fsExtra.outputFileSync(s`${rootDir}/source/lib.brs`, '');
            const stub = sinon.stub(builder.program, 'setFile');
            await builder['loadFiles']();
            const srcPaths = stub.getCalls().map(x => x.args[0].src);
            //the d files should be first
            expect(srcPaths.indexOf(s`${rootDir}/source/main.d.bs`)).within(0, 1);
            expect(srcPaths.indexOf(s`${rootDir}/source/lib.d.bs`)).within(0, 1);
            //the non-d files should be last
            expect(srcPaths.indexOf(s`${rootDir}/source/main.brs`)).within(2, 3);
            expect(srcPaths.indexOf(s`${rootDir}/source/lib.brs`)).within(2, 3);
        });

        it('does not load non-existent type definition file', async () => {
            const requestedFiles = [] as string[];
            builder['fileResolvers'].push((filePath) => {
                requestedFiles.push(s(filePath));
            });
            fsExtra.outputFileSync(s`${rootDir}/source/main.brs`, '');
            await builder['loadFiles']();
            //the d file should not be requested because `loadFiles` knows it doesn't exist
            expect(requestedFiles).not.to.include(s`${rootDir}/source/main.d.bs`);
            expect(requestedFiles).to.include(s`${rootDir}/source/main.brs`);
        });
    });

    describe('run', () => {
        afterEach(() => {
            try {
                fsExtra.removeSync(`${rootDir}/testProject`);
            } catch (e) {
                console.error(e);
            }
        });

        it('includes non-code files', async () => {
            fsExtra.outputFileSync(`${rootDir}/source/main.bs`, '');
            fsExtra.outputFileSync(`${rootDir}/manifest`, '');
            fsExtra.outputFileSync(`${rootDir}/assets/images/logo.png`, '');
            fsExtra.outputFileSync(`${rootDir}/locale/en_US/translations.xml`, '');

            await builder.run({
                ...builder.options,
                stagingDir: stagingDir,
                retainStagingDir: true,
                files: [
                    '**/*'
                ]
            });

<<<<<<< HEAD
            expect(fsExtra.pathExistsSync(`${stagingDir}/source/main.brs`)).to.be.true;
            expect(fsExtra.pathExistsSync(`${stagingDir}/manifest`)).to.be.true;
            expect(fsExtra.pathExistsSync(`${stagingDir}/assets/images/logo.png`)).to.be.true;
            expect(fsExtra.pathExistsSync(`${stagingDir}/locale/en_US/translations.xml`)).to.be.true;
=======
            expect(fsExtra.pathExistsSync(s`${stagingDir}/source/main.brs`)).to.be.true;
            expect(fsExtra.pathExistsSync(s`${stagingDir}/manifest`)).to.be.true;
            expect(fsExtra.pathExistsSync(s`${stagingDir}/assets/images/logo.png`)).to.be.true;
            expect(fsExtra.pathExistsSync(s`${stagingDir}/locale/en_US/translations.xml`)).to.be.true;
>>>>>>> be2236d5
        });

        it('uses default options when the config file fails to parse', async () => {
            //supress the console log statements for the bsconfig parse errors
            sinon.stub(console, 'log').returns(undefined);
            //totally bogus config file
            fsExtra.outputFileSync(s`${rootDir}/bsconfig.json`, '{');
            await builder.run({
                project: s`${rootDir}/bsconfig.json`,
                username: 'john'
            });
            expect(builder.program.options.username).to.equal('rokudev');
        });

        //this fails on the windows travis build for some reason. skipping for now since it's not critical
        it.skip('throws an exception when run is called twice', async () => {
            await builder.run({});
            try {
                await builder.run({});
                expect(true).to.be.false('Should have thrown exception');
            } catch (e) { }
        });

        it('only adds the last file with the same pkg path', async () => {
            //undo the vfs for this test
            sinon.restore();
            fsExtra.ensureDirSync(`${rootDir}/testProject/source`);
            fsExtra.writeFileSync(`${rootDir}/testProject/source/lib1.brs`, 'sub doSomething()\nprint "lib1"\nend sub');
            fsExtra.writeFileSync(`${rootDir}/testProject/source/lib2.brs`, 'sub doSomething()\nprint "lib2"\nend sub');

            await builder.run({
                rootDir: s`${rootDir}/testProject`,
                createPackage: false,
                deploy: false,
                copyToStaging: false,
                //both files should want to be the `source/lib.brs` file...but only the last one should win
                files: [{
                    src: s`${rootDir}/testProject/source/lib1.brs`,
                    dest: 'source/lib.brs'
                }, {
                    src: s`${rootDir}/testProject/source/lib2.brs`,
                    dest: 'source/lib.brs'
                }]
            });
            expectZeroDiagnostics(builder);
            expect(builder.program.getFile(s``));
        });
    });

    it('uses a unique logger for each builder', async () => {
        let builder1 = new ProgramBuilder();
        sinon.stub(builder1 as any, 'runOnce').returns(Promise.resolve());
        sinon.stub(builder1 as any, 'loadFiles').returns(Promise.resolve());

        let builder2 = new ProgramBuilder();
        sinon.stub(builder2 as any, 'runOnce').returns(Promise.resolve());
        sinon.stub(builder2 as any, 'loadFiles').returns(Promise.resolve());

        expect(builder1.logger).not.to.equal(builder2.logger);

        await Promise.all([
            builder1.run({
                logLevel: LogLevel.info,
                rootDir: rootDir,
                stagingDir: stagingDir,
                watch: false
            }),
            builder2.run({
                logLevel: LogLevel.error,
                rootDir: rootDir,
                stagingDir: stagingDir,
                watch: false
            })
        ]);

        //the loggers should have different log levels
        expect(builder1.logger.logLevel).to.equal(LogLevel.info);
        expect(builder2.logger.logLevel).to.equal(LogLevel.error);
    });

    it('does not error when loading stagingDir from bsconfig.json', async () => {
        fsExtra.ensureDirSync(rootDir);
        fsExtra.writeFileSync(`${rootDir}/bsconfig.json`, `{
            "stagingDir": "./out"
        }`);
        let builder = new ProgramBuilder();
        await builder.run({
            cwd: rootDir,
            createPackage: false
        });
    });

    it('forwards program events', async () => {
        const beforeProgramValidate = sinon.spy();
        const afterProgramValidate = sinon.spy();
        builder.plugins.add({
            name: 'forwards program events',
            beforeProgramValidate: beforeProgramValidate,
            afterProgramValidate: afterProgramValidate
        });
        await builder.run({
            createPackage: false
        });
        expect(beforeProgramValidate.callCount).to.equal(1);
        expect(afterProgramValidate.callCount).to.equal(1);
    });


    describe('printDiagnostics', () => {

        it('prints no diagnostics when showDiagnosticsInConsole is false', () => {
            builder.options.showDiagnosticsInConsole = false;

            let stub = sinon.stub(builder, 'getDiagnostics').returns([]);
            expect(stub.called).to.be.false;
            builder['printDiagnostics']();
        });

        it('prints nothing when there are no diagnostics', () => {
            builder.options.showDiagnosticsInConsole = true;

            sinon.stub(builder, 'getDiagnostics').returns([]);
            let printStub = sinon.stub(diagnosticUtils, 'printDiagnostic');

            builder['printDiagnostics']();

            expect(printStub.called).to.be.false;
        });

        it('prints diagnostic, when file is present in project', () => {
            builder.options.showDiagnosticsInConsole = true;

            let diagnostics = createBsDiagnostic('p1', ['m1']);
            let f1 = diagnostics[0].file as BrsFile;
            f1.fileContents = `l1\nl2\nl3`;
            sinon.stub(builder, 'getDiagnostics').returns(diagnostics);

            sinon.stub(builder.program, 'getFile').returns(f1);

            let printStub = sinon.stub(diagnosticUtils, 'printDiagnostic');

            builder['printDiagnostics']();

            expect(printStub.called).to.be.true;
        });
    });

    it('prints diagnostic, when file has no lines', () => {
        builder.options.showDiagnosticsInConsole = true;

        let diagnostics = createBsDiagnostic('p1', ['m1']);
        let f1 = diagnostics[0].file as BrsFile;
        f1.fileContents = null;
        sinon.stub(builder, 'getDiagnostics').returns(diagnostics);

        sinon.stub(builder.program, 'getFile').returns(f1);

        let printStub = sinon.stub(diagnosticUtils, 'printDiagnostic');

        builder['printDiagnostics']();

        expect(printStub.called).to.be.true;
    });

    it('prints diagnostic, when no file present', () => {
        builder.options.showDiagnosticsInConsole = true;

        let diagnostics = createBsDiagnostic('p1', ['m1']);
        sinon.stub(builder, 'getDiagnostics').returns(diagnostics);

        sinon.stub(builder.program, 'getFile').returns(null);

        let printStub = sinon.stub(diagnosticUtils, 'printDiagnostic');

        builder['printDiagnostics']();

        expect(printStub.called).to.be.true;
    });

    describe('require', () => {
        it('loads relative and absolute items', async () => {
            const workingDir = s`${tempDir}/require-test`;
            const relativeOutputPath = `${tempDir}/relative.txt`.replace(/\\+/g, '/');
            const moduleOutputPath = `${tempDir}/brighterscript-require-test.txt`.replace(/\\+/g, '/');

            //create roku project files
            fsExtra.outputFileSync(s`${workingDir}/src/manifest`, '');

            //create "modules"
            fsExtra.outputFileSync(s`${workingDir}/relative.js`, `
                var fs = require('fs');
                fs.writeFileSync('${relativeOutputPath}', '');
            `);
            fsExtra.outputJsonSync(s`${workingDir}/node_modules/brighterscript-require-test/package.json`, {
                name: 'brighterscript-require-test',
                version: '1.0.0',
                main: 'index.js'
            });
            fsExtra.outputFileSync(s`${workingDir}/node_modules/brighterscript-require-test/index.js`, `
                var fs = require('fs');
                fs.writeFileSync('${moduleOutputPath}', '');
            `);

            //create the bsconfig file
            fsExtra.outputJsonSync(s`${workingDir}/bsconfig.json`, {
                rootDir: 'src',
                require: [
                    //relative script
                    './relative.js',
                    //script from node_modules
                    'brighterscript-require-test'
                ]
            } as BsConfig);

            builder = new ProgramBuilder();
            await builder.run({
                cwd: workingDir,
                createPackage: false
            });
            expect(
                fsExtra.pathExistsSync(relativeOutputPath)
            ).to.be.true;
            expect(
                fsExtra.pathExistsSync(moduleOutputPath)
            ).to.be.true;
        });
    });
});

function createBsDiagnostic(filePath: string, messages: string[]): BsDiagnostic[] {
    let file = new BrsFile({ srcPath: filePath, destPath: filePath, program: null });
    let diagnostics = [];
    for (let message of messages) {
        let d = createDiagnostic(file, 1, message);
        d.file = file;
        diagnostics.push(d);
    }
    return diagnostics;
}
function createDiagnostic(
    file: File,
    code: number,
    message: string,
    startLine = 0,
    startCol = 99999,
    endLine = 0,
    endCol = 99999,
    severity: DiagnosticSeverity = DiagnosticSeverity.Error
) {
    const diagnostic = {
        code: code,
        message: message,
        range: Range.create(startLine, startCol, endLine, endCol),
        file: file,
        severity: severity
    };
    return diagnostic;
}<|MERGE_RESOLUTION|>--- conflicted
+++ resolved
@@ -136,17 +136,10 @@
                 ]
             });
 
-<<<<<<< HEAD
-            expect(fsExtra.pathExistsSync(`${stagingDir}/source/main.brs`)).to.be.true;
-            expect(fsExtra.pathExistsSync(`${stagingDir}/manifest`)).to.be.true;
-            expect(fsExtra.pathExistsSync(`${stagingDir}/assets/images/logo.png`)).to.be.true;
-            expect(fsExtra.pathExistsSync(`${stagingDir}/locale/en_US/translations.xml`)).to.be.true;
-=======
             expect(fsExtra.pathExistsSync(s`${stagingDir}/source/main.brs`)).to.be.true;
             expect(fsExtra.pathExistsSync(s`${stagingDir}/manifest`)).to.be.true;
             expect(fsExtra.pathExistsSync(s`${stagingDir}/assets/images/logo.png`)).to.be.true;
             expect(fsExtra.pathExistsSync(s`${stagingDir}/locale/en_US/translations.xml`)).to.be.true;
->>>>>>> be2236d5
         });
 
         it('uses default options when the config file fails to parse', async () => {
