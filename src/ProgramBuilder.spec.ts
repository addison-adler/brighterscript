--- conflicted
+++ resolved
@@ -7,19 +7,14 @@
 import { standardizePath as s, util } from './util';
 import { Logger, LogLevel } from './Logger';
 import * as diagnosticUtils from './diagnosticUtils';
-<<<<<<< HEAD
-import { DiagnosticSeverity, Range } from 'vscode-languageserver';
-=======
-import type { BscFile, BsDiagnostic } from '.';
-import { Deferred, Range } from '.';
 import { DiagnosticSeverity } from 'vscode-languageserver';
->>>>>>> 7bb18925
 import { BrsFile } from './files/BrsFile';
 import { expectZeroDiagnostics } from './testHelpers.spec';
 import type { BsConfig } from './BsConfig';
 import type { BscFile } from './files/BscFile';
+import { tempDir, rootDir, stagingDir } from './testHelpers.spec';
+import { Deferred } from './deferred';
 import type { BsDiagnostic } from './interfaces';
-import { tempDir, rootDir, stagingDir } from './testHelpers.spec';
 
 describe('ProgramBuilder', () => {
 
@@ -47,7 +42,6 @@
         builder.dispose();
     });
 
-<<<<<<< HEAD
     it('does not corrupt binary files', async () => {
         //transparent PNG
         const data = Buffer.from(
@@ -67,8 +61,6 @@
         ).to.eql(0);
     });
 
-    describe('loadFiles', () => {
-=======
     it('includes .program in the afterProgramCreate event', async () => {
         builder = new ProgramBuilder();
         const deferred = new Deferred<Program>();
@@ -84,8 +76,7 @@
         ).to.exist;
     });
 
-    describe('loadAllFilesAST', () => {
->>>>>>> 7bb18925
+    describe('loadFiles', () => {
         it('loads .bs, .brs, .xml files', async () => {
             sinon.stub(util, 'getFilePaths').returns(Promise.resolve([{
                 src: 'file1.brs',
@@ -439,7 +430,7 @@
     const diagnostic = {
         code: code,
         message: message,
-        range: Range.create(startLine, startCol, endLine, endCol),
+        range: util.createRange(startLine, startCol, endLine, endCol),
         file: file,
         severity: severity
     };
