import { expect } from './chai-config.spec';
import * as fsExtra from 'fs-extra';
import { createSandbox } from 'sinon';
const sinon = createSandbox();
import { Program } from './Program';
import { ProgramBuilder } from './ProgramBuilder';
import { standardizePath as s, util } from './util';
import { LogLevel, createLogger } from './logging';
import * as diagnosticUtils from './diagnosticUtils';
import { DiagnosticSeverity } from 'vscode-languageserver';
import { BrsFile } from './files/BrsFile';
import { expectZeroDiagnostics } from './testHelpers.spec';
import type { BsConfig } from './BsConfig';
import type { BscFile } from './files/BscFile';
import { tempDir, rootDir, stagingDir } from './testHelpers.spec';
import { Deferred } from './deferred';
import type { BsDiagnostic } from './interfaces';

describe('ProgramBuilder', () => {

    beforeEach(() => {
        fsExtra.ensureDirSync(rootDir);
        fsExtra.emptyDirSync(tempDir);
    });
    afterEach(() => {
        sinon.restore();
        fsExtra.ensureDirSync(tempDir);
        fsExtra.emptyDirSync(tempDir);
    });

    let builder: ProgramBuilder;
    beforeEach(() => {
        builder = new ProgramBuilder();
        builder.options = util.normalizeAndResolveConfig({
            rootDir: rootDir
        });
        builder.program = new Program(builder.options);
        builder.logger = createLogger();
    });

    afterEach(() => {
        builder.dispose();
    });

    it('does not corrupt binary files', async () => {
        //transparent PNG
        const data = Buffer.from(
            new Uint8Array([137, 80, 78, 71, 13, 10, 26, 10, 0, 0, 0, 13, 73, 72, 68, 82, 0, 0, 0, 1, 0, 0, 0, 1, 8, 6, 0, 0, 0, 31, 21, 196, 137, 0, 0, 0, 9, 112, 72, 89, 115, 0, 0, 11, 19, 0, 0, 11, 19, 1, 0, 154, 156, 24, 0, 0, 0, 13, 73, 68, 65, 84, 8, 153, 99, 248, 255, 255, 63, 3, 0, 8, 252, 2, 254, 133, 205, 171, 52, 0, 0, 0, 0, 73, 69, 78, 68, 174, 66, 96, 130])
        );
        fsExtra.outputFileSync(`${rootDir}/assets/image.png`, data);
        fsExtra.outputFileSync(`${rootDir}/manifest`, '');
        await builder.run({
            ...builder.options,
            stagingDir: stagingDir,
            retainStagingDir: true,
            files: ['**/*']
        });
        const newData = fsExtra.readFileSync(s`${stagingDir}/assets/image.png`);
        expect(
            data.compare(newData)
        ).to.eql(0);
    });

    it('includes .program in the afterProgramCreate event', async () => {
        builder = new ProgramBuilder();
        const deferred = new Deferred<Program>();
        builder.plugins.add({
            name: 'test',
            afterProgramCreate: () => {
                deferred.resolve(builder.program);
            }
        });
        builder['createProgram']();
        expect(
            await deferred.promise
        ).to.exist;
    });

    describe('loadFiles', () => {
        it('loads .bs, .brs, .xml files', async () => {
            sinon.stub(util, 'getFilePaths').returns(Promise.resolve([{
                src: 'file1.brs',
                dest: 'file1.brs'
            }, {
                src: 'file2.bs',
                dest: 'file2.bs'
            }, {
                src: 'file3.xml',
                dest: 'file4.xml'
            }]));

            let stub = sinon.stub(builder.program, 'setFile');
            sinon.stub(builder, 'getFileContents').returns(Promise.resolve(''));
            await builder['loadFiles']();
            expect(stub.getCalls()).to.be.lengthOf(3);
        });

        it('finds and loads a manifest before all other files', async () => {
            sinon.stub(util, 'getFilePaths').returns(Promise.resolve([{
                src: 'file1.brs',
                dest: 'file1.brs'
            }, {
                src: 'file2.bs',
                dest: 'file2.bs'
            }, {
                src: 'file3.xml',
                dest: 'file4.xml'
            }, {
                src: 'manifest',
                dest: 'manifest'
            }]));

            let stubLoadManifest = sinon.stub(builder.program, 'loadManifest');
            let stubSetFile = sinon.stub(builder.program, 'setFile');
            sinon.stub(builder, 'getFileContents').returns(Promise.resolve(''));
            await builder['loadFiles']();
            expect(stubLoadManifest.calledBefore(stubSetFile)).to.be.true;
        });

        it('loads all type definitions first', async () => {
            const requestedFiles = [] as string[];
            builder['fileResolvers'].push((filePath) => {
                requestedFiles.push(s(filePath));
            });
            fsExtra.outputFileSync(s`${rootDir}/source/main.brs`, '');
            fsExtra.outputFileSync(s`${rootDir}/source/main.d.bs`, '');
            fsExtra.outputFileSync(s`${rootDir}/source/lib.d.bs`, '');
            fsExtra.outputFileSync(s`${rootDir}/source/lib.brs`, '');
            const stub = sinon.stub(builder.program, 'setFile');
            await builder['loadFiles']();
            const srcPaths = stub.getCalls().map(x => x.args[0].src);
            //the d files should be first
            expect(srcPaths.indexOf(s`${rootDir}/source/main.d.bs`)).within(0, 1);
            expect(srcPaths.indexOf(s`${rootDir}/source/lib.d.bs`)).within(0, 1);
            //the non-d files should be last
            expect(srcPaths.indexOf(s`${rootDir}/source/main.brs`)).within(2, 3);
            expect(srcPaths.indexOf(s`${rootDir}/source/lib.brs`)).within(2, 3);
        });

        it('does not load non-existent type definition file', async () => {
            const requestedFiles = [] as string[];
            builder['fileResolvers'].push((filePath) => {
                requestedFiles.push(s(filePath));
            });
            fsExtra.outputFileSync(s`${rootDir}/source/main.brs`, '');
            await builder['loadFiles']();
            //the d file should not be requested because `loadFiles` knows it doesn't exist
            expect(requestedFiles).not.to.include(s`${rootDir}/source/main.d.bs`);
            expect(requestedFiles).to.include(s`${rootDir}/source/main.brs`);
        });
    });

    describe('run', () => {
<<<<<<< HEAD
        afterEach(() => {
            try {
                fsExtra.removeSync(`${rootDir}/testProject`);
            } catch (e) {
                console.error(e);
            }
        });

        it('includes non-code files', async () => {
            fsExtra.outputFileSync(`${rootDir}/source/main.bs`, '');
            fsExtra.outputFileSync(`${rootDir}/manifest`, '');
            fsExtra.outputFileSync(`${rootDir}/assets/images/logo.png`, '');
            fsExtra.outputFileSync(`${rootDir}/locale/en_US/translations.xml`, '');

            await builder.run({
                ...builder.options,
                stagingDir: stagingDir,
                retainStagingDir: true,
                files: [
                    '**/*'
                ]
            });

            expect(fsExtra.pathExistsSync(s`${stagingDir}/source/main.brs`)).to.be.true;
            expect(fsExtra.pathExistsSync(s`${stagingDir}/manifest`)).to.be.true;
            expect(fsExtra.pathExistsSync(s`${stagingDir}/assets/images/logo.png`)).to.be.true;
            expect(fsExtra.pathExistsSync(s`${stagingDir}/locale/en_US/translations.xml`)).to.be.true;
=======
        it('does not crash when options is undefined', async () => {
            sinon.stub(builder as any, 'runOnce').callsFake(() => { });
            await builder.run(undefined as any);
>>>>>>> 7cfaaa04
        });

        it('uses default options when the config file fails to parse', async () => {
            //supress the console log statements for the bsconfig parse errors
            sinon.stub(console, 'log').returns(undefined);
            //totally bogus config file
            fsExtra.outputFileSync(s`${rootDir}/bsconfig.json`, '{');
            await builder.run({
                project: s`${rootDir}/bsconfig.json`,
                username: 'john'
            });
            // TODO: this is not run - builder.run throws a diagnostic
            expect(builder.program.options.username).to.equal('rokudev');
        });

        //this fails on the windows travis build for some reason. skipping for now since it's not critical
        it.skip('throws an exception when run is called twice', async () => {
            await builder.run({});
            try {
                await builder.run({});
                expect(true).to.be.false('Should have thrown exception');
            } catch (e) { }
        });

        it('only adds the last file with the same pkg path', async () => {
            //undo the vfs for this test
            sinon.restore();
            fsExtra.ensureDirSync(`${rootDir}/testProject/source`);
            fsExtra.writeFileSync(`${rootDir}/testProject/source/lib1.brs`, 'sub doSomething()\nprint "lib1"\nend sub');
            fsExtra.writeFileSync(`${rootDir}/testProject/source/lib2.brs`, 'sub doSomething()\nprint "lib2"\nend sub');

            await builder.run({
                rootDir: s`${rootDir}/testProject`,
                createPackage: false,
                deploy: false,
                copyToStaging: false,
                //both files should want to be the `source/lib.brs` file...but only the last one should win
                files: [{
                    src: s`${rootDir}/testProject/source/lib1.brs`,
                    dest: 'source/lib.brs'
                }, {
                    src: s`${rootDir}/testProject/source/lib2.brs`,
                    dest: 'source/lib.brs'
                }]
            });
            expectZeroDiagnostics(builder);
            expect(builder.program.getFile(s``));
        });
    });

    it('uses a unique logger for each builder', async () => {
        let builder1 = new ProgramBuilder();
        sinon.stub(builder1 as any, 'runOnce').returns(Promise.resolve());
        sinon.stub(builder1 as any, 'loadFiles').returns(Promise.resolve());

        let builder2 = new ProgramBuilder();
        sinon.stub(builder2 as any, 'runOnce').returns(Promise.resolve());
        sinon.stub(builder2 as any, 'loadFiles').returns(Promise.resolve());

        expect(builder1.logger).not.to.equal(builder2.logger);

        await Promise.all([
            builder1.run({
                logLevel: LogLevel.info,
                rootDir: rootDir,
                stagingDir: stagingDir,
                watch: false
            }),
            builder2.run({
                logLevel: LogLevel.error,
                rootDir: rootDir,
                stagingDir: stagingDir,
                watch: false
            })
        ]);

        //the loggers should have different log levels
        expect(builder1.logger.logLevel).to.equal(LogLevel.info);
        expect(builder2.logger.logLevel).to.equal(LogLevel.error);
    });

    it('does not error when loading stagingDir from bsconfig.json', async () => {
        fsExtra.ensureDirSync(rootDir);
        fsExtra.writeFileSync(`${rootDir}/bsconfig.json`, `{
            "stagingDir": "./out"
        }`);
        let builder = new ProgramBuilder();
        await builder.run({
            cwd: rootDir,
            createPackage: false
        });
    });

    it('forwards program events', async () => {
        const beforeProgramValidate = sinon.spy();
        const afterProgramValidate = sinon.spy();
        builder.plugins.add({
            name: 'forwards program events',
            beforeProgramValidate: beforeProgramValidate,
            afterProgramValidate: afterProgramValidate
        });
        await builder.run({
            createPackage: false
        });
        expect(beforeProgramValidate.callCount).to.equal(1);
        expect(afterProgramValidate.callCount).to.equal(1);
    });


    describe('printDiagnostics', () => {

        it('does not crash when a diagnostic is missing range informtaion', () => {
            builder.program.setFile('source/main.brs', ``);
            builder.diagnostics.register([{
                message: 'message 1',
                code: 'test1'
            }, {
                message: 'message 2',
                code: 'test1'
            }] as any);
            const stub = sinon.stub(diagnosticUtils, 'printDiagnostic').callsFake((...args) => { });
            //if this doesn't crash, then the test passes
            builder['printDiagnostics']();
            expect(stub.getCalls().map(x => x.args[4].message)).to.eql([
                'message 1',
                'message 2'
            ]);
        });

        it('prints no diagnostics when showDiagnosticsInConsole is false', () => {
            builder.options.showDiagnosticsInConsole = false;

            let stub = sinon.stub(builder, 'getDiagnostics').returns([]);
            expect(stub.called).to.be.false;
            builder['printDiagnostics']();
        });

        it('prints nothing when there are no diagnostics', () => {
            builder.options.showDiagnosticsInConsole = true;

            sinon.stub(builder, 'getDiagnostics').returns([]);
            let printStub = sinon.stub(diagnosticUtils, 'printDiagnostic');

            builder['printDiagnostics']();

            expect(printStub.called).to.be.false;
        });

        it('prints diagnostic, when file is present in project', () => {
            builder.options.showDiagnosticsInConsole = true;

            let diagnostics = createBsDiagnostics('p1', ['m1']);
            builder.program.setFile('p1', `l1\nl2\nl3`);

            sinon.stub(builder, 'getDiagnostics').returns(diagnostics);

            let printStub = sinon.stub(diagnosticUtils, 'printDiagnostic');

            builder['printDiagnostics']();

            expect(printStub.called).to.be.true;
        });
    });

    it('prints diagnostic, when file has no lines', () => {
        builder.options.showDiagnosticsInConsole = true;

        let diagnostics = createBsDiagnostics('p1', ['m1']);
        builder.program.setFile('p1', null);
        sinon.stub(builder, 'getDiagnostics').returns(diagnostics);
        let printStub = sinon.stub(diagnosticUtils, 'printDiagnostic');

        builder['printDiagnostics']();

        expect(printStub.called).to.be.true;
    });

    it('prints diagnostic, when no file present', () => {
        builder.options.showDiagnosticsInConsole = true;

        let diagnostics = createBsDiagnostics('p1', ['m1']);
        sinon.stub(builder, 'getDiagnostics').returns(diagnostics);

        sinon.stub(builder.program, 'getFile').returns(null as any);

        let printStub = sinon.stub(diagnosticUtils, 'printDiagnostic');

        builder['printDiagnostics']();

        expect(printStub.called).to.be.true;
    });

    describe('require', () => {
        it('loads relative and absolute items', async () => {
            const workingDir = s`${tempDir}/require-test`;
            const relativeOutputPath = `${tempDir}/relative.txt`.replace(/\\+/g, '/');
            const moduleOutputPath = `${tempDir}/brighterscript-require-test.txt`.replace(/\\+/g, '/');

            //create roku project files
            fsExtra.outputFileSync(s`${workingDir}/src/manifest`, '');

            //create "modules"
            fsExtra.outputFileSync(s`${workingDir}/relative.js`, `
                var fs = require('fs');
                fs.writeFileSync('${relativeOutputPath}', '');
            `);
            fsExtra.outputJsonSync(s`${workingDir}/node_modules/brighterscript-require-test/package.json`, {
                name: 'brighterscript-require-test',
                version: '1.0.0',
                main: 'index.js'
            });
            fsExtra.outputFileSync(s`${workingDir}/node_modules/brighterscript-require-test/index.js`, `
                var fs = require('fs');
                fs.writeFileSync('${moduleOutputPath}', '');
            `);

            //create the bsconfig file
            fsExtra.outputJsonSync(s`${workingDir}/bsconfig.json`, {
                rootDir: 'src',
                require: [
                    //relative script
                    './relative.js',
                    //script from node_modules
                    'brighterscript-require-test'
                ]
            } as BsConfig);

            builder = new ProgramBuilder();
            await builder.run({
                cwd: workingDir,
                createPackage: false
            });
            expect(
                fsExtra.pathExistsSync(relativeOutputPath)
            ).to.be.true;
            expect(
                fsExtra.pathExistsSync(moduleOutputPath)
            ).to.be.true;
        });
    });
});

function createBsDiagnostics(filePath: string, messages: string[]): BsDiagnostic[] {
    let file = new BrsFile({ srcPath: filePath, destPath: filePath, program: null });
    let diagnostics = [];
    for (let message of messages) {
        let d = createDiagnostic(file, 1, message);
        diagnostics.push(d);
    }
    return diagnostics;
}
function createDiagnostic(
    file: BscFile,
    code: number,
    message: string,
    startLine = 0,
    startCol = 99999,
    endLine = 0,
    endCol = 99999,
    severity: DiagnosticSeverity = DiagnosticSeverity.Error
) {
    const diagnostic: BsDiagnostic = {
        code: code,
        message: message,
        location: util.createLocationFromFileRange(file, util.createRange(startLine, startCol, endLine, endCol)),
        severity: severity
    };
    return diagnostic;
}<|MERGE_RESOLUTION|>--- conflicted
+++ resolved
@@ -57,7 +57,7 @@
         });
         const newData = fsExtra.readFileSync(s`${stagingDir}/assets/image.png`);
         expect(
-            data.compare(newData)
+            data.compare(newData as any)
         ).to.eql(0);
     });
 
@@ -151,7 +151,11 @@
     });
 
     describe('run', () => {
-<<<<<<< HEAD
+        it('does not crash when options is undefined', async () => {
+            sinon.stub(builder as any, 'runOnce').callsFake(() => { });
+            await builder.run(undefined as any);
+        });
+
         afterEach(() => {
             try {
                 fsExtra.removeSync(`${rootDir}/testProject`);
@@ -179,11 +183,6 @@
             expect(fsExtra.pathExistsSync(s`${stagingDir}/manifest`)).to.be.true;
             expect(fsExtra.pathExistsSync(s`${stagingDir}/assets/images/logo.png`)).to.be.true;
             expect(fsExtra.pathExistsSync(s`${stagingDir}/locale/en_US/translations.xml`)).to.be.true;
-=======
-        it('does not crash when options is undefined', async () => {
-            sinon.stub(builder as any, 'runOnce').callsFake(() => { });
-            await builder.run(undefined as any);
->>>>>>> 7cfaaa04
         });
 
         it('uses default options when the config file fails to parse', async () => {
