import * as fs from 'fs';
import * as fsExtra from 'fs-extra';
import type { ParseError } from 'jsonc-parser';
import { parse as parseJsonc, printParseErrorCode } from 'jsonc-parser';
import * as path from 'path';
import * as rokuDeploy from 'roku-deploy';
import type { Diagnostic, Position, Range } from 'vscode-languageserver';
import { URI } from 'vscode-uri';
import * as xml2js from 'xml2js';
import type { BsConfig } from './BsConfig';
import { DiagnosticMessages } from './DiagnosticMessages';
import type { CallableContainer, BsDiagnostic, FileReference, CallableContainerMap, CompilerPluginFactory, CompilerPlugin, ExpressionInfo, FunctionCall, CallableParam, TranspileResult } from './interfaces';
import { BooleanType } from './types/BooleanType';
import { DoubleType } from './types/DoubleType';
import { DynamicType } from './types/DynamicType';
import { FloatType } from './types/FloatType';
import { FunctionType } from './types/FunctionType';
import { IntegerType } from './types/IntegerType';
import { InvalidType } from './types/InvalidType';
import { LongIntegerType } from './types/LongIntegerType';
import { ObjectType } from './types/ObjectType';
import { StringType } from './types/StringType';
import { VoidType } from './types/VoidType';
import { ParseMode } from './parser/Parser';
import type { DottedGetExpression, Expression, NamespacedVariableNameExpression, VariableExpression } from './parser/Expression';
import { Logger, LogLevel } from './Logger';
import type { Locatable, Token } from './lexer/Token';
import { TokenKind } from './lexer/TokenKind';
import { isDottedGetExpression, isExpression, isVariableExpression } from './astUtils/reflection';
import { WalkMode } from './astUtils/visitors';
import { SourceNode } from 'source-map';
import { SGAttribute } from './parser/SGTypes';
import { LazyType } from './types/LazyType';
import type { BscType } from './types/BscType';
import { UniversalFunctionType } from './types/UniversalFunctionType';

export class Util {
    public clearConsole() {
        // process.stdout.write('\x1Bc');
    }

    /**
     * Determine if the file exists
     * @param filePath
     */
    public async pathExists(filePath: string | undefined) {
        if (!filePath) {
            return false;
        } else {
            return fsExtra.pathExists(filePath);
        }
    }

    /**
     * Determine if the file exists
     * @param filePath
     */
    public pathExistsSync(filePath: string | undefined) {
        if (!filePath) {
            return false;
        } else {
            return fsExtra.pathExistsSync(filePath);
        }
    }

    /**
     * Determine if this path is a directory
     */
    public isDirectorySync(dirPath: string | undefined) {
        return fs.existsSync(dirPath) && fs.lstatSync(dirPath).isDirectory();
    }

    /**
     * Given a pkg path of any kind, transform it to a roku-specific pkg path (i.e. "pkg:/some/path.brs")
     */
    public sanitizePkgPath(pkgPath: string) {
        pkgPath = pkgPath.replace(/\\/g, '/');
        //if there's no protocol, assume it's supposed to start with `pkg:/`
        if (!this.startsWithProtocol(pkgPath)) {
            pkgPath = 'pkg:/' + pkgPath;
        }
        return pkgPath;
    }

    /**
     * Determine if the given path starts with a protocol
     */
    public startsWithProtocol(path: string) {
        return !!/^[-a-z]+:\//i.exec(path);
    }

    /**
     * Given a path to a file/directory, replace all path separators with the current system's version.
     * @param filePath
     */
    public pathSepNormalize(filePath: string, separator?: string) {
        if (!filePath) {
            return filePath;
        }
        separator = separator ? separator : path.sep;
        return filePath.replace(/[\\/]+/g, separator);
    }

    /**
     * Find the path to the config file.
     * If the config file path doesn't exist
     * @param configFilePath
     */
    public getConfigFilePath(cwd?: string) {
        cwd = cwd ?? process.cwd();
        let configPath = path.join(cwd, 'bsconfig.json');
        //find the nearest config file path
        for (let i = 0; i < 100; i++) {
            if (this.pathExistsSync(configPath)) {
                return configPath;
            } else {
                let parentDirPath = path.dirname(path.dirname(configPath));
                configPath = path.join(parentDirPath, 'bsconfig.json');
            }
        }
    }

    public getRangeFromOffsetLength(text: string, offset: number, length: number) {
        let lineIndex = 0;
        let colIndex = 0;
        for (let i = 0; i < text.length; i++) {
            if (offset === i) {
                break;
            }
            let char = text[i];
            if (char === '\n' || (char === '\r' && text[i + 1] === '\n')) {
                lineIndex++;
                colIndex = 0;
                i++;
                continue;
            } else {
                colIndex++;
            }
        }
        return this.createRange(lineIndex, colIndex, lineIndex, colIndex + length);
    }

    /**
     * Load the contents of a config file.
     * If the file extends another config, this will load the base config as well.
     * @param configFilePath
     * @param parentProjectPaths
     */
    public loadConfigFile(configFilePath: string, parentProjectPaths?: string[], cwd = process.cwd()) {
        if (configFilePath) {
            //if the config file path starts with question mark, then it's optional. return undefined if it doesn't exist
            if (configFilePath.startsWith('?')) {
                //remove leading question mark
                configFilePath = configFilePath.substring(1);
                if (fsExtra.pathExistsSync(path.resolve(cwd, configFilePath)) === false) {
                    return undefined;
                }
            }
            //keep track of the inheritance chain
            parentProjectPaths = parentProjectPaths ? parentProjectPaths : [];
            configFilePath = path.resolve(cwd, configFilePath);
            if (parentProjectPaths?.includes(configFilePath)) {
                parentProjectPaths.push(configFilePath);
                parentProjectPaths.reverse();
                throw new Error('Circular dependency detected: "' + parentProjectPaths.join('" => ') + '"');
            }
            //load the project file
            let projectFileContents = fsExtra.readFileSync(configFilePath).toString();
            let parseErrors = [] as ParseError[];
            let projectConfig = parseJsonc(projectFileContents, parseErrors) as BsConfig;
            if (parseErrors.length > 0) {
                let err = parseErrors[0];
                let diagnostic = {
                    ...DiagnosticMessages.bsConfigJsonHasSyntaxErrors(printParseErrorCode(parseErrors[0].error)),
                    file: {
                        srcPath: configFilePath
                    },
                    range: this.getRangeFromOffsetLength(projectFileContents, err.offset, err.length)
                } as BsDiagnostic;
                throw diagnostic; //eslint-disable-line @typescript-eslint/no-throw-literal
            }
            this.resolvePluginPaths(projectConfig, configFilePath);

            let projectFileCwd = path.dirname(configFilePath);

            let result: BsConfig;
            //if the project has a base file, load it
            if (projectConfig && typeof projectConfig.extends === 'string') {
                let baseProjectConfig = this.loadConfigFile(projectConfig.extends, [...parentProjectPaths, configFilePath], projectFileCwd);
                //extend the base config with the current project settings
                result = { ...baseProjectConfig, ...projectConfig };
            } else {
                result = projectConfig;
                let ancestors = parentProjectPaths ? parentProjectPaths : [];
                ancestors.push(configFilePath);
                (result as any)._ancestors = parentProjectPaths;
            }

            //make any paths in the config absolute (relative to the CURRENT config file)
            if (result.outFile) {
                result.outFile = path.resolve(projectFileCwd, result.outFile);
            }
            if (result.rootDir) {
                result.rootDir = path.resolve(projectFileCwd, result.rootDir);
            }
            if (result.cwd) {
                result.cwd = path.resolve(projectFileCwd, result.cwd);
            }

            return result;
        }
    }

    /**
     * Relative paths to scripts in plugins should be resolved relatively to the bsconfig file
     * and de-duplicated
     * @param config Parsed configuration
     * @param configFilePath Path of the configuration file
     */
    public resolvePluginPaths(config: BsConfig, configFilePath: string) {
        if (config.plugins?.length > 0) {
            const relPath = path.dirname(configFilePath);
            const exists: Record<string, boolean> = {};
            config.plugins = config.plugins.map(p => {
                return p?.startsWith('.') ? path.resolve(relPath, p) : p;
            }).filter(p => {
                if (!p || exists[p]) {
                    return false;
                }
                exists[p] = true;
                return true;
            });
        }
    }

    /**
     * Do work within the scope of a changed current working directory
     * @param targetCwd
     * @param callback
     */
    public cwdWork<T>(targetCwd: string | null | undefined, callback: () => T) {
        let originalCwd = process.cwd();
        if (targetCwd) {
            process.chdir(targetCwd);
        }

        let result: T;
        let err;

        try {
            result = callback();
        } catch (e) {
            err = e;
        }

        if (targetCwd) {
            process.chdir(originalCwd);
        }

        if (err) {
            throw err;
        } else {
            return result;
        }
    }

    /**
     * Given a BsConfig object, start with defaults,
     * merge with bsconfig.json and the provided options.
     * @param config
     */
    public normalizeAndResolveConfig(config: BsConfig) {
        let result = this.normalizeConfig({});

        //if no options were provided, try to find a bsconfig.json file
        if (!config || !config.project) {
            result.project = this.getConfigFilePath(config?.cwd);
        } else {
            //use the config's project link
            result.project = config.project;
        }
        if (result.project) {
            let configFile = this.loadConfigFile(result.project, null, config?.cwd);
            result = Object.assign(result, configFile);
        }

        //override the defaults with the specified options
        result = Object.assign(result, config);

        return result;
    }

    /**
     * Set defaults for any missing items
     * @param config
     */
    public normalizeConfig(config: BsConfig) {
        config = config || {} as BsConfig;
        config.deploy = config.deploy === true ? true : false;
        //use default options from rokuDeploy
        config.files = config.files ?? rokuDeploy.getOptions().files;
        config.createPackage = config.createPackage === false ? false : true;
        let rootFolderName = path.basename(process.cwd());
        config.outFile = config.outFile ?? `./out/${rootFolderName}.zip`;
        config.sourceMap = config.sourceMap === true;
        config.username = config.username ?? 'rokudev';
        config.watch = config.watch === true ? true : false;
        config.emitFullPaths = config.emitFullPaths === true ? true : false;
        config.retainStagingFolder = config.retainStagingFolder === true ? true : false;
        config.copyToStaging = config.copyToStaging === false ? false : true;
        config.ignoreErrorCodes = config.ignoreErrorCodes ?? [];
        config.diagnosticFilters = config.diagnosticFilters ?? [];
        config.plugins = config.plugins ?? [];
        config.autoImportComponentScript = config.autoImportComponentScript === true ? true : false;
        config.showDiagnosticsInConsole = config.showDiagnosticsInConsole === false ? false : true;
        config.sourceRoot = config.sourceRoot ? standardizePath(config.sourceRoot) : undefined;
        config.cwd = config.cwd ?? process.cwd();
        config.emitDefinitions = config.emitDefinitions === true ? true : false;
        if (typeof config.logLevel === 'string') {
            config.logLevel = LogLevel[(config.logLevel as string).toLowerCase()];
        }
        config.logLevel = config.logLevel ?? LogLevel.log;
        return config;
    }

    /**
     * Get the root directory from options.
     * Falls back to options.cwd.
     * Falls back to process.cwd
     * @param options
     */
    public getRootDir(options: BsConfig) {
        if (!options) {
            throw new Error('Options is required');
        }
        let cwd = options.cwd;
        cwd = cwd ? cwd : process.cwd();
        let rootDir = options.rootDir ? options.rootDir : cwd;

        rootDir = path.resolve(cwd, rootDir);

        return rootDir;
    }

    /**
     * Format a string with placeholders replaced by argument indexes
     * @param subject
     * @param params
     */
    public stringFormat(subject: string, ...args) {
        return subject.replace(/{(\d+)}/g, (match, num) => {
            return typeof args[num] !== 'undefined' ? args[num] : match;
        });
    }

    /**
     * Given a list of callables as a dictionary indexed by their full name (namespace included, transpiled to underscore-separated.
     * @param callables
     */
    public getCallableContainersByLowerName(callables: CallableContainer[]): CallableContainerMap {
        //find duplicate functions
        const result = new Map<string, CallableContainer[]>();

        for (let callableContainer of callables) {
            let lowerName = callableContainer.callable.getName(ParseMode.BrightScript).toLowerCase();

            //create a new array for this name
            const list = result.get(lowerName);
            if (list) {
                list.push(callableContainer);
            } else {
                result.set(lowerName, [callableContainer]);
            }
        }
        return result;
    }

    /**
     * Split a file by newline characters (LF or CRLF)
     * @param text
     */
    public getLines(text: string) {
        return text.split(/\r?\n/);
    }

    /**
     * Compute the pkg path for the target relative to the source file's location
     * @param sourcePkgPath The pkgPath of the file that contains the target path
     * @param targetPath a full pkgPath, or a path relative to the containing file
     */
    public getPkgPathFromTarget(sourcePkgPath: string, targetPath: string) {
        const [protocol] = /^[-a-z0-9_]+:\/?/i.exec(targetPath) ?? [];

        //if the target path is only a file protocol (with or without the trailing slash such as `pkg:` or `pkg:/`), nothing more can be done
        if (targetPath?.length === protocol?.length) {
            return null;
        }
        //if the target starts with 'pkg:', return as-is
        if (protocol) {
            return targetPath;
        }

        //start with the containing folder, split by slash
        const containingFolder = path.posix.normalize(path.dirname(sourcePkgPath));
        let result = containingFolder.split(/[\\/]/);

        //split on slash
        let targetParts = path.posix.normalize(targetPath).split(/[\\/]/);

        for (let part of targetParts) {
            if (part === '' || part === '.') {
                //do nothing, it means current directory
                continue;
            }
            if (part === '..') {
                //go up one directory
                result.pop();
            } else {
                result.push(part);
            }
        }
        return result.join('/');
    }

    /**
     * Compute the relative path from the source file to the target file
     * @param pkgSourcePathAbsolute  - the absolute path to the source relative to the package location
     * @param pkgTargetPathAbsolute  - the absolute path ro the target relative to the package location
     */
    public getRelativePath(pkgSourcePathAbsolute: string, pkgTargetPathAbsolute: string) {
        pkgSourcePathAbsolute = path.normalize(pkgSourcePathAbsolute);
        pkgTargetPathAbsolute = path.normalize(pkgTargetPathAbsolute);

        //break by path separator
        let sourceParts = pkgSourcePathAbsolute.split(path.sep);
        let targetParts = pkgTargetPathAbsolute.split(path.sep);

        let commonParts = [] as string[];
        //find their common root
        for (let i = 0; i < targetParts.length; i++) {
            if (targetParts[i].toLowerCase() === sourceParts[i].toLowerCase()) {
                commonParts.push(targetParts[i]);
            } else {
                //we found a non-matching part...so no more commonalities past this point
                break;
            }
        }

        //throw out the common parts from both sets
        sourceParts.splice(0, commonParts.length);
        targetParts.splice(0, commonParts.length);

        //throw out the filename part of source
        sourceParts.splice(sourceParts.length - 1, 1);
        //start out by adding updir paths for each remaining source part
        let resultParts = sourceParts.map(() => '..');

        //now add every target part
        resultParts = [...resultParts, ...targetParts];
        return path.join(...resultParts);
    }

    /**
     * Walks left in a DottedGetExpression and returns a VariableExpression if found, or undefined if not found
     */
    public findBeginningVariableExpression(dottedGet: DottedGetExpression): VariableExpression | undefined {
        let left: any = dottedGet;
        while (left) {
            if (isVariableExpression(left)) {
                return left;
            } else if (isDottedGetExpression(left)) {
                left = left.obj;
            } else {
                break;
            }
        }
    }

    /**
     * Does a touch b in any way?
     */
    public rangesIntersect(a: Range, b: Range) {
        // Check if `a` is before `b`
        if (a.end.line < b.start.line || (a.end.line === b.start.line && a.end.character <= b.start.character)) {
            return false;
        }

        // Check if `b` is before `a`
        if (b.end.line < a.start.line || (b.end.line === a.start.line && b.end.character <= a.start.character)) {
            return false;
        }

        // These ranges must intersect
        return true;
    }

    /**
     * Test if `position` is in `range`. If the position is at the edges, will return true.
     * Adapted from core vscode
     * @param range
     * @param position
     */
    public rangeContains(range: Range, position: Position) {
        return this.comparePositionToRange(position, range) === 0;
    }

    public comparePositionToRange(position: Position, range: Range) {
        if (position.line < range.start.line || (position.line === range.start.line && position.character < range.start.character)) {
            return -1;
        }
        if (position.line > range.end.line || (position.line === range.end.line && position.character > range.end.character)) {
            return 1;
        }
        return 0;
    }

    /**
     * Parse an xml file and get back a javascript object containing its results
     * @param text
     */
    public parseXml(text: string) {
        return new Promise<any>((resolve, reject) => {
            xml2js.parseString(text, (err, data) => {
                if (err) {
                    reject(err);
                } else {
                    resolve(data);
                }
            });
        });
    }

    public propertyCount(object: Record<string, unknown>) {
        let count = 0;
        for (let key in object) {
            if (object.hasOwnProperty(key)) {
                count++;
            }
        }
        return count;
    }

    public padLeft(subject: string, totalLength: number, char: string) {
        totalLength = totalLength > 1000 ? 1000 : totalLength;
        while (subject.length < totalLength) {
            subject = char + subject;
        }
        return subject;
    }

    /**
     * Given a URI, convert that to a regular fs path
     * @param uri
     */
    public uriToPath(uri: string) {
        let parsedPath = URI.parse(uri).fsPath;

        //Uri annoyingly coverts all drive letters to lower case...so this will bring back whatever case it came in as
        let match = /\/\/\/([a-z]:)/i.exec(uri);
        if (match) {
            let originalDriveCasing = match[1];
            parsedPath = originalDriveCasing + parsedPath.substring(2);
        }
        const normalizedPath = path.normalize(parsedPath);
        return normalizedPath;
    }

    /**
     * Force the drive letter to lower case
     * @param fullPath
     */
    public driveLetterToLower(fullPath: string) {
        if (fullPath) {
            let firstCharCode = fullPath.charCodeAt(0);
            if (
                //is upper case A-Z
                firstCharCode >= 65 && firstCharCode <= 90 &&
                //next char is colon
                fullPath[1] === ':'
            ) {
                fullPath = fullPath[0].toLowerCase() + fullPath.substring(1);
            }
        }
        return fullPath;
    }

    /**
     * Determine if two arrays containing primitive values are equal.
     * This considers order and compares by equality.
     */
    public areArraysEqual(arr1: any[], arr2: any[]) {
        if (arr1.length !== arr2.length) {
            return false;
        }
        for (let i = 0; i < arr1.length; i++) {
            if (arr1[i] !== arr2[i]) {
                return false;
            }
        }
        return true;
    }

    /**
     * Given a file path, convert it to a URI string
     * @param srcPath The absolute path to the source file on disk
     */
    public pathToUri(srcPath: string) {
        return URI.file(srcPath).toString();
    }

    /**
     * Get the outDir from options, taking into account cwd and absolute outFile paths
     * @param options
     */
    public getOutDir(options: BsConfig) {
        options = this.normalizeConfig(options);
        let cwd = path.normalize(options.cwd ? options.cwd : process.cwd());
        if (path.isAbsolute(options.outFile)) {
            return path.dirname(options.outFile);
        } else {
            return path.normalize(path.join(cwd, path.dirname(options.outFile)));
        }
    }

    /**
     * Get paths to all files on disc that match this project's source list
     */
    public async getFilePaths(options: BsConfig) {
        let rootDir = this.getRootDir(options);

        let files = await rokuDeploy.getFilePaths(options.files, rootDir);
        return files;
    }

    /**
     * Given a path to a brs file, compute the path to a theoretical d.bs file.
     * Only `.brs` files can have a typedef, so return undefined for everything else
     * @param brsSrcPath The absolute path to the .brs source file on disk
     */
    public getTypedefPath(brsSrcPath: string) {
        const typedefPath = brsSrcPath
            .replace(/\.brs$/i, '.d.bs')
            .toLowerCase();

        if (typedefPath.endsWith('.d.bs')) {
            return typedefPath;
        } else {
            return undefined;
        }
    }

    /**
     * Determine whether this diagnostic should be supressed or not, based on brs comment-flags
     * @param diagnostic
     */
    public diagnosticIsSuppressed(diagnostic: BsDiagnostic) {
        const diagnosticCode = typeof diagnostic.code === 'string' ? diagnostic.code.toLowerCase() : diagnostic.code;
        for (let flag of diagnostic.file?.commentFlags ?? []) {
            //this diagnostic is affected by this flag
            if (this.rangeContains(flag.affectedRange, diagnostic.range.start)) {
                //if the flag acts upon this diagnostic's code
                if (flag.codes === null || flag.codes.includes(diagnosticCode)) {
                    return true;
                }
            }
        }
    }

    /**
     * Walks up the chain
     * @param currentPath
     */
    public async findClosestConfigFile(currentPath: string) {
        //make the path absolute
        currentPath = path.resolve(
            path.normalize(
                currentPath
            )
        );

        let previousPath: string;
        //using ../ on the root of the drive results in the same file path, so that's how we know we reached the top
        while (previousPath !== currentPath) {
            previousPath = currentPath;

            let bsPath = path.join(currentPath, 'bsconfig.json');
            let brsPath = path.join(currentPath, 'brsconfig.json');
            if (await this.pathExists(bsPath)) {
                return bsPath;
            } else if (await this.pathExists(brsPath)) {
                return brsPath;
            } else {
                //walk upwards one directory
                currentPath = path.resolve(path.join(currentPath, '../'));
            }
        }
        //got to the root path, no config file exists
    }

    /**
     * Set a timeout for the specified milliseconds, and resolve the promise once the timeout is finished.
     * @param milliseconds
     */
    public sleep(milliseconds: number) {
        return new Promise((resolve) => {
            //if milliseconds is 0, don't actually timeout (improves unit test throughput)
            if (milliseconds === 0) {
                process.nextTick(resolve);
            } else {
                setTimeout(resolve, milliseconds);
            }
        });
    }

    /**
     * Given an array, map and then flatten
     * @param arr
     * @param cb
     */
    public flatMap<T, R>(array: T[], cb: (arg: T) => R) {
        return Array.prototype.concat.apply([], array.map(cb)) as never as R;
    }

    /**
     * Determines if the position is greater than the range. This means
     * the position does not touch the range, and has a position greater than the end
     * of the range. A position that touches the last line/char of a range is considered greater
     * than the range, because the `range.end` is EXclusive
     */
    public positionIsGreaterThanRange(position: Position, range: Range) {

        //if the position is a higher line than the range
        if (position.line > range.end.line) {
            return true;
        } else if (position.line < range.end.line) {
            return false;
        }
        //they are on the same line

        //if the position's char is greater than or equal to the range's
        if (position.character >= range.end.character) {
            return true;
        } else {
            return false;
        }
    }

    /**
     * Get a location object back by extracting location information from other objects that contain location
     */
    public getRange(startObj: { range: Range }, endObj: { range: Range }): Range {
        return util.createRangeFromPositions(startObj.range.start, endObj.range.end);
    }

    /**
     * If the two items both start on the same line
     */
    public sameStartLine(first: { range: Range }, second: { range: Range }) {
        if (first && second && first.range.start.line === second.range.start.line) {
            return true;
        } else {
            return false;
        }
    }

    /**
     * If the two items have lines that touch
     * @param first
     * @param second
     */
    public linesTouch(first: { range: Range }, second: { range: Range }) {
        if (first && second && (
            first.range.start.line === second.range.start.line ||
            first.range.start.line === second.range.end.line ||
            first.range.end.line === second.range.start.line ||
            first.range.end.line === second.range.end.line
        )) {
            return true;
        } else {
            return false;
        }
    }

    /**
     * Given text with (or without) dots separating text, get the rightmost word.
     * (i.e. given "A.B.C", returns "C". or "B" returns "B because there's no dot)
     */
    public getTextAfterFinalDot(name: string) {
        if (name) {
            let parts = name.split('.');
            if (parts.length > 0) {
                return parts[parts.length - 1];
            }
        }
    }

    /**
     * Find a script import that the current position touches, or undefined if not found
     */
    public getScriptImportAtPosition(scriptImports: FileReference[], position: Position) {
        let scriptImport = scriptImports.find((x) => {
            return x.filePathRange.start.line === position.line &&
                //column between start and end
                position.character >= x.filePathRange.start.character &&
                position.character <= x.filePathRange.end.character;
        });
        return scriptImport;
    }

    /**
     * Given the class name text, return a namespace-prefixed name.
     * If the name already has a period in it, or the namespaceName was not provided, return the class name as is.
     * If the name does not have a period, and a namespaceName was provided, return the class name prepended by the namespace name.
     * If no namespace is provided, return the `className` unchanged.
     */
    public getFullyQualifiedClassName(className: string, namespaceName?: string) {
        if (className?.includes('.') === false && namespaceName) {
            return `${namespaceName}.${className}`;
        } else {
            return className;
        }
    }

    public splitIntoLines(string: string) {
        return string.split(/\r?\n/g);
    }

    public getTextForRange(string: string | string[], range: Range) {
        let lines: string[];
        if (Array.isArray(string)) {
            lines = string;
        } else {
            lines = this.splitIntoLines(string);
        }

        const start = range.start;
        const end = range.end;

        let endCharacter = end.character;
        // If lines are the same we need to subtract out our new starting position to make it work correctly
        if (start.line === end.line) {
            endCharacter -= start.character;
        }

        let rangeLines = [lines[start.line].substring(start.character)];
        for (let i = start.line + 1; i <= end.line; i++) {
            rangeLines.push(lines[i]);
        }
        const lastLine = rangeLines.pop();
        rangeLines.push(lastLine.substring(0, endCharacter));
        return rangeLines.join('\n');
    }

    /**
     * Helper for creating `Range` objects. Prefer using this function because vscode-languageserver's `util.createRange()` is significantly slower
     */
    public createRange(startLine: number, startCharacter: number, endLine: number, endCharacter: number): Range {
        return {
            start: {
                line: startLine,
                character: startCharacter
            },
            end: {
                line: endLine,
                character: endCharacter
            }
        };
    }

    /**
     * Create a `Range` from two `Position`s
     */
    public createRangeFromPositions(startPosition: Position, endPosition: Position): Range {
        return {
            start: {
                line: startPosition.line,
                character: startPosition.character
            },
            end: {
                line: endPosition.line,
                character: endPosition.character
            }
        };
    }

    /**
     * Given a list of ranges, create a range that starts with the first non-null lefthand range, and ends with the first non-null
     * righthand range. Returns undefined if none of the items have a range.
     */
    public createBoundingRange(...locatables: Array<{ range?: Range }>) {
        let leftmostRange: Range;
        let rightmostRange: Range;

        for (let i = 0; i < locatables.length; i++) {
            //set the leftmost non-null-range item
            const left = locatables[i];
            //the range might be a getter, so access it exactly once
            const leftRange = left?.range;
            if (!leftmostRange && leftRange) {
                leftmostRange = leftRange;
            }

            //set the rightmost non-null-range item
            const right = locatables[locatables.length - 1 - i];
            //the range might be a getter, so access it exactly once
            const rightRange = right?.range;
            if (!rightmostRange && rightRange) {
                rightmostRange = rightRange;
            }

            //if we have both sides, quit
            if (leftmostRange && rightmostRange) {
                break;
            }
        }
        if (leftmostRange) {
            return this.createRangeFromPositions(leftmostRange.start, rightmostRange.end);
        } else {
            return undefined;
        }
    }

    /**
     * Create a `Position` object. Prefer this over `Position.create` for performance reasons
     */
    public createPosition(line: number, character: number) {
        return {
            line: line,
            character: character
        };
    }

    /**
     * Convert a list of tokens into a string, including their leading whitespace
     */
    public tokensToString(tokens: Token[]) {
        let result = '';
        //skip iterating the final token
        for (let i = 0; i < tokens.length; i++) {
            let token = tokens[i];
            result += token.leadingWhitespace + token.text;
        }
        return result;
    }

    /**
     * Convert a token into a BscType
     */
    public tokenToBscType(token: Token, allowBrighterscriptTypes = true, currentNamespaceName?: NamespacedVariableNameExpression) {
        if (!token) {
            return new DynamicType();
        }
        // eslint-disable-next-line @typescript-eslint/switch-exhaustiveness-check
        switch (token.kind) {
            case TokenKind.Boolean:
                return new BooleanType(token.text);
            case TokenKind.True:
            case TokenKind.False:
                return new BooleanType();
            case TokenKind.Double:
                return new DoubleType(token.text);
            case TokenKind.DoubleLiteral:
                return new DoubleType();
            case TokenKind.Dynamic:
                return new DynamicType(token.text);
            case TokenKind.Float:
                return new FloatType(token.text);
            case TokenKind.FloatLiteral:
                return new FloatType();
            case TokenKind.Function:
<<<<<<< HEAD
                return new UniversalFunctionType();
=======
                //TODO should there be a more generic function type without a signature that's assignable to all other function types?
                return new FunctionType(new DynamicType(token.text));
>>>>>>> 90246598
            case TokenKind.Integer:
                return new IntegerType(token.text);
            case TokenKind.IntegerLiteral:
                return new IntegerType();
            case TokenKind.Invalid:
                return new InvalidType(token.text);
            case TokenKind.LongInteger:
                return new LongIntegerType(token.text);
            case TokenKind.LongIntegerLiteral:
                return new LongIntegerType();
            case TokenKind.Object:
                return new ObjectType(token.text);
            case TokenKind.String:
                return new StringType(token.text);
            case TokenKind.StringLiteral:
            case TokenKind.TemplateStringExpressionBegin:
            case TokenKind.TemplateStringExpressionEnd:
            case TokenKind.TemplateStringQuasi:
                return new StringType();
            case TokenKind.Void:
                return new VoidType(token.text);
            case TokenKind.Identifier:
                let typeText = token.text.trim().toLowerCase();
                let typeClass: BscType;
                switch (typeText) {
                    case 'boolean':
<<<<<<< HEAD
                        typeClass = new BooleanType();
                        break;
                    case 'double':
                        typeClass = new DoubleType();
                        break;
                    case 'float':
                        typeClass = new FloatType();
                        break;
                    case 'function':
                        typeClass = new FunctionType(new DynamicType());
                        break;
                    case 'integer':
                        typeClass = new IntegerType();
                        break;
                    case 'invalid':
                        typeClass = new InvalidType();
                        break;
                    case 'longinteger':
                        typeClass = new LongIntegerType();
                        break;
                    case 'object':
                        typeClass = new ObjectType();
                        break;
                    case 'string':
                        typeClass = new StringType();
                        break;
                    case 'void':
                        typeClass = new VoidType();
                        break;
                    case 'dynamic':
                        typeClass = new DynamicType();
                        break;
=======
                        return new BooleanType(token.text);
                    case 'double':
                        return new DoubleType(token.text);
                    case 'float':
                        return new FloatType(token.text);
                    case 'function':
                        return new FunctionType(new DynamicType(token.text));
                    case 'integer':
                        return new IntegerType(token.text);
                    case 'invalid':
                        return new InvalidType(token.text);
                    case 'longinteger':
                        return new LongIntegerType(token.text);
                    case 'object':
                        return new ObjectType(token.text);
                    case 'string':
                        return new StringType(token.text);
                    case 'void':
                        return new VoidType(token.text);
>>>>>>> 90246598
                }
                if (!typeClass && allowBrighterscriptTypes) {
                    typeClass = new LazyType((context) => {
                        return context?.scope?.getClass(typeText, currentNamespaceName?.getName())?.getCustomType();
                    });

                }

                return typeClass;
        }
    }


    /**
     * Get the extension for the given file path. Basically the part after the final dot, except for
     * `d.bs` which is treated as single extension
     */
    public getExtension(filePath: string) {
        filePath = filePath.toLowerCase();
        if (filePath.endsWith('.d.bs')) {
            return '.d.bs';
        } else {
            const idx = filePath.lastIndexOf('.');
            if (idx > -1) {
                return filePath.substring(idx);
            }
        }
    }

    /**
     * Load and return the list of plugins
     */
    public loadPlugins(cwd: string, pathOrModules: string[], onError?: (pathOrModule: string, err: Error) => void) {
        const logger = new Logger();
        return pathOrModules.reduce<CompilerPlugin[]>((acc, pathOrModule) => {
            if (typeof pathOrModule === 'string') {
                try {
                    const loaded = this.resolveRequire(cwd, pathOrModule);
                    const theExport: CompilerPlugin | CompilerPluginFactory = loaded.default ? loaded.default : loaded;

                    let plugin: CompilerPlugin;

                    // legacy plugins returned a plugin object. If we find that, then add a warning
                    if (typeof theExport === 'object') {
                        logger.warn(`Plugin "${pathOrModule}" was loaded as a singleton. Please contact the plugin author to update to the factory pattern.\n`);
                        plugin = theExport;

                        // the official plugin format is a factory function that returns a new instance of a plugin.
                    } else if (typeof theExport === 'function') {
                        plugin = theExport();
                    }

                    if (!plugin.name) {
                        plugin.name = pathOrModule;
                    }
                    acc.push(plugin);
                } catch (err: any) {
                    if (onError) {
                        onError(pathOrModule, err);
                    } else {
                        throw err;
                    }
                }
            }
            return acc;
        }, []);
    }

    public resolveRequire(cwd: string, pathOrModule: string) {
        let target = pathOrModule;
        if (!path.isAbsolute(pathOrModule)) {
            const localPath = path.resolve(cwd, pathOrModule);
            if (fs.existsSync(localPath)) {
                target = localPath;
            } else {
                const modulePath = path.resolve(cwd, 'node_modules', pathOrModule);
                if (fs.existsSync(modulePath)) {
                    target = modulePath;
                }
            }
        }
        // eslint-disable-next-line
        return require(target);
    }

    /**
     * Gathers expressions, variables, and unique names from an expression.
     * This is mostly used for the ternary expression
     */
    public getExpressionInfo(expression: Expression): ExpressionInfo {
        const expressions = [expression];
        const variableExpressions = [] as VariableExpression[];
        const uniqueVarNames = new Set<string>();

        function expressionWalker(expression) {
            if (isExpression(expression)) {
                expressions.push(expression);
            }
            if (isVariableExpression(expression)) {
                variableExpressions.push(expression);
                uniqueVarNames.add(expression.name.text);
            }
        }

        // Collect all expressions. Most of these expressions are fairly small so this should be quick!
        // This should only be called during transpile time and only when we actually need it.
        expression?.walk(expressionWalker, {
            walkMode: WalkMode.visitExpressions
        });

        //handle the expression itself (for situations when expression is a VariableExpression)
        expressionWalker(expression);

        return { expressions: expressions, varExpressions: variableExpressions, uniqueVarNames: [...uniqueVarNames] };
    }


    /**
     * Create a SourceNode that maps every line to itself. Useful for creating maps for files
     * that haven't changed at all, but we still need the map
     */
    public simpleMap(source: string, src: string) {
        //create a source map from the original source code
        let chunks = [] as (SourceNode | string)[];
        let lines = src.split(/\r?\n/g);
        for (let lineIndex = 0; lineIndex < lines.length; lineIndex++) {
            let line = lines[lineIndex];
            chunks.push(
                lineIndex > 0 ? '\n' : '',
                new SourceNode(lineIndex + 1, 0, source, line)
            );
        }
        return new SourceNode(null, null, source, chunks);
    }

    /**
     * Creates a new SGAttribute object, but keeps the existing Range references (since those should be immutable)
     */
    public cloneSGAttribute(attr: SGAttribute, value: string) {
        return new SGAttribute(
            { text: attr.tokens.key.text, range: attr.range },
            { text: '=' },
            { text: '"' },
            { text: value, range: attr.tokens.value.range },
            { text: '"' }
        );
    }

    /**
     * Shorthand for creating a new source node
     */
    public sourceNode(source: string, locatable: { range: Range }, code: string | SourceNode | TranspileResult): SourceNode | undefined {
        if (code !== undefined) {
            const node = new SourceNode(
                null,
                null,
                source,
                code
            );
            if (locatable.range) {
                //convert 0-based Range line to 1-based SourceNode line
                node.line = locatable.range.start.line + 1;
                //SourceNode columns are 0-based so no conversion necessary
                node.column = locatable.range.start.character;
            }
            return node;
        }
    }

    /**
     * Remove leading simple protocols from a path (if present)
     */
    public removeProtocol(pkgPath: string) {
        let match = /^[-a-z_]+:\//.exec(pkgPath);
        if (match) {
            return pkgPath.substring(match[0].length);
        } else {
            return pkgPath;
        }
    }

    /**
     * Converts a path into a standardized format (drive letter to lower, remove extra slashes, use single slash type, resolve relative parts, etc...)
     */
    public standardizePath(thePath: string) {
        return util.driveLetterToLower(
            rokuDeploy.standardizePath(thePath)
        );
    }

    /**
     * Copy the version of bslib from local node_modules to the staging folder
     */
    public async copyBslibToStaging(stagingDir: string) {
        //copy bslib to the output directory
        await fsExtra.ensureDir(standardizePath(`${stagingDir}/source`));
        // eslint-disable-next-line
        const bslib = require('@rokucommunity/bslib');
        let source = bslib.source as string;

        //apply the `bslib_` prefix to the functions
        let match: RegExpExecArray;
        const positions = [] as number[];
        const regexp = /^(\s*(?:function|sub)\s+)([a-z0-9_]+)/mg;
        // eslint-disable-next-line no-cond-assign
        while (match = regexp.exec(source)) {
            positions.push(match.index + match[1].length);
        }

        for (let i = positions.length - 1; i >= 0; i--) {
            const position = positions[i];
            source = source.slice(0, position) + 'bslib_' + source.slice(position);
        }
        await fsExtra.writeFile(`${stagingDir}/source/bslib.brs`, source);
    }

    /**
     * Given a Diagnostic or BsDiagnostic, return a copy of the diagnostic
     */
    public toDiagnostic(diagnostic: Diagnostic | BsDiagnostic) {
        return {
            severity: diagnostic.severity,
            range: diagnostic.range,
            message: diagnostic.message,
            relatedInformation: diagnostic.relatedInformation?.map(x => {
                //clone related information just in case a plugin added circular ref info here
                return { ...x };
            }),
            code: diagnostic.code,
            source: 'brs'
        };
    }

    /**
     * Gets the minimum and maximum number of allowed params
     * @param params The list of callable parameters to check
     * @returns the minimum and maximum number of allowed params
     */
    public getMinMaxParamCount(params: CallableParam[]): MinMax {
        //get min/max parameter count for callable
        let minParams = 0;
        let maxParams = 0;
        let continueCheckingForRequired = true;
        for (let param of params) {
            maxParams++;
            //optional parameters must come last, so we can assume that minParams won't increase once we hit
            //the first isOptional
            if (continueCheckingForRequired && !param.isOptional) {
                minParams++;
            } else {
                continueCheckingForRequired = false;
            }
        }
        return { min: minParams, max: maxParams };
    }

    /**
     * Gets the minimum and maximum number of allowed params for ALL functions with the name of the function call
     * @param callablesByLowerName The map of callable containers
     * @param expCall function call expression to use for the name
     * @returns the minimum and maximum number of allowed params
     */
    public getMinMaxParamCountByFunctionCall(callablesByLowerName: CallableContainerMap, expCall: FunctionCall): MinMax {
        const callablesWithThisName = this.getCallableContainersByName(callablesByLowerName, expCall);
        if (callablesWithThisName?.length > 0) {
            const paramCount = { min: MAX_PARAM_COUNT, max: 0 };
            for (const callableContainer of callablesWithThisName) {
                let specificParamCount = util.getMinMaxParamCount(callableContainer.callable.params);
                if (specificParamCount.max > paramCount.max) {
                    paramCount.max = specificParamCount.max;
                }
                if (specificParamCount.min < paramCount.min) {
                    paramCount.min = specificParamCount.min;
                }
            }
            return paramCount;
        }
    }

    /**
     * Finds the array of callables from a container map, based on the name of the function call
     * If the callable was called in a function in a namespace, functions in that namespace are preferred
     * @param callablesByLowerName The map of callable containers
     * @param expCall function call expression to use for the name
     * @return an array with callable containers - could be empty if nothing was found
     */
    public getCallableContainersByName(callablesByLowerName: CallableContainerMap, expCall: FunctionCall): CallableContainer[] {
        let callablesWithThisName: CallableContainer[] = [];
        const lowerName = expCall.name.text.toLowerCase();
        if (expCall.functionExpression.namespaceName) {
            // prefer namespaced function
            const potentialNamespacedCallable = expCall.functionExpression.namespaceName.getName(ParseMode.BrightScript).toLowerCase() + '_' + lowerName;
            callablesWithThisName = callablesByLowerName.get(potentialNamespacedCallable.toLowerCase());
        }
        if (!callablesWithThisName || callablesWithThisName.length === 0) {
            // just try it as is
            callablesWithThisName = callablesByLowerName.get(lowerName);
        }
        return callablesWithThisName;
    }

    /**
     * Sort an array of objects that have a Range
     */
    public sortByRange(locatables: Locatable[]) {
        //sort the tokens by range
        return locatables.sort((a, b) => {
            //start line
            if (a.range.start.line < b.range.start.line) {
                return -1;
            }
            if (a.range.start.line > b.range.start.line) {
                return 1;
            }
            //start char
            if (a.range.start.character < b.range.start.character) {
                return -1;
            }
            if (a.range.start.character > b.range.start.character) {
                return 1;
            }
            //end line
            if (a.range.end.line < b.range.end.line) {
                return -1;
            }
            if (a.range.end.line > b.range.end.line) {
                return 1;
            }
            //end char
            if (a.range.end.character < b.range.end.character) {
                return -1;
            } else if (a.range.end.character > b.range.end.character) {
                return 1;
            }
            return 0;
        });
    }

    /**
     * Split the given text and return ranges for each chunk.
     * Only works for single-line strings
     */
    public splitGetRange(separator: string, text: string, range: Range) {
        const chunks = text.split(separator);
        const result = [] as Array<{ text: string; range: Range }>;
        let offset = 0;
        for (let i = 0; i < chunks.length; i++) {
            const chunk = chunks[i];
            //only keep nonzero chunks
            if (chunk.length > 0) {
                result.push({
                    text: chunk,
                    range: this.createRange(
                        range.start.line,
                        range.start.character + offset,
                        range.end.line,
                        range.start.character + offset + chunk.length
                    )
                });
            }
            offset += chunk.length + separator.length;
        }
        return result;
    }

    /*
     * Wrap the given code in a markdown code fence (with the language)
     */
    public mdFence(code: string, language = '') {
        return '```' + language + '\n' + code + '\n```';
    }

    /**
     * Finds a callable from a container map based on the name AND number of arguments
     * If the callable was called in a function in a namespace, functions in that namespace are preferred
     * The first callable that matches the name AND will accept the number of arguments given is returned
     * @return a callable containers that matches the call
     */
    public getCallableContainerByFunctionCall(callablesByLowerName: CallableContainerMap, expCall: FunctionCall): CallableContainer {
        const callablesWithThisName = this.getCallableContainersByName(callablesByLowerName, expCall);
        if (callablesWithThisName?.length > 0) {
            for (const callableContainer of callablesWithThisName) {
                const paramCount = util.getMinMaxParamCount(callableContainer.callable.params);
                if (paramCount.min <= expCall.args.length && paramCount.max >= expCall.args.length) {
                    return callableContainer;
                }
            }
        }
    }

    /**
     * Gets each part of the dotted get.
     * @param expression
     * @returns an array of the parts of the dotted get. If not fully a dotted get, then returns undefined
     */
    public getAllDottedGetParts(expression: Expression): string[] | undefined {
        const parts: string[] = [];
        let nextPart = expression;
        while (nextPart) {
            if (isDottedGetExpression(nextPart)) {
                parts.push(nextPart?.name?.text);
                nextPart = nextPart.obj;
            } else if (isVariableExpression(nextPart)) {
                parts.push(nextPart?.name?.text);
                break;
            } else {
                //we found a non-DottedGet expression, so return because this whole operation is invalid.
                return undefined;
            }
        }
        return parts.reverse();
    }

    /**
     * Returns an integer if valid, or undefined. Eliminates checking for NaN
     */
    public parseInt(value: any) {
        const result = parseInt(value);
        if (!isNaN(result)) {
            return result;
        } else {
            return undefined;
        }
    }
}

/**
 * A tagged template literal function for standardizing the path. This has to be defined as standalone function since it's a tagged template literal function,
 * we can't use `object.tag` syntax.
 */
export function standardizePath(stringParts, ...expressions: any[]) {
    let result = [];
    for (let i = 0; i < stringParts.length; i++) {
        result.push(stringParts[i], expressions[i]);
    }
    return util.standardizePath(result.join(''));
}


export let util = new Util();
export default util;


export interface MinMax {
    min: number;
    max: number;
}

export const MAX_PARAM_COUNT = 32;<|MERGE_RESOLUTION|>--- conflicted
+++ resolved
@@ -968,12 +968,7 @@
             case TokenKind.FloatLiteral:
                 return new FloatType();
             case TokenKind.Function:
-<<<<<<< HEAD
                 return new UniversalFunctionType();
-=======
-                //TODO should there be a more generic function type without a signature that's assignable to all other function types?
-                return new FunctionType(new DynamicType(token.text));
->>>>>>> 90246598
             case TokenKind.Integer:
                 return new IntegerType(token.text);
             case TokenKind.IntegerLiteral:
@@ -1000,60 +995,38 @@
                 let typeClass: BscType;
                 switch (typeText) {
                     case 'boolean':
-<<<<<<< HEAD
-                        typeClass = new BooleanType();
+                        typeClass = new BooleanType(token.text);
                         break;
                     case 'double':
-                        typeClass = new DoubleType();
+                        typeClass = new DoubleType(token.text);
                         break;
                     case 'float':
-                        typeClass = new FloatType();
+                        typeClass = new FloatType(token.text);
                         break;
                     case 'function':
-                        typeClass = new FunctionType(new DynamicType());
+                        typeClass = new FunctionType(new DynamicType(token.text));
                         break;
                     case 'integer':
-                        typeClass = new IntegerType();
+                        typeClass = new IntegerType(token.text);
                         break;
                     case 'invalid':
-                        typeClass = new InvalidType();
+                        typeClass = new InvalidType(token.text);
                         break;
                     case 'longinteger':
-                        typeClass = new LongIntegerType();
+                        typeClass = new LongIntegerType(token.text);
                         break;
                     case 'object':
-                        typeClass = new ObjectType();
+                        typeClass = new ObjectType(token.text);
                         break;
                     case 'string':
-                        typeClass = new StringType();
+                        typeClass = new StringType(token.text);
                         break;
                     case 'void':
-                        typeClass = new VoidType();
+                        typeClass = new VoidType(token.text);
                         break;
                     case 'dynamic':
-                        typeClass = new DynamicType();
+                        typeClass = new DynamicType(token.text);
                         break;
-=======
-                        return new BooleanType(token.text);
-                    case 'double':
-                        return new DoubleType(token.text);
-                    case 'float':
-                        return new FloatType(token.text);
-                    case 'function':
-                        return new FunctionType(new DynamicType(token.text));
-                    case 'integer':
-                        return new IntegerType(token.text);
-                    case 'invalid':
-                        return new InvalidType(token.text);
-                    case 'longinteger':
-                        return new LongIntegerType(token.text);
-                    case 'object':
-                        return new ObjectType(token.text);
-                    case 'string':
-                        return new StringType(token.text);
-                    case 'void':
-                        return new VoidType(token.text);
->>>>>>> 90246598
                 }
                 if (!typeClass && allowBrighterscriptTypes) {
                     typeClass = new LazyType((context) => {
