import * as fs from 'fs';
import * as fsExtra from 'fs-extra';
import type { ParseError } from 'jsonc-parser';
import { parse as parseJsonc, printParseErrorCode } from 'jsonc-parser';
import * as path from 'path';
import * as rokuDeploy from 'roku-deploy';
import type { Diagnostic, Position, Range } from 'vscode-languageserver';
import { URI } from 'vscode-uri';
import * as xml2js from 'xml2js';
import type { BsConfig } from './BsConfig';
import { DiagnosticMessages } from './DiagnosticMessages';
import type { CallableContainer, BsDiagnostic, FileReference, CallableContainerMap, CompilerPluginFactory, CompilerPlugin, ExpressionInfo, FunctionCall, CallableParam, TranspileResult } from './interfaces';
import { BooleanType } from './types/BooleanType';
import { DoubleType } from './types/DoubleType';
import { DynamicType } from './types/DynamicType';
import { FloatType } from './types/FloatType';
import { FunctionType } from './types/FunctionType';
import { IntegerType } from './types/IntegerType';
import { InvalidType } from './types/InvalidType';
import { LongIntegerType } from './types/LongIntegerType';
import { ObjectType } from './types/ObjectType';
import { StringType } from './types/StringType';
import { VoidType } from './types/VoidType';
import { ParseMode } from './parser/Parser';
import type { DottedGetExpression, Expression, VariableExpression } from './parser/Expression';
import { Logger, LogLevel } from './Logger';
import type { Locatable, Token } from './lexer';
import { TokenKind } from './lexer';
import { isDottedGetExpression, isExpression, isVariableExpression, WalkMode } from './astUtils';
import { CustomType } from './types/CustomType';
import { SourceNode } from 'source-map';
import { SGAttribute } from './parser/SGTypes';

export class Util {
    public clearConsole() {
        // process.stdout.write('\x1Bc');
    }

    /**
     * Determine if the file exists
     * @param filePath
     */
    public async pathExists(filePath: string | undefined) {
        if (!filePath) {
            return false;
        } else {
            return fsExtra.pathExists(filePath);
        }
    }

    /**
     * Determine if the file exists
     * @param filePath
     */
    public pathExistsSync(filePath: string | undefined) {
        if (!filePath) {
            return false;
        } else {
            return fsExtra.pathExistsSync(filePath);
        }
    }

    /**
     * Determine if this path is a directory
     */
    public isDirectorySync(dirPath: string | undefined) {
        return fs.existsSync(dirPath) && fs.lstatSync(dirPath).isDirectory();
    }

    /**
     * Given a pkg path of any kind, transform it to a roku-specific pkg path (i.e. "pkg:/some/path.brs")
     */
    public sanitizePkgPath(pkgPath: string) {
        pkgPath = pkgPath.replace(/\\/g, '/');
        //if there's no protocol, assume it's supposed to start with `pkg:/`
        if (!this.startsWithProtocol(pkgPath)) {
            pkgPath = 'pkg:/' + pkgPath;
        }
        return pkgPath;
    }

    /**
     * Determine if the given path starts with a protocol
     */
    public startsWithProtocol(path: string) {
        return !!/^[-a-z]+:\//i.exec(path);
    }

    /**
     * Given a path to a file/directory, replace all path separators with the current system's version.
     * @param filePath
     */
    public pathSepNormalize(filePath: string, separator?: string) {
        if (!filePath) {
            return filePath;
        }
        separator = separator ? separator : path.sep;
        return filePath.replace(/[\\/]+/g, separator);
    }

    /**
     * Find the path to the config file.
     * If the config file path doesn't exist
     * @param configFilePath
     */
    public getConfigFilePath(cwd?: string) {
        cwd = cwd ?? process.cwd();
        let configPath = path.join(cwd, 'bsconfig.json');
        //find the nearest config file path
        for (let i = 0; i < 100; i++) {
            if (this.pathExistsSync(configPath)) {
                return configPath;
            } else {
                let parentDirPath = path.dirname(path.dirname(configPath));
                configPath = path.join(parentDirPath, 'bsconfig.json');
            }
        }
    }

    public getRangeFromOffsetLength(text: string, offset: number, length: number) {
        let lineIndex = 0;
        let colIndex = 0;
        for (let i = 0; i < text.length; i++) {
            if (offset === i) {
                break;
            }
            let char = text[i];
            if (char === '\n' || (char === '\r' && text[i + 1] === '\n')) {
                lineIndex++;
                colIndex = 0;
                i++;
                continue;
            } else {
                colIndex++;
            }
        }
        return this.createRange(lineIndex, colIndex, lineIndex, colIndex + length);
    }

    /**
     * Load the contents of a config file.
     * If the file extends another config, this will load the base config as well.
     * @param configFilePath
     * @param parentProjectPaths
     */
    public loadConfigFile(configFilePath: string, parentProjectPaths?: string[], cwd = process.cwd()) {
        if (configFilePath) {
            //if the config file path starts with question mark, then it's optional. return undefined if it doesn't exist
            if (configFilePath.startsWith('?')) {
                //remove leading question mark
                configFilePath = configFilePath.substring(1);
                if (fsExtra.pathExistsSync(path.resolve(cwd, configFilePath)) === false) {
                    return undefined;
                }
            }
            //keep track of the inheritance chain
            parentProjectPaths = parentProjectPaths ? parentProjectPaths : [];
            configFilePath = path.resolve(cwd, configFilePath);
            if (parentProjectPaths?.includes(configFilePath)) {
                parentProjectPaths.push(configFilePath);
                parentProjectPaths.reverse();
                throw new Error('Circular dependency detected: "' + parentProjectPaths.join('" => ') + '"');
            }
            //load the project file
            let projectFileContents = fsExtra.readFileSync(configFilePath).toString();
            let parseErrors = [] as ParseError[];
            let projectConfig = parseJsonc(projectFileContents, parseErrors) as BsConfig;
            if (parseErrors.length > 0) {
                let err = parseErrors[0];
                let diagnostic = {
                    ...DiagnosticMessages.bsConfigJsonHasSyntaxErrors(printParseErrorCode(parseErrors[0].error)),
                    file: {
                        srcPath: configFilePath
                    },
                    range: this.getRangeFromOffsetLength(projectFileContents, err.offset, err.length)
                } as BsDiagnostic;
                throw diagnostic; //eslint-disable-line @typescript-eslint/no-throw-literal
            }
            this.resolvePluginPaths(projectConfig, configFilePath);

            let projectFileCwd = path.dirname(configFilePath);

            let result: BsConfig;
            //if the project has a base file, load it
            if (projectConfig && typeof projectConfig.extends === 'string') {
                let baseProjectConfig = this.loadConfigFile(projectConfig.extends, [...parentProjectPaths, configFilePath], projectFileCwd);
                //extend the base config with the current project settings
                result = { ...baseProjectConfig, ...projectConfig };
            } else {
                result = projectConfig;
                let ancestors = parentProjectPaths ? parentProjectPaths : [];
                ancestors.push(configFilePath);
                (result as any)._ancestors = parentProjectPaths;
            }

            //make any paths in the config absolute (relative to the CURRENT config file)
            if (result.outFile) {
                result.outFile = path.resolve(projectFileCwd, result.outFile);
            }
            if (result.rootDir) {
                result.rootDir = path.resolve(projectFileCwd, result.rootDir);
            }
            if (result.cwd) {
                result.cwd = path.resolve(projectFileCwd, result.cwd);
            }

            return result;
        }
    }

    /**
     * Relative paths to scripts in plugins should be resolved relatively to the bsconfig file
     * and de-duplicated
     * @param config Parsed configuration
     * @param configFilePath Path of the configuration file
     */
    public resolvePluginPaths(config: BsConfig, configFilePath: string) {
        if (config.plugins?.length > 0) {
            const relPath = path.dirname(configFilePath);
            const exists: Record<string, boolean> = {};
            config.plugins = config.plugins.map(p => {
                return p?.startsWith('.') ? path.resolve(relPath, p) : p;
            }).filter(p => {
                if (!p || exists[p]) {
                    return false;
                }
                exists[p] = true;
                return true;
            });
        }
    }

    /**
     * Do work within the scope of a changed current working directory
     * @param targetCwd
     * @param callback
     */
    public cwdWork<T>(targetCwd: string | null | undefined, callback: () => T) {
        let originalCwd = process.cwd();
        if (targetCwd) {
            process.chdir(targetCwd);
        }

        let result: T;
        let err;

        try {
            result = callback();
        } catch (e) {
            err = e;
        }

        if (targetCwd) {
            process.chdir(originalCwd);
        }

        if (err) {
            throw err;
        } else {
            return result;
        }
    }

    /**
     * Given a BsConfig object, start with defaults,
     * merge with bsconfig.json and the provided options.
     * @param config
     */
    public normalizeAndResolveConfig(config: BsConfig) {
        let result = this.normalizeConfig({});

        //if no options were provided, try to find a bsconfig.json file
        if (!config || !config.project) {
            result.project = this.getConfigFilePath(config?.cwd);
        } else {
            //use the config's project link
            result.project = config.project;
        }
        if (result.project) {
            let configFile = this.loadConfigFile(result.project, null, config?.cwd);
            result = Object.assign(result, configFile);
        }

        //override the defaults with the specified options
        result = Object.assign(result, config);

        return result;
    }

    /**
     * Set defaults for any missing items
     * @param config
     */
    public normalizeConfig(config: BsConfig) {
        config = config || {} as BsConfig;
        config.deploy = config.deploy === true ? true : false;
        //use default options from rokuDeploy
        config.files = config.files ?? rokuDeploy.getOptions().files;
        config.createPackage = config.createPackage === false ? false : true;
        let rootFolderName = path.basename(process.cwd());
        config.outFile = config.outFile ?? `./out/${rootFolderName}.zip`;
        config.sourceMap = config.sourceMap === true;
        config.username = config.username ?? 'rokudev';
        config.watch = config.watch === true ? true : false;
        config.emitFullPaths = config.emitFullPaths === true ? true : false;
        config.retainStagingFolder = config.retainStagingFolder === true ? true : false;
        config.copyToStaging = config.copyToStaging === false ? false : true;
        config.ignoreErrorCodes = config.ignoreErrorCodes ?? [];
        config.diagnosticFilters = config.diagnosticFilters ?? [];
        config.plugins = config.plugins ?? [];
        config.autoImportComponentScript = config.autoImportComponentScript === true ? true : false;
        config.showDiagnosticsInConsole = config.showDiagnosticsInConsole === false ? false : true;
        config.sourceRoot = config.sourceRoot ? standardizePath(config.sourceRoot) : undefined;
        config.cwd = config.cwd ?? process.cwd();
        config.emitDefinitions = config.emitDefinitions === true ? true : false;
        if (typeof config.logLevel === 'string') {
            config.logLevel = LogLevel[(config.logLevel as string).toLowerCase()];
        }
        config.logLevel = config.logLevel ?? LogLevel.log;
        return config;
    }

    /**
     * Get the root directory from options.
     * Falls back to options.cwd.
     * Falls back to process.cwd
     * @param options
     */
    public getRootDir(options: BsConfig) {
        if (!options) {
            throw new Error('Options is required');
        }
        let cwd = options.cwd;
        cwd = cwd ? cwd : process.cwd();
        let rootDir = options.rootDir ? options.rootDir : cwd;

        rootDir = path.resolve(cwd, rootDir);

        return rootDir;
    }

    /**
     * Format a string with placeholders replaced by argument indexes
     * @param subject
     * @param params
     */
    public stringFormat(subject: string, ...args) {
        return subject.replace(/{(\d+)}/g, (match, num) => {
            return typeof args[num] !== 'undefined' ? args[num] : match;
        });
    }

    /**
     * Given a list of callables as a dictionary indexed by their full name (namespace included, transpiled to underscore-separated.
     * @param callables
     */
    public getCallableContainersByLowerName(callables: CallableContainer[]): CallableContainerMap {
        //find duplicate functions
        const result = new Map<string, CallableContainer[]>();

        for (let callableContainer of callables) {
            let lowerName = callableContainer.callable.getName(ParseMode.BrightScript).toLowerCase();

            //create a new array for this name
            const list = result.get(lowerName);
            if (list) {
                list.push(callableContainer);
            } else {
                result.set(lowerName, [callableContainer]);
            }
        }
        return result;
    }

    /**
     * Split a file by newline characters (LF or CRLF)
     * @param text
     */
    public getLines(text: string) {
        return text.split(/\r?\n/);
    }

    /**
     * Compute the pkg path for the target relative to the source file's location
     * @param sourcePkgPath The pkgPath of the file that contains the target path
     * @param targetPath a full pkgPath, or a path relative to the containing file
     */
    public getPkgPathFromTarget(sourcePkgPath: string, targetPath: string) {
        const [protocol] = /^[-a-z0-9_]+:\/?/i.exec(targetPath) ?? [];

        //if the target path is only a file protocol (with or without the trailing slash such as `pkg:` or `pkg:/`), nothing more can be done
        if (targetPath?.length === protocol?.length) {
            return null;
        }
        //if the target starts with 'pkg:', return as-is
        if (protocol) {
            return targetPath;
        }

        //start with the containing folder, split by slash
        const containingFolder = path.posix.normalize(path.dirname(sourcePkgPath));
        let result = containingFolder.split(/[\\/]/);

        //split on slash
        let targetParts = path.posix.normalize(targetPath).split(/[\\/]/);

        for (let part of targetParts) {
            if (part === '' || part === '.') {
                //do nothing, it means current directory
                continue;
            }
            if (part === '..') {
                //go up one directory
                result.pop();
            } else {
                result.push(part);
            }
        }
        return result.join('/');
    }

    /**
     * Compute the relative path from the source file to the target file
     * @param pkgSourcePathAbsolute  - the absolute path to the source relative to the package location
     * @param pkgTargetPathAbsolute  - the absolute path ro the target relative to the package location
     */
    public getRelativePath(pkgSourcePathAbsolute: string, pkgTargetPathAbsolute: string) {
        pkgSourcePathAbsolute = path.normalize(pkgSourcePathAbsolute);
        pkgTargetPathAbsolute = path.normalize(pkgTargetPathAbsolute);

        //break by path separator
        let sourceParts = pkgSourcePathAbsolute.split(path.sep);
        let targetParts = pkgTargetPathAbsolute.split(path.sep);

        let commonParts = [] as string[];
        //find their common root
        for (let i = 0; i < targetParts.length; i++) {
            if (targetParts[i].toLowerCase() === sourceParts[i].toLowerCase()) {
                commonParts.push(targetParts[i]);
            } else {
                //we found a non-matching part...so no more commonalities past this point
                break;
            }
        }

        //throw out the common parts from both sets
        sourceParts.splice(0, commonParts.length);
        targetParts.splice(0, commonParts.length);

        //throw out the filename part of source
        sourceParts.splice(sourceParts.length - 1, 1);
        //start out by adding updir paths for each remaining source part
        let resultParts = sourceParts.map(() => '..');

        //now add every target part
        resultParts = [...resultParts, ...targetParts];
        return path.join(...resultParts);
    }

    /**
     * Walks left in a DottedGetExpression and returns a VariableExpression if found, or undefined if not found
     */
    public findBeginningVariableExpression(dottedGet: DottedGetExpression): VariableExpression | undefined {
        let left: any = dottedGet;
        while (left) {
            if (isVariableExpression(left)) {
                return left;
            } else if (isDottedGetExpression(left)) {
                left = left.obj;
            } else {
                break;
            }
        }
    }

    /**
     * Does a touch b in any way?
     */
    public rangesIntersect(a: Range, b: Range) {
        // Check if `a` is before `b`
        if (a.end.line < b.start.line || (a.end.line === b.start.line && a.end.character <= b.start.character)) {
            return false;
        }

        // Check if `b` is before `a`
        if (b.end.line < a.start.line || (b.end.line === a.start.line && b.end.character <= a.start.character)) {
            return false;
        }

        // These ranges must intersect
        return true;
    }

    /**
     * Test if `position` is in `range`. If the position is at the edges, will return true.
     * Adapted from core vscode
     * @param range
     * @param position
     */
    public rangeContains(range: Range, position: Position) {
        return this.comparePositionToRange(position, range) === 0;
    }

    public comparePositionToRange(position: Position, range: Range) {
        if (position.line < range.start.line || (position.line === range.start.line && position.character < range.start.character)) {
            return -1;
        }
        if (position.line > range.end.line || (position.line === range.end.line && position.character > range.end.character)) {
            return 1;
        }
        return 0;
    }

    /**
     * Parse an xml file and get back a javascript object containing its results
     * @param text
     */
    public parseXml(text: string) {
        return new Promise<any>((resolve, reject) => {
            xml2js.parseString(text, (err, data) => {
                if (err) {
                    reject(err);
                } else {
                    resolve(data);
                }
            });
        });
    }

    public propertyCount(object: Record<string, unknown>) {
        let count = 0;
        for (let key in object) {
            if (object.hasOwnProperty(key)) {
                count++;
            }
        }
        return count;
    }

    public padLeft(subject: string, totalLength: number, char: string) {
        totalLength = totalLength > 1000 ? 1000 : totalLength;
        while (subject.length < totalLength) {
            subject = char + subject;
        }
        return subject;
    }

    /**
     * Given a URI, convert that to a regular fs path
     * @param uri
     */
    public uriToPath(uri: string) {
        let parsedPath = URI.parse(uri).fsPath;

        //Uri annoyingly coverts all drive letters to lower case...so this will bring back whatever case it came in as
        let match = /\/\/\/([a-z]:)/i.exec(uri);
        if (match) {
            let originalDriveCasing = match[1];
            parsedPath = originalDriveCasing + parsedPath.substring(2);
        }
        const normalizedPath = path.normalize(parsedPath);
        return normalizedPath;
    }

    /**
     * Force the drive letter to lower case
     * @param fullPath
     */
    public driveLetterToLower(fullPath: string) {
        if (fullPath) {
            let firstCharCode = fullPath.charCodeAt(0);
            if (
                //is upper case A-Z
                firstCharCode >= 65 && firstCharCode <= 90 &&
                //next char is colon
                fullPath[1] === ':'
            ) {
                fullPath = fullPath[0].toLowerCase() + fullPath.substring(1);
            }
        }
        return fullPath;
    }

    /**
     * Determine if two arrays containing primitive values are equal.
     * This considers order and compares by equality.
     */
    public areArraysEqual(arr1: any[], arr2: any[]) {
        if (arr1.length !== arr2.length) {
            return false;
        }
        for (let i = 0; i < arr1.length; i++) {
            if (arr1[i] !== arr2[i]) {
                return false;
            }
        }
        return true;
    }

    /**
     * Given a file path, convert it to a URI string
     * @param srcPath The absolute path to the source file on disk
     */
    public pathToUri(srcPath: string) {
        return URI.file(srcPath).toString();
    }

    /**
     * Get the outDir from options, taking into account cwd and absolute outFile paths
     * @param options
     */
    public getOutDir(options: BsConfig) {
        options = this.normalizeConfig(options);
        let cwd = path.normalize(options.cwd ? options.cwd : process.cwd());
        if (path.isAbsolute(options.outFile)) {
            return path.dirname(options.outFile);
        } else {
            return path.normalize(path.join(cwd, path.dirname(options.outFile)));
        }
    }

    /**
     * Get paths to all files on disc that match this project's source list
     */
    public async getFilePaths(options: BsConfig) {
        let rootDir = this.getRootDir(options);

        let files = await rokuDeploy.getFilePaths(options.files, rootDir);
        return files;
    }

    /**
     * Given a path to a brs file, compute the path to a theoretical d.bs file.
     * Only `.brs` files can have a typedef, so return undefined for everything else
     * @param brsSrcPath The absolute path to the .brs source file on disk
     */
    public getTypedefPath(brsSrcPath: string) {
        const typedefPath = brsSrcPath
            .replace(/\.brs$/i, '.d.bs')
            .toLowerCase();

        if (typedefPath.endsWith('.d.bs')) {
            return typedefPath;
        } else {
            return undefined;
        }
    }

    /**
     * Determine whether this diagnostic should be supressed or not, based on brs comment-flags
     * @param diagnostic
     */
    public diagnosticIsSuppressed(diagnostic: BsDiagnostic) {
        for (let flag of diagnostic.file?.commentFlags ?? []) {
            //this diagnostic is affected by this flag
            if (this.rangeContains(flag.affectedRange, diagnostic.range.start)) {
                //if the flag acts upon this diagnostic's code
                if (flag.codes === null || flag.codes.includes(diagnostic.code as number)) {
                    return true;
                }
            }
        }
    }

    /**
     * Walks up the chain
     * @param currentPath
     */
    public async findClosestConfigFile(currentPath: string) {
        //make the path absolute
        currentPath = path.resolve(
            path.normalize(
                currentPath
            )
        );

        let previousPath: string;
        //using ../ on the root of the drive results in the same file path, so that's how we know we reached the top
        while (previousPath !== currentPath) {
            previousPath = currentPath;

            let bsPath = path.join(currentPath, 'bsconfig.json');
            let brsPath = path.join(currentPath, 'brsconfig.json');
            if (await this.pathExists(bsPath)) {
                return bsPath;
            } else if (await this.pathExists(brsPath)) {
                return brsPath;
            } else {
                //walk upwards one directory
                currentPath = path.resolve(path.join(currentPath, '../'));
            }
        }
        //got to the root path, no config file exists
    }

    /**
     * Set a timeout for the specified milliseconds, and resolve the promise once the timeout is finished.
     * @param milliseconds
     */
    public sleep(milliseconds: number) {
        return new Promise((resolve) => {
            //if milliseconds is 0, don't actually timeout (improves unit test throughput)
            if (milliseconds === 0) {
                process.nextTick(resolve);
            } else {
                setTimeout(resolve, milliseconds);
            }
        });
    }

    /**
     * Given an array, map and then flatten
     * @param arr
     * @param cb
     */
    public flatMap<T, R>(array: T[], cb: (arg: T) => R) {
        return Array.prototype.concat.apply([], array.map(cb)) as never as R;
    }

    /**
     * Determines if the position is greater than the range. This means
     * the position does not touch the range, and has a position greater than the end
     * of the range. A position that touches the last line/char of a range is considered greater
     * than the range, because the `range.end` is EXclusive
     */
    public positionIsGreaterThanRange(position: Position, range: Range) {

        //if the position is a higher line than the range
        if (position.line > range.end.line) {
            return true;
        } else if (position.line < range.end.line) {
            return false;
        }
        //they are on the same line

        //if the position's char is greater than or equal to the range's
        if (position.character >= range.end.character) {
            return true;
        } else {
            return false;
        }
    }

    /**
     * Get a location object back by extracting location information from other objects that contain location
     */
    public getRange(startObj: { range: Range }, endObj: { range: Range }): Range {
        return util.createRangeFromPositions(startObj.range.start, endObj.range.end);
    }

    /**
     * If the two items both start on the same line
     */
    public sameStartLine(first: { range: Range }, second: { range: Range }) {
        if (first && second && first.range.start.line === second.range.start.line) {
            return true;
        } else {
            return false;
        }
    }

    /**
     * If the two items have lines that touch
     * @param first
     * @param second
     */
    public linesTouch(first: { range: Range }, second: { range: Range }) {
        if (first && second && (
            first.range.start.line === second.range.start.line ||
            first.range.start.line === second.range.end.line ||
            first.range.end.line === second.range.start.line ||
            first.range.end.line === second.range.end.line
        )) {
            return true;
        } else {
            return false;
        }
    }

    /**
     * Given text with (or without) dots separating text, get the rightmost word.
     * (i.e. given "A.B.C", returns "C". or "B" returns "B because there's no dot)
     */
    public getTextAfterFinalDot(name: string) {
        if (name) {
            let parts = name.split('.');
            if (parts.length > 0) {
                return parts[parts.length - 1];
            }
        }
    }

    /**
     * Find a script import that the current position touches, or undefined if not found
     */
    public getScriptImportAtPosition(scriptImports: FileReference[], position: Position) {
        let scriptImport = scriptImports.find((x) => {
            return x.filePathRange.start.line === position.line &&
                //column between start and end
                position.character >= x.filePathRange.start.character &&
                position.character <= x.filePathRange.end.character;
        });
        return scriptImport;
    }

    /**
     * Given the class name text, return a namespace-prefixed name.
     * If the name already has a period in it, or the namespaceName was not provided, return the class name as is.
     * If the name does not have a period, and a namespaceName was provided, return the class name prepended by the namespace name.
     * If no namespace is provided, return the `className` unchanged.
     */
    public getFullyQualifiedClassName(className: string, namespaceName?: string) {
        if (className?.includes('.') === false && namespaceName) {
            return `${namespaceName}.${className}`;
        } else {
            return className;
        }
    }

    public splitIntoLines(string: string) {
        return string.split(/\r?\n/g);
    }

    public getTextForRange(string: string | string[], range: Range) {
        let lines: string[];
        if (Array.isArray(string)) {
            lines = string;
        } else {
            lines = this.splitIntoLines(string);
        }

        const start = range.start;
        const end = range.end;

        let endCharacter = end.character;
        // If lines are the same we need to subtract out our new starting position to make it work correctly
        if (start.line === end.line) {
            endCharacter -= start.character;
        }

        let rangeLines = [lines[start.line].substring(start.character)];
        for (let i = start.line + 1; i <= end.line; i++) {
            rangeLines.push(lines[i]);
        }
        const lastLine = rangeLines.pop();
        rangeLines.push(lastLine.substring(0, endCharacter));
        return rangeLines.join('\n');
    }

    /**
     * Helper for creating `Range` objects. Prefer using this function because vscode-languageserver's `util.createRange()` is significantly slower
     */
    public createRange(startLine: number, startCharacter: number, endLine: number, endCharacter: number): Range {
        return {
            start: {
                line: startLine,
                character: startCharacter
            },
            end: {
                line: endLine,
                character: endCharacter
            }
        };
    }

    /**
     * Create a `Range` from two `Position`s
     */
    public createRangeFromPositions(startPosition: Position, endPosition: Position): Range {
        return {
            start: {
                line: startPosition.line,
                character: startPosition.character
            },
            end: {
                line: endPosition.line,
                character: endPosition.character
            }
        };
    }

    /**
     * Given a list of ranges, create a range that starts with the first non-null lefthand range, and ends with the first non-null
     * righthand range. Returns undefined if none of the items have a range.
     */
    public createBoundingRange(...locatables: Array<{ range?: Range }>) {
        let leftmost: { range?: Range };
        let rightmost: { range?: Range };

        for (let i = 0; i < locatables.length; i++) {
            //set the leftmost non-null-range item
            const left = locatables[i];
            if (!leftmost && left?.range) {
                leftmost = left;
            }

            //set the rightmost non-null-range item
            const right = locatables[locatables.length - 1 - i];
            if (!rightmost && right?.range) {
                rightmost = right;
            }

            //if we have both sides, quit
            if (leftmost && rightmost) {
                break;
            }
        }
        if (leftmost) {
            return this.createRangeFromPositions(leftmost.range.start, rightmost.range.end);
        } else {
            return undefined;
        }
    }

    /**
     * Create a `Position` object. Prefer this over `Position.create` for performance reasons
     */
    public createPosition(line: number, character: number) {
        return {
            line: line,
            character: character
        };
    }

    /**
     * Convert a list of tokens into a string, including their leading whitespace
     */
    public tokensToString(tokens: Token[]) {
        let result = '';
        //skip iterating the final token
        for (let i = 0; i < tokens.length; i++) {
            let token = tokens[i];
            result += token.leadingWhitespace + token.text;
        }
        return result;
    }

    /**
     * Convert a token into a BscType
     */
    public tokenToBscType(token: Token, allowCustomType = true) {
        if (!token) {
            return new DynamicType();
        }
        // eslint-disable-next-line @typescript-eslint/switch-exhaustiveness-check
        switch (token.kind) {
            case TokenKind.Boolean:
            case TokenKind.True:
            case TokenKind.False:
                return new BooleanType();
            case TokenKind.Double:
            case TokenKind.DoubleLiteral:
                return new DoubleType();
            case TokenKind.Dynamic:
                return new DynamicType();
            case TokenKind.Float:
            case TokenKind.FloatLiteral:
                return new FloatType();
            case TokenKind.Function:
                //TODO should there be a more generic function type without a signature that's assignable to all other function types?
                return new FunctionType(new DynamicType());
            case TokenKind.Integer:
            case TokenKind.IntegerLiteral:
                return new IntegerType();
            case TokenKind.Invalid:
                return new InvalidType();
            case TokenKind.LongInteger:
            case TokenKind.LongIntegerLiteral:
                return new LongIntegerType();
            case TokenKind.Object:
                return new ObjectType();
            case TokenKind.String:
            case TokenKind.StringLiteral:
            case TokenKind.TemplateStringExpressionBegin:
            case TokenKind.TemplateStringExpressionEnd:
            case TokenKind.TemplateStringQuasi:
                return new StringType();
            case TokenKind.Void:
                return new VoidType();
            case TokenKind.Identifier:
                switch (token.text.toLowerCase()) {
                    case 'boolean':
                        return new BooleanType();
                    case 'double':
                        return new DoubleType();
                    case 'float':
                        return new FloatType();
                    case 'function':
                        return new FunctionType(new DynamicType());
                    case 'integer':
                        return new IntegerType();
                    case 'invalid':
                        return new InvalidType();
                    case 'longinteger':
                        return new LongIntegerType();
                    case 'object':
                        return new ObjectType();
                    case 'string':
                        return new StringType();
                    case 'void':
                        return new VoidType();
                }
                if (allowCustomType) {
                    return new CustomType(token.text);
                }
        }
    }

    /**
     * Get the extension for the given file path. Basically the part after the final dot, except for
     * `d.bs` which is treated as single extension
     */
    public getExtension(filePath: string) {
        filePath = filePath.toLowerCase();
        if (filePath.endsWith('.d.bs')) {
            return '.d.bs';
        } else {
            const idx = filePath.lastIndexOf('.');
            if (idx > -1) {
                return filePath.substring(idx);
            }
        }
    }

    /**
     * Load and return the list of plugins
     */
    public loadPlugins(cwd: string, pathOrModules: string[], onError?: (pathOrModule: string, err: Error) => void) {
        const logger = new Logger();
        return pathOrModules.reduce<CompilerPlugin[]>((acc, pathOrModule) => {
            if (typeof pathOrModule === 'string') {
                try {
                    const loaded = this.resolveRequire(cwd, pathOrModule);
                    const theExport: CompilerPlugin | CompilerPluginFactory = loaded.default ? loaded.default : loaded;

                    let plugin: CompilerPlugin;

                    // legacy plugins returned a plugin object. If we find that, then add a warning
                    if (typeof theExport === 'object') {
                        logger.warn(`Plugin "${pathOrModule}" was loaded as a singleton. Please contact the plugin author to update to the factory pattern.\n`);
                        plugin = theExport;

                        // the official plugin format is a factory function that returns a new instance of a plugin.
                    } else if (typeof theExport === 'function') {
                        plugin = theExport();
                    }

                    if (!plugin.name) {
                        plugin.name = pathOrModule;
                    }
                    acc.push(plugin);
                } catch (err) {
                    if (onError) {
                        onError(pathOrModule, err);
                    } else {
                        throw err;
                    }
                }
            }
            return acc;
        }, []);
    }

    public resolveRequire(cwd: string, pathOrModule: string) {
        let target = pathOrModule;
        if (!path.isAbsolute(pathOrModule)) {
            const localPath = path.resolve(cwd, pathOrModule);
            if (fs.existsSync(localPath)) {
                target = localPath;
            } else {
                const modulePath = path.resolve(cwd, 'node_modules', pathOrModule);
                if (fs.existsSync(modulePath)) {
                    target = modulePath;
                }
            }
        }
        // eslint-disable-next-line
        return require(target);
    }

    /**
     * Gathers expressions, variables, and unique names from an expression.
     * This is mostly used for the ternary expression
     */
    public getExpressionInfo(expression: Expression): ExpressionInfo {
        const expressions = [expression];
        const variableExpressions = [] as VariableExpression[];
        const uniqueVarNames = new Set<string>();

        // Collect all expressions. Most of these expressions are fairly small so this should be quick!
        // This should only be called during transpile time and only when we actually need it.
        expression?.walk((expression) => {
            if (isExpression(expression)) {
                expressions.push(expression);
            }
            if (isVariableExpression(expression)) {
                variableExpressions.push(expression);
                uniqueVarNames.add(expression.name.text);
            }
        }, {
            walkMode: WalkMode.visitExpressions
        });
        return { expressions: expressions, varExpressions: variableExpressions, uniqueVarNames: [...uniqueVarNames] };
    }


    /**
     * Create a SourceNode that maps every line to itself. Useful for creating maps for files
     * that haven't changed at all, but we still need the map
     */
    public simpleMap(source: string, src: string) {
        //create a source map from the original source code
        let chunks = [] as (SourceNode | string)[];
        let lines = src.split(/\r?\n/g);
        for (let lineIndex = 0; lineIndex < lines.length; lineIndex++) {
            let line = lines[lineIndex];
            chunks.push(
                lineIndex > 0 ? '\n' : '',
                new SourceNode(lineIndex + 1, 0, source, line)
            );
        }
        return new SourceNode(null, null, source, chunks);
    }

    /**
     * Creates a new SGAttribute object, but keeps the existing Range references (since those should be immutable)
     */
    public cloneSGAttribute(attr: SGAttribute, value: string) {
        return new SGAttribute(
            { text: attr.tokens.key.text, range: attr.range },
            { text: '=' },
            { text: '"' },
            { text: value, range: attr.tokens.value.range },
            { text: '"' }
        );
    }

    /**
     * Shorthand for creating a new source node
     */
    public sourceNode(source: string, locatable: { range: Range }, code: string | SourceNode | TranspileResult): SourceNode | undefined {
        if (code !== undefined) {
            const node = new SourceNode(
                null,
                null,
                source,
                code
            );
            if (locatable.range) {
                //convert 0-based Range line to 1-based SourceNode line
                node.line = locatable.range.start.line + 1;
                //SourceNode columns are 0-based so no conversion necessary
                node.column = locatable.range.start.character;
            }
            return node;
        }
    }

    /**
     * Remove leading simple protocols from a path (if present)
     */
    public removeProtocol(pkgPath: string) {
        let match = /^[-a-z_]+:\//.exec(pkgPath);
        if (match) {
            return pkgPath.substring(match[0].length);
        } else {
            return pkgPath;
        }
    }

    public standardizePath(thePath: string) {
        return util.driveLetterToLower(
            rokuDeploy.standardizePath(thePath)
        );
    }

    /*
     * Copy the version of bslib from local node_modules to the staging folder
     */
    public async copyBslibToStaging(stagingDir: string) {
        //copy bslib to the output directory
        await fsExtra.ensureDir(standardizePath(`${stagingDir}/source`));
        // eslint-disable-next-line
        const bslib = require('@rokucommunity/bslib');
        let source = bslib.source as string;

        //apply the `bslib_` prefix to the functions
        let match: RegExpExecArray;
        const positions = [] as number[];
        const regexp = /^(\s*(?:function|sub)\s+)([a-z0-9_]+)/mg;
        // eslint-disable-next-line no-cond-assign
        while (match = regexp.exec(source)) {
            positions.push(match.index + match[1].length);
        }

        for (let i = positions.length - 1; i >= 0; i--) {
            const position = positions[i];
            source = source.slice(0, position) + 'bslib_' + source.slice(position);
        }
        await fsExtra.writeFile(`${stagingDir}/source/bslib.brs`, source);
    }

    /**
     * Given a Diagnostic or BsDiagnostic, return a copy of the diagnostic
     */
    public toDiagnostic(diagnostic: Diagnostic | BsDiagnostic) {
        return {
            severity: diagnostic.severity,
            range: diagnostic.range,
            message: diagnostic.message,
            relatedInformation: diagnostic.relatedInformation?.map(x => {
                //clone related information just in case a plugin added circular ref info here
                return { ...x };
            }),
            code: diagnostic.code,
            source: 'brs'
        };
    }

<<<<<<< HEAD

    /**
     * Gets the minimum and maximum number of allowed params
     * @param params The list of callable parameters to check
     * @returns the minimum and maximum number of allowed params
     */
    public getMinMaxParamCount(params: CallableParam[]): { min: number; max: number } {
        //get min/max parameter count for callable
        let minParams = 0;
        let maxParams = 0;
        let continueCheckingForRequired = true;
        for (let param of params) {
            maxParams++;
            //optional parameters must come last, so we can assume that minParams won't increase once we hit
            //the first isOptional
            if (continueCheckingForRequired && !param.isOptional) {
                minParams++;
            } else {
                continueCheckingForRequired = false;
            }
        }
        return { min: minParams, max: maxParams };
    }

    /**
     * Finds the array of callables from a container map, taking into account the function from which it was called
     * If the callable was called in a function in a namespace, functions in that namespace are preferred
     * @return an array with callable containers - could be empty if nothing was found
     */
    public getCallableContainersFromContainerMapByFunctionCall(callablesByLowerName: CallableContainerMap, expCall: FunctionCall): CallableContainer[] {
        let callablesWithThisName: CallableContainer[] = [];
        const lowerName = expCall.name.toLowerCase();
        if (expCall.functionExpression.namespaceName) {
            // prefer namespaced function
            const potentialNamespacedCallable = expCall.functionExpression.namespaceName.getName(ParseMode.BrightScript).toLowerCase() + '_' + lowerName;
            callablesWithThisName = callablesByLowerName.get(potentialNamespacedCallable.toLowerCase());
        }
        if (!callablesWithThisName || callablesWithThisName.length === 0) {
            // just try it as is
            callablesWithThisName = callablesByLowerName.get(lowerName);
        }
        return callablesWithThisName;
    }

=======
    /**
     * Sort an array of objects that have a Range
     */
    public sortByRange(locatables: Locatable[]) {
        //sort the tokens by range
        return locatables.sort((a, b) => {
            //start line
            if (a.range.start.line < b.range.start.line) {
                return -1;
            }
            if (a.range.start.line > b.range.start.line) {
                return 1;
            }
            //start char
            if (a.range.start.character < b.range.start.character) {
                return -1;
            }
            if (a.range.start.character > b.range.start.character) {
                return 1;
            }
            //end line
            if (a.range.end.line < b.range.end.line) {
                return -1;
            }
            if (a.range.end.line > b.range.end.line) {
                return 1;
            }
            //end char
            if (a.range.end.character < b.range.end.character) {
                return -1;
            } else if (a.range.end.character > b.range.end.character) {
                return 1;
            }
            return 0;
        });
    }

    /**
     * Split the given text and return ranges for each chunk.
     * Only works for single-line strings
     */
    public splitGetRange(separator: string, text: string, range: Range) {
        const chunks = text.split(separator);
        const result = [] as Array<{ text: string; range: Range }>;
        let offset = 0;
        for (let i = 0; i < chunks.length; i++) {
            const chunk = chunks[i];
            //only keep nonzero chunks
            if (chunk.length > 0) {
                result.push({
                    text: chunk,
                    range: this.createRange(
                        range.start.line,
                        range.start.character + offset,
                        range.end.line,
                        range.start.character + offset + chunk.length
                    )
                });
            }
            offset += chunk.length + separator.length;
        }
        return result;
    }
>>>>>>> 4a0f8571
}

/**
 * A tagged template literal function for standardizing the path. This has to be defined as standalone function since it's a tagged template literal function,
 * we can't use `object.tag` syntax.
 */
export function standardizePath(stringParts, ...expressions: any[]) {
    let result = [];
    for (let i = 0; i < stringParts.length; i++) {
        result.push(stringParts[i], expressions[i]);
    }
    return util.standardizePath(result.join(''));
}


export let util = new Util();
export default util;<|MERGE_RESOLUTION|>--- conflicted
+++ resolved
@@ -1217,8 +1217,6 @@
         };
     }
 
-<<<<<<< HEAD
-
     /**
      * Gets the minimum and maximum number of allowed params
      * @param params The list of callable parameters to check
@@ -1262,7 +1260,6 @@
         return callablesWithThisName;
     }
 
-=======
     /**
      * Sort an array of objects that have a Range
      */
@@ -1326,7 +1323,6 @@
         }
         return result;
     }
->>>>>>> 4a0f8571
 }
 
 /**
