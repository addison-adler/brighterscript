--- conflicted
+++ resolved
@@ -204,19 +204,11 @@
             if (parseErrors.length > 0) {
                 let err = parseErrors[0];
                 let diagnostic = {
-<<<<<<< HEAD
                     ...DiagnosticMessages.syntaxError(`Syntax errors in bsconfig.json: ${printParseErrorCode(parseErrors[0].error)}`),
-                    file: {
-                        srcPath: configFilePath
-                    },
-                    range: this.getRangeFromOffsetLength(projectFileContents, err.offset, err.length)
-=======
-                    ...DiagnosticMessages.bsConfigJsonHasSyntaxErrors(printParseErrorCode(parseErrors[0].error)),
                     location: {
                         uri: this.pathToUri(configFilePath),
                         range: this.getRangeFromOffsetLength(projectFileContents, err.offset, err.length)
                     }
->>>>>>> 353f4638
                 } as BsDiagnostic;
                 throw diagnostic; //eslint-disable-line @typescript-eslint/no-throw-literal
             }
@@ -887,29 +879,6 @@
         }
     }
 
-<<<<<<< HEAD
-    /**
-     * Determine whether this diagnostic should be supressed or not, based on brs comment-flags
-     */
-    public diagnosticIsSuppressed(diagnostic: BsDiagnostic) {
-        const diagnosticCode = typeof diagnostic.code === 'string' ? diagnostic.code.toLowerCase() : diagnostic.code?.toString() ?? undefined;
-        const diagnosticLegacyCode = typeof diagnostic.legacyCode === 'string' ? diagnostic.legacyCode.toLowerCase() : diagnostic.legacyCode;
-        for (let flag of diagnostic.file?.commentFlags ?? []) {
-            //this diagnostic is affected by this flag
-            if (diagnostic.range && this.rangeContains(flag.affectedRange, diagnostic.range.start)) {
-                //if the flag acts upon this diagnostic's code
-                const diagCodeSuppressed = (diagnosticCode !== undefined && flag.codes?.includes(diagnosticCode)) ||
-                    (diagnosticLegacyCode !== undefined && flag.codes?.includes(diagnosticLegacyCode));
-                if (flag.codes === null || diagCodeSuppressed) {
-                    return true;
-                }
-
-            }
-        }
-        return false;
-    }
-=======
->>>>>>> 353f4638
 
     /**
      * Walks up the chain to find the closest bsconfig.json file
