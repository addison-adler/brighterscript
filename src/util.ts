import * as fs from 'fs';
import * as fsExtra from 'fs-extra';
import type { ParseError } from 'jsonc-parser';
import { parse as parseJsonc, printParseErrorCode } from 'jsonc-parser';
import * as path from 'path';
import { rokuDeploy, DefaultFiles, standardizePath as rokuDeployStandardizePath } from 'roku-deploy';
import type { DiagnosticRelatedInformation } from 'vscode-languageserver';
import type { Diagnostic, Position, Location } from 'vscode-languageserver';
import { Range } from 'vscode-languageserver';
import { URI } from 'vscode-uri';
import * as xml2js from 'xml2js';
import type { BsConfig, FinalizedBsConfig } from './BsConfig';
import { DiagnosticMessages } from './DiagnosticMessages';
<<<<<<< HEAD
import type { CallableContainer, BsDiagnostic, FileReference, CallableContainerMap, CompilerPluginFactory, CompilerPlugin, ExpressionInfo, TypeChainEntry, TypeChainProcessResult } from './interfaces';
=======
import type { CallableContainer, BsDiagnostic, FileReference, CallableContainerMap, CompilerPluginFactory, CompilerPlugin, ExpressionInfo, TranspileResult } from './interfaces';
>>>>>>> 54cdd426
import { BooleanType } from './types/BooleanType';
import { DoubleType } from './types/DoubleType';
import { DynamicType } from './types/DynamicType';
import { FloatType } from './types/FloatType';
import { IntegerType } from './types/IntegerType';
import { LongIntegerType } from './types/LongIntegerType';
import { ObjectType } from './types/ObjectType';
import { StringType } from './types/StringType';
import { VoidType } from './types/VoidType';
import { ParseMode } from './parser/Parser';
import type { CallExpression, CallfuncExpression, DottedGetExpression, FunctionParameterExpression, IndexedGetExpression, LiteralExpression, NewExpression, TypeExpression, VariableExpression, XmlAttributeGetExpression } from './parser/Expression';
import { Logger, LogLevel } from './Logger';
import type { Identifier, Locatable, Token } from './lexer/Token';
import { TokenKind } from './lexer/TokenKind';
import { isAnyReferenceType, isBinaryExpression, isBooleanType, isBrsFile, isCallExpression, isCallfuncExpression, isDottedGetExpression, isDoubleType, isDynamicType, isEnumMemberType, isExpression, isFloatType, isIndexedGetExpression, isInvalidType, isLongIntegerType, isNumberType, isStringType, isTypeExpression, isTypedArrayExpression, isVariableExpression, isXmlAttributeGetExpression, isXmlFile } from './astUtils/reflection';
import { WalkMode } from './astUtils/visitors';
import { SourceNode } from 'source-map';
import * as requireRelative from 'require-relative';
import type { BrsFile } from './files/BrsFile';
import type { XmlFile } from './files/XmlFile';
import type { AstNode, Expression, Statement } from './parser/AstNode';
import { AstNodeKind } from './parser/AstNode';
import type { UnresolvedSymbol } from './AstValidationSegmenter';
import type { SymbolTable } from './SymbolTable';
import { SymbolTypeFlag } from './SymbolTableFlag';
import { createIdentifier, createToken } from './astUtils/creators';
import { MAX_RELATED_INFOS_COUNT } from './diagnosticUtils';
import type { BscType } from './types/BscType';
import { unionTypeFactory } from './types/UnionType';
import { ArrayType } from './types/ArrayType';
import { BinaryOperatorReferenceType } from './types/ReferenceType';
import { AssociativeArrayType } from './types/AssociativeArrayType';
import { ComponentType } from './types/ComponentType';
import { FunctionType } from './types/FunctionType';
import type { AssignmentStatement } from './parser/Statement';

export class Util {
    public clearConsole() {
        // process.stdout.write('\x1Bc');
    }

    /**
     * Returns the number of parent directories in the filPath
     */
    public getParentDirectoryCount(filePath: string | undefined) {
        if (!filePath) {
            return -1;
        } else {
            return filePath.replace(/^pkg:/, '').split(/[\\\/]/).length - 1;
        }
    }

    /**
     * Determine if the file exists
     */
    public async pathExists(filePath: string | undefined) {
        if (!filePath) {
            return false;
        } else {
            return fsExtra.pathExists(filePath);
        }
    }

    /**
     * Determine if the file exists
     */
    public pathExistsSync(filePath: string | undefined) {
        if (!filePath) {
            return false;
        } else {
            return fsExtra.pathExistsSync(filePath);
        }
    }

    /**
     * Determine if this path is a directory
     */
    public isDirectorySync(dirPath: string | undefined) {
        return dirPath !== undefined && fs.existsSync(dirPath) && fs.lstatSync(dirPath).isDirectory();
    }

    /**
     * Given a pkg path of any kind, transform it to a roku-specific pkg path (i.e. "pkg:/some/path.brs")
     */
    public sanitizePkgPath(pkgPath: string) {
        //convert all slashes to forwardslash
        pkgPath = pkgPath.replace(/[\/\\]+/g, '/');
        //ensure every path has the leading pkg:/
        return 'pkg:/' + pkgPath.replace(/^pkg:\//i, '');
    }

    /**
     * Determine if the given path starts with a protocol
     */
    public startsWithProtocol(path: string) {
        return !!/^[-a-z]+:\//i.exec(path);
    }

    /**
     * Given a pkg path of any kind, transform it to a roku-specific pkg path (i.e. "pkg:/some/path.brs")
     * @deprecated use `sanitizePkgPath instead. Will be removed in v1
     */
    public getRokuPkgPath(pkgPath: string) {
        return this.sanitizePkgPath(pkgPath);
    }

    /**
     * Given a path to a file/directory, replace all path separators with the current system's version.
     */
    public pathSepNormalize(filePath: string, separator?: string) {
        if (!filePath) {
            return filePath;
        }
        separator = separator ? separator : path.sep;
        return filePath.replace(/[\\/]+/g, separator);
    }

    /**
     * Find the path to the config file.
     * If the config file path doesn't exist
     * @param cwd the current working directory where the search for configs should begin
     */
    public getConfigFilePath(cwd?: string) {
        cwd = cwd ?? process.cwd();
        let configPath = path.join(cwd, 'bsconfig.json');
        //find the nearest config file path
        for (let i = 0; i < 100; i++) {
            if (this.pathExistsSync(configPath)) {
                return configPath;
            } else {
                let parentDirPath = path.dirname(path.dirname(configPath));
                configPath = path.join(parentDirPath, 'bsconfig.json');
            }
        }
    }

    public getRangeFromOffsetLength(text: string, offset: number, length: number) {
        let lineIndex = 0;
        let colIndex = 0;
        for (let i = 0; i < text.length; i++) {
            if (offset === i) {
                break;
            }
            let char = text[i];
            if (char === '\n' || (char === '\r' && text[i + 1] === '\n')) {
                lineIndex++;
                colIndex = 0;
                i++;
                continue;
            } else {
                colIndex++;
            }
        }
        return util.createRange(lineIndex, colIndex, lineIndex, colIndex + length);
    }

    /**
     * Load the contents of a config file.
     * If the file extends another config, this will load the base config as well.
     * @param configFilePath the relative or absolute path to a brighterscript config json file
     * @param parentProjectPaths a list of parent config files. This is used by this method to recursively build the config list
     */
    public loadConfigFile(configFilePath: string | undefined, parentProjectPaths?: string[], cwd = process.cwd()): BsConfig | undefined {
        if (configFilePath) {
            //if the config file path starts with question mark, then it's optional. return undefined if it doesn't exist
            if (configFilePath.startsWith('?')) {
                //remove leading question mark
                configFilePath = configFilePath.substring(1);
                if (fsExtra.pathExistsSync(path.resolve(cwd, configFilePath)) === false) {
                    return undefined;
                }
            }
            //keep track of the inheritance chain
            parentProjectPaths = parentProjectPaths ? parentProjectPaths : [];
            configFilePath = path.resolve(cwd, configFilePath);
            if (parentProjectPaths?.includes(configFilePath)) {
                parentProjectPaths.push(configFilePath);
                parentProjectPaths.reverse();
                throw new Error('Circular dependency detected: "' + parentProjectPaths.join('" => ') + '"');
            }
            //load the project file
            let projectFileContents = fsExtra.readFileSync(configFilePath).toString();
            let parseErrors = [] as ParseError[];
            let projectConfig = parseJsonc(projectFileContents, parseErrors, {
                allowEmptyContent: true,
                allowTrailingComma: true,
                disallowComments: false
            }) as BsConfig ?? {};
            if (parseErrors.length > 0) {
                let err = parseErrors[0];
                let diagnostic = {
                    ...DiagnosticMessages.bsConfigJsonHasSyntaxErrors(printParseErrorCode(parseErrors[0].error)),
                    file: {
                        srcPath: configFilePath
                    },
                    range: this.getRangeFromOffsetLength(projectFileContents, err.offset, err.length)
                } as BsDiagnostic;
                throw diagnostic; //eslint-disable-line @typescript-eslint/no-throw-literal
            }

            let projectFileCwd = path.dirname(configFilePath);

            //`plugins` paths should be relative to the current bsconfig
            this.resolvePathsRelativeTo(projectConfig, 'plugins', projectFileCwd);

            //`require` paths should be relative to cwd
            util.resolvePathsRelativeTo(projectConfig, 'require', projectFileCwd);

            let result: BsConfig;
            //if the project has a base file, load it
            if (projectConfig && typeof projectConfig.extends === 'string') {
                let baseProjectConfig = this.loadConfigFile(projectConfig.extends, [...parentProjectPaths, configFilePath], projectFileCwd);
                //extend the base config with the current project settings
                result = { ...baseProjectConfig, ...projectConfig };
            } else {
                result = projectConfig;
                let ancestors = parentProjectPaths ? parentProjectPaths : [];
                ancestors.push(configFilePath);
                (result as any)._ancestors = parentProjectPaths;
            }

            //make any paths in the config absolute (relative to the CURRENT config file)
            if (result.outFile) {
                result.outFile = path.resolve(projectFileCwd, result.outFile);
            }
            if (result.rootDir) {
                result.rootDir = path.resolve(projectFileCwd, result.rootDir);
            }
            if (result.cwd) {
                result.cwd = path.resolve(projectFileCwd, result.cwd);
            }
            return result;
        }
    }

    /**
     * Convert relative paths to absolute paths, relative to the given directory. Also de-dupes the paths. Modifies the array in-place
     * @param collection usually a bsconfig.
     * @param key a key of the config to read paths from (usually this is `'plugins'` or `'require'`)
     * @param relativeDir the path to the folder where the paths should be resolved relative to. This should be an absolute path
     */
    public resolvePathsRelativeTo(collection: any, key: string, relativeDir: string) {
        if (!collection[key]) {
            return;
        }
        const result = new Set<string>();
        for (const p of collection[key] as string[] ?? []) {
            if (p) {
                result.add(
                    p?.startsWith('.') ? path.resolve(relativeDir, p) : p
                );
            }
        }
        collection[key] = [...result];
    }

    /**
     * Do work within the scope of a changed current working directory
     * @param targetCwd the cwd where the work should be performed
     * @param callback a function to call when the cwd has been changed to `targetCwd`
     */
    public cwdWork<T>(targetCwd: string | null | undefined, callback: () => T): T {
        let originalCwd = process.cwd();
        if (targetCwd) {
            process.chdir(targetCwd);
        }

        let result: T;
        let err;

        try {
            result = callback();
        } catch (e) {
            err = e;
        }

        if (targetCwd) {
            process.chdir(originalCwd);
        }

        if (err) {
            throw err;
        } else {
            //justification: `result` is set as long as `err` is not set and vice versa
            return result!;
        }
    }

    /**
     * Given a BsConfig object, start with defaults,
     * merge with bsconfig.json and the provided options.
     * @param config a bsconfig object to use as the baseline for the resulting config
     */
    public normalizeAndResolveConfig(config: BsConfig | undefined): FinalizedBsConfig {
        let result = this.normalizeConfig({});

        if (config?.noProject) {
            return result;
        }

        //if no options were provided, try to find a bsconfig.json file
        if (!config || !config.project) {
            result.project = this.getConfigFilePath(config?.cwd);
        } else {
            //use the config's project link
            result.project = config.project;
        }
        if (result.project) {
            let configFile = this.loadConfigFile(result.project, undefined, config?.cwd);
            result = Object.assign(result, configFile);
        }
        //override the defaults with the specified options
        result = Object.assign(result, config);
        return result;
    }

    /**
     * Set defaults for any missing items
     * @param config a bsconfig object to use as the baseline for the resulting config
     */
    public normalizeConfig(config: BsConfig | undefined): FinalizedBsConfig {
        config = config ?? {} as BsConfig;

        const cwd = config.cwd ?? process.cwd();
        const rootFolderName = path.basename(cwd);
        const retainStagingDir = (config.retainStagingDir ?? config.retainStagingDir) === true ? true : false;

        let logLevel: LogLevel = LogLevel.log;

        if (typeof config.logLevel === 'string') {
            logLevel = LogLevel[(config.logLevel as string).toLowerCase()] ?? LogLevel.log;
        }

        let bslibDestinationDir = config.bslibDestinationDir ?? 'source';
        if (bslibDestinationDir !== 'source') {
            // strip leading and trailing slashes
            bslibDestinationDir = bslibDestinationDir.replace(/^(\/*)(.*?)(\/*)$/, '$2');
        }

        const configWithDefaults: Omit<FinalizedBsConfig, 'rootDir'> = {
            cwd: cwd,
            deploy: config.deploy === true ? true : false,
            //use default files array from rokuDeploy
            files: config.files ?? [...DefaultFiles],
            createPackage: config.createPackage === false ? false : true,
            outFile: config.outFile ?? `./out/${rootFolderName}.zip`,
            sourceMap: config.sourceMap === true,
            username: config.username ?? 'rokudev',
            watch: config.watch === true ? true : false,
            emitFullPaths: config.emitFullPaths === true ? true : false,
            retainStagingDir: retainStagingDir,
            copyToStaging: config.copyToStaging === false ? false : true,
            ignoreErrorCodes: config.ignoreErrorCodes ?? [],
            diagnosticSeverityOverrides: config.diagnosticSeverityOverrides ?? {},
            diagnosticFilters: config.diagnosticFilters ?? [],
            plugins: config.plugins ?? [],
            pruneEmptyCodeFiles: config.pruneEmptyCodeFiles === true ? true : false,
            autoImportComponentScript: config.autoImportComponentScript === true ? true : false,
            showDiagnosticsInConsole: config.showDiagnosticsInConsole === false ? false : true,
            sourceRoot: config.sourceRoot ? standardizePath(config.sourceRoot) : undefined,
            allowBrighterScriptInBrightScript: config.allowBrighterScriptInBrightScript === true ? true : false,
            emitDefinitions: config.emitDefinitions === true ? true : false,
            removeParameterTypes: config.removeParameterTypes === true ? true : false,
            logLevel: logLevel,
            bslibDestinationDir: bslibDestinationDir,
            legacyCallfuncHandling: config.legacyCallfuncHandling === true ? true : false
        };

        //mutate `config` in case anyone is holding a reference to the incomplete one
        const merged: FinalizedBsConfig = Object.assign(config, configWithDefaults);

        return merged;
    }

    /**
     * Get the root directory from options.
     * Falls back to options.cwd.
     * Falls back to process.cwd
     * @param options a bsconfig object
     */
    public getRootDir(options: BsConfig) {
        if (!options) {
            throw new Error('Options is required');
        }
        let cwd = options.cwd;
        cwd = cwd ? cwd : process.cwd();
        let rootDir = options.rootDir ? options.rootDir : cwd;

        rootDir = path.resolve(cwd, rootDir);

        return rootDir;
    }

    /**
     * Given a list of callables as a dictionary indexed by their full name (namespace included, transpiled to underscore-separated.
     */
    public getCallableContainersByLowerName(callables: CallableContainer[]): CallableContainerMap {
        //find duplicate functions
        const result = new Map<string, CallableContainer[]>();

        for (let callableContainer of callables) {
            let lowerName = callableContainer.callable.getName(ParseMode.BrightScript).toLowerCase();

            //create a new array for this name
            const list = result.get(lowerName);
            if (list) {
                list.push(callableContainer);
            } else {
                result.set(lowerName, [callableContainer]);
            }
        }
        return result;
    }

    /**
     * Split a file by newline characters (LF or CRLF)
     */
    public getLines(text: string) {
        return text.split(/\r?\n/);
    }

    /**
     * Given an absolute path to a source file, and a target path,
     * compute the pkg path for the target relative to the source file's location
     */
    public getPkgPathFromTarget(containingFilePathAbsolute: string, targetPath: string) {
        // https://regex101.com/r/w7CG2N/1
        const regexp = /^(?:pkg|libpkg):(\/)?/i;
        const [fullScheme, slash] = regexp.exec(targetPath) ?? [];
        //if the target starts with 'pkg:' or 'libpkg:' then it's an absolute path. Return as is
        if (slash) {
            targetPath = targetPath.substring(fullScheme.length);
            if (targetPath === '') {
                return null;
            } else {
                return path.normalize(targetPath);
            }
        }
        //if the path is exactly `pkg:` or `libpkg:`
        if (targetPath === fullScheme && !slash) {
            return null;
        }

        //remove the filename
        let containingFolder = path.normalize(path.dirname(containingFilePathAbsolute));
        //start with the containing folder, split by slash
        let result = containingFolder.split(path.sep);

        //split on slash
        let targetParts = path.normalize(targetPath).split(path.sep);

        for (let part of targetParts) {
            if (part === '' || part === '.') {
                //do nothing, it means current directory
                continue;
            }
            if (part === '..') {
                //go up one directory
                result.pop();
            } else {
                result.push(part);
            }
        }
        return result.join(path.sep);
    }

    /**
     * Compute the relative path from the source file to the target file
     * @param pkgSrcPath  - the absolute path to the source, where cwd is the package location
     * @param pkgTargetPath  - the absolute path to the target, where cwd is the package location
     */
    public getRelativePath(pkgSrcPath: string, pkgTargetPath: string) {
        pkgSrcPath = path.normalize(pkgSrcPath);
        pkgTargetPath = path.normalize(pkgTargetPath);

        //break by path separator
        let sourceParts = pkgSrcPath.split(path.sep);
        let targetParts = pkgTargetPath.split(path.sep);

        let commonParts = [] as string[];
        //find their common root
        for (let i = 0; i < targetParts.length; i++) {
            if (targetParts[i].toLowerCase() === sourceParts[i].toLowerCase()) {
                commonParts.push(targetParts[i]);
            } else {
                //we found a non-matching part...so no more commonalities past this point
                break;
            }
        }

        //throw out the common parts from both sets
        sourceParts.splice(0, commonParts.length);
        targetParts.splice(0, commonParts.length);

        //throw out the filename part of source
        sourceParts.splice(sourceParts.length - 1, 1);
        //start out by adding updir paths for each remaining source part
        let resultParts = sourceParts.map(() => '..');

        //now add every target part
        resultParts = [...resultParts, ...targetParts];
        return path.join(...resultParts);
    }

    /**
     * Walks left in a DottedGetExpression and returns a VariableExpression if found, or undefined if not found
     */
    public findBeginningVariableExpression(dottedGet: DottedGetExpression): VariableExpression | undefined {
        let left: any = dottedGet;
        while (left) {
            if (isVariableExpression(left)) {
                return left;
            } else if (isDottedGetExpression(left)) {
                left = left.obj;
            } else {
                break;
            }
        }
    }

    /**
     * Do `a` and `b` overlap by at least one character. This returns false if they are at the edges. Here's some examples:
     * ```
     * | true | true | true | true | true | false | false | false | false |
     * |------|------|------|------|------|-------|-------|-------|-------|
     * | aa   |  aaa |  aaa | aaa  |  a   |  aa   |    aa | a     |     a |
     * |  bbb | bb   |  bbb |  b   | bbb  |    bb |  bb   |     b | a     |
     * ```
     */
    public rangesIntersect(a: Range | undefined, b: Range | undefined) {
        //stop if the either range is misisng
        if (!a || !b) {
            return false;
        }

        // Check if `a` is before `b`
        if (a.end.line < b.start.line || (a.end.line === b.start.line && a.end.character <= b.start.character)) {
            return false;
        }

        // Check if `b` is before `a`
        if (b.end.line < a.start.line || (b.end.line === a.start.line && b.end.character <= a.start.character)) {
            return false;
        }

        // These ranges must intersect
        return true;
    }

    /**
     * Do `a` and `b` overlap by at least one character or touch at the edges
     * ```
     * | true | true | true | true | true | true  | true  | false | false |
     * |------|------|------|------|------|-------|-------|-------|-------|
     * | aa   |  aaa |  aaa | aaa  |  a   |  aa   |    aa | a     |     a |
     * |  bbb | bb   |  bbb |  b   | bbb  |    bb |  bb   |     b | a     |
     * ```
     */
    public rangesIntersectOrTouch(a: Range | undefined, b: Range | undefined) {
        //stop if the either range is misisng
        if (!a || !b) {
            return false;
        }
        // Check if `a` is before `b`
        if (a.end.line < b.start.line || (a.end.line === b.start.line && a.end.character < b.start.character)) {
            return false;
        }

        // Check if `b` is before `a`
        if (b.end.line < a.start.line || (b.end.line === a.start.line && b.end.character < a.start.character)) {
            return false;
        }

        // These ranges must intersect
        return true;
    }

    /**
     * Test if `position` is in `range`. If the position is at the edges, will return true.
     * Adapted from core vscode
     */
    public rangeContains(range: Range | undefined, position: Position | undefined) {
        return this.comparePositionToRange(position, range) === 0;
    }

    public comparePositionToRange(position: Position | undefined, range: Range | undefined) {
        //stop if the either range is missng
        if (!position || !range) {
            return 0;
        }

        if (this.comparePosition(position, range.start) < 0) {
            return -1;
        }
        if (this.comparePosition(position, range.end) > 0) {
            return 1;
        }
        return 0;
    }

    public comparePosition(a: Position | undefined, b: Position) {
        //stop if the either position is missing
        if (!a || !b) {
            return 0;
        }

        if (a.line < b.line || (a.line === b.line && a.character < b.character)) {
            return -1;
        }
        if (a.line > b.line || (a.line === b.line && a.character > b.character)) {
            return 1;
        }
        return 0;
    }

    /**
     * Combine all the documentation found before a token (i.e. comment tokens)
     */
    public getTokenDocumentation(tokens: Token[], token?: Token) {
        const comments = [] as Token[];
        const idx = tokens?.indexOf(token);
        if (!idx || idx === -1) {
            return undefined;
        }
        for (let i = idx - 1; i >= 0; i--) {
            const token = tokens[i];
            //skip whitespace and newline chars
            if (token.kind === TokenKind.Comment) {
                comments.push(token);
            } else if (token.kind === TokenKind.Newline || token.kind === TokenKind.Whitespace) {
                //skip these tokens
                continue;

                //any other token means there are no more comments
            } else {
                break;
            }
        }
        if (comments.length > 0) {
            return comments.reverse().map(x => x.text.replace(/^('|rem)/i, '').trim()).map(line => {
                if (line.startsWith('@')) {
                    // Handle jsdoc/brightscriptdoc tags specially
                    // make sure they are on their own markdown line, and add italics
                    const firstSpaceIndex = line.indexOf(' ');
                    if (firstSpaceIndex === -1) {
                        return `\n_${line}_`;
                    }
                    const firstWord = line.substring(0, firstSpaceIndex);
                    return `\n_${firstWord}_ ${line.substring(firstSpaceIndex + 1)}`;
                }
                return line;
            }).join('\n');
        }
    }

    /**
     * Combine all the documentation for a node - uses the AstNode's leadingTrivia property
     */
    public getNodeDocumentation(node: AstNode) {
        if (!node) {
            return;
        }
        const leadingTrivia = node.getLeadingTrivia();
        return this.getTokenDocumentation(leadingTrivia, leadingTrivia[leadingTrivia.length - 1]);
    }

    /**
     * Prefixes a component name so it can be used as type in the symbol table, without polluting available symbols
     *
     * @param sgNodeName the Name of the component
     * @returns the node name, prefixed with `roSGNode`
     */
    public getSgNodeTypeName(sgNodeName: string) {
        return 'roSGNode' + sgNodeName;
    }

    /**
     * Parse an xml file and get back a javascript object containing its results
     */
    public parseXml(text: string) {
        return new Promise<any>((resolve, reject) => {
            xml2js.parseString(text, (err, data) => {
                if (err) {
                    reject(err);
                } else {
                    resolve(data);
                }
            });
        });
    }

    public propertyCount(object: Record<string, unknown>) {
        let count = 0;
        for (let key in object) {
            if (object.hasOwnProperty(key)) {
                count++;
            }
        }
        return count;
    }

    public padLeft(subject: string, totalLength: number, char: string) {
        totalLength = totalLength > 1000 ? 1000 : totalLength;
        while (subject.length < totalLength) {
            subject = char + subject;
        }
        return subject;
    }


    /**
     * Given a URI, convert that to a regular fs path
     */
    public uriToPath(uri: string) {
        let parsedPath = URI.parse(uri).fsPath;

        //Uri annoyingly coverts all drive letters to lower case...so this will bring back whatever case it came in as
        let match = /\/\/\/([a-z]:)/i.exec(uri);
        if (match) {
            let originalDriveCasing = match[1];
            parsedPath = originalDriveCasing + parsedPath.substring(2);
        }
        const normalizedPath = path.normalize(parsedPath);
        return normalizedPath;
    }

    /**
     * Force the drive letter to lower case
     */
    public driveLetterToLower(fullPath: string) {
        if (fullPath) {
            let firstCharCode = fullPath.charCodeAt(0);
            if (
                //is upper case A-Z
                firstCharCode >= 65 && firstCharCode <= 90 &&
                //next char is colon
                fullPath[1] === ':'
            ) {
                fullPath = fullPath[0].toLowerCase() + fullPath.substring(1);
            }
        }
        return fullPath;
    }

    /**
     * Replace the first instance of `search` in `subject` with `replacement`
     */
    public replaceCaseInsensitive(subject: string, search: string, replacement: string) {
        let idx = subject.toLowerCase().indexOf(search.toLowerCase());
        if (idx > -1) {
            let result = subject.substring(0, idx) + replacement + subject.substring(idx + search.length);
            return result;
        } else {
            return subject;
        }
    }

    /**
     * Determine if two arrays containing primitive values are equal.
     * This considers order and compares by equality.
     */
    public areArraysEqual(arr1: any[], arr2: any[]) {
        if (arr1.length !== arr2.length) {
            return false;
        }
        for (let i = 0; i < arr1.length; i++) {
            if (arr1[i] !== arr2[i]) {
                return false;
            }
        }
        return true;
    }

    /**
     * Given a file path, convert it to a URI string
     */
    public pathToUri(filePath: string) {
        return URI.file(filePath).toString();
    }

    /**
     * Get the outDir from options, taking into account cwd and absolute outFile paths
     */
    public getOutDir(options: FinalizedBsConfig) {
        options = this.normalizeConfig(options);
        let cwd = path.normalize(options.cwd ? options.cwd : process.cwd());
        if (path.isAbsolute(options.outFile)) {
            return path.dirname(options.outFile);
        } else {
            return path.normalize(path.join(cwd, path.dirname(options.outFile)));
        }
    }

    /**
     * Get paths to all files on disc that match this project's source list
     */
    public async getFilePaths(options: FinalizedBsConfig) {
        let rootDir = this.getRootDir(options);

        let files = await rokuDeploy.getFilePaths(options.files, rootDir);
        return files;
    }

    /**
     * Given a path to a brs file, compute the path to a theoretical d.bs file.
     * Only `.brs` files can have typedef path, so return undefined for everything else
     */
    public getTypedefPath(brsSrcPath: string) {
        const typedefPath = brsSrcPath
            .replace(/\.brs$/i, '.d.bs')
            .toLowerCase();

        if (typedefPath.endsWith('.d.bs')) {
            return typedefPath;
        } else {
            return undefined;
        }
    }

    /**
     * Determine whether this diagnostic should be supressed or not, based on brs comment-flags
     */
    public diagnosticIsSuppressed(diagnostic: BsDiagnostic) {
        const diagnosticCode = typeof diagnostic.code === 'string' ? diagnostic.code.toLowerCase() : diagnostic.code;
        for (let flag of diagnostic.file?.commentFlags ?? []) {
            //this diagnostic is affected by this flag
            if (diagnostic.range && this.rangeContains(flag.affectedRange, diagnostic.range.start)) {
                //if the flag acts upon this diagnostic's code
                if (flag.codes === null || (diagnosticCode !== undefined && flag.codes.includes(diagnosticCode))) {
                    return true;
                }
            }
        }
        return false;
    }

    /**
     * Walks up the chain to find the closest bsconfig.json file
     */
    public async findClosestConfigFile(currentPath: string): Promise<string | undefined> {
        //make the path absolute
        currentPath = path.resolve(
            path.normalize(
                currentPath
            )
        );

        let previousPath: string | undefined;
        //using ../ on the root of the drive results in the same file path, so that's how we know we reached the top
        while (previousPath !== currentPath) {
            previousPath = currentPath;

            let bsPath = path.join(currentPath, 'bsconfig.json');
            let brsPath = path.join(currentPath, 'brsconfig.json');
            if (await this.pathExists(bsPath)) {
                return bsPath;
            } else if (await this.pathExists(brsPath)) {
                return brsPath;
            } else {
                //walk upwards one directory
                currentPath = path.resolve(path.join(currentPath, '../'));
            }
        }
        //got to the root path, no config file exists
    }

    /**
     * Set a timeout for the specified milliseconds, and resolve the promise once the timeout is finished.
     * @param milliseconds the minimum number of milliseconds to sleep for
     */
    public sleep(milliseconds: number) {
        return new Promise((resolve) => {
            //if milliseconds is 0, don't actually timeout (improves unit test throughput)
            if (milliseconds === 0) {
                process.nextTick(resolve);
            } else {
                setTimeout(resolve, milliseconds);
            }
        });
    }

    /**
     * Given an array, map and then flatten
     * @param array the array to flatMap over
     * @param callback a function that is called for every array item
     */
    public flatMap<T, R>(array: T[], callback: (arg: T) => R[]): R[] {
        return Array.prototype.concat.apply([], array.map(callback));
    }

    /**
     * Determines if the position is greater than the range. This means
     * the position does not touch the range, and has a position greater than the end
     * of the range. A position that touches the last line/char of a range is considered greater
     * than the range, because the `range.end` is EXclusive
     */
    public positionIsGreaterThanRange(position: Position, range: Range) {

        //if the position is a higher line than the range
        if (position.line > range.end.line) {
            return true;
        } else if (position.line < range.end.line) {
            return false;
        }
        //they are on the same line

        //if the position's char is greater than or equal to the range's
        if (position.character >= range.end.character) {
            return true;
        } else {
            return false;
        }
    }

    /**
     * Get a location object back by extracting location information from other objects that contain location
     */
    public getRange(startObj: { range: Range }, endObj: { range: Range }): Range {
        if (!startObj?.range || !endObj?.range) {
            return undefined;
        }
        return util.createRangeFromPositions(startObj.range?.start, endObj.range?.end);
    }

    /**
     * If the two items both start on the same line
     */
    public sameStartLine(first: { range: Range }, second: { range: Range }) {
        if (first && second && first.range.start.line === second.range.start.line) {
            return true;
        } else {
            return false;
        }
    }

    /**
     * If the two items have lines that touch
     */
    public linesTouch(first: { range?: Range | undefined }, second: { range?: Range | undefined }) {
        if (first && second && (first.range !== undefined) && (second.range !== undefined) && (
            first.range.start.line === second.range.start.line ||
            first.range.start.line === second.range.end.line ||
            first.range.end.line === second.range.start.line ||
            first.range.end.line === second.range.end.line
        )) {
            return true;
        } else {
            return false;
        }
    }

    /**
     * Given text with (or without) dots separating text, get the rightmost word.
     * (i.e. given "A.B.C", returns "C". or "B" returns "B because there's no dot)
     */
    public getTextAfterFinalDot(name: string) {
        if (name) {
            let parts = name.split('.');
            if (parts.length > 0) {
                return parts[parts.length - 1];
            }
        }
    }

    /**
     * Find a script import that the current position touches, or undefined if not found
     */
    public getScriptImportAtPosition(scriptImports: FileReference[], position: Position): FileReference | undefined {
        let scriptImport = scriptImports.find((x) => {
            return x.filePathRange &&
                x.filePathRange.start.line === position.line &&
                //column between start and end
                position.character >= x.filePathRange.start.character &&
                position.character <= x.filePathRange.end.character;
        });
        return scriptImport;
    }

    /**
     * Given the class name text, return a namespace-prefixed name.
     * If the name already has a period in it, or the namespaceName was not provided, return the class name as is.
     * If the name does not have a period, and a namespaceName was provided, return the class name prepended by the namespace name.
     * If no namespace is provided, return the `className` unchanged.
     */
    public getFullyQualifiedClassName(className: string, namespaceName?: string) {
        if (className?.includes('.') === false && namespaceName) {
            return `${namespaceName}.${className}`;
        } else {
            return className;
        }
    }

    public splitIntoLines(string: string) {
        return string.split(/\r?\n/g);
    }

    public getTextForRange(string: string | string[], range: Range): string {
        let lines: string[];
        if (Array.isArray(string)) {
            lines = string;
        } else {
            lines = this.splitIntoLines(string);
        }

        const start = range.start;
        const end = range.end;

        let endCharacter = end.character;
        // If lines are the same we need to subtract out our new starting position to make it work correctly
        if (start.line === end.line) {
            endCharacter -= start.character;
        }

        let rangeLines = [lines[start.line].substring(start.character)];
        for (let i = start.line + 1; i <= end.line; i++) {
            rangeLines.push(lines[i]);
        }
        const lastLine = rangeLines.pop();
        if (lastLine !== undefined) {
            rangeLines.push(lastLine.substring(0, endCharacter));
        }
        return rangeLines.join('\n');
    }

    /**
     * Helper for creating `Location` objects. Prefer using this function because vscode-languageserver's `Location.create()` is significantly slower at scale
     */
    public createLocation(uri: string, range: Range): Location {
        return {
            uri: uri,
            range: range
        };
    }

    /**
     * A cache of `Range` objects. The key is a 52bit integer created from the 4 range integers and leveraging bitshifting.
     * The whole point of this cache is to reduce garbage collection churn, so we didn't want to use string concatenation for the key
     */
    private rangeCache = new Map<number, Range>();

    /**
     * Helper for creating `Range` objects. Prefer using this function because vscode-languageserver's `Range.create()` is significantly slower
     */
    public createRange(startLine: number, startCharacter: number, endLine: number, endCharacter: number): Range {
        // eslint-disable-next-line no-bitwise
        const key = (startLine << 39) + (startCharacter << 26) + (endLine << 13) + endCharacter;

        let range = this.rangeCache.get(key);
        if (!range) {
            range = {
                start: this.createPosition(startLine, startCharacter),
                end: this.createPosition(endLine, endCharacter)
            };
            this.rangeCache.set(key, range);
        }
        return range;
    }

    /**
     * Create a `Range` from two `Position`s
     */
    public createRangeFromPositions(startPosition: Position, endPosition: Position): Range {
        return this.createRange(startPosition.line, startPosition.character, endPosition.line, endPosition.character);
    }

    /**
     *  Gets the bounding range of a bunch of ranges or objects that have ranges
     *  TODO: this does a full iteration of the args. If the args were guaranteed to be in range order, we could optimize this
     */
<<<<<<< HEAD
    public createBoundingRange(...locatables: Array<{ range?: Range } | Range>): Range | undefined {
        let startPosition: Position | undefined;
        let endPosition: Position | undefined;
=======
    public createBoundingRange(...locatables: Array<{ range?: Range } | null | undefined>): Range | undefined {
        let leftmostRange: Range | undefined;
        let rightmostRange: Range | undefined;
>>>>>>> 54cdd426

        for (let locatable of locatables) {
            //the range might be a getter, so access it exactly once
            const locatableRange = Range.is(locatable) ? locatable : locatable?.range;
            if (!locatableRange) {
                continue;
            }

            if (!startPosition) {
                startPosition = locatableRange.start;
            } else if (this.comparePosition(locatableRange.start, startPosition) < 0) {
                startPosition = locatableRange.start;
            }
            if (!endPosition) {
                endPosition = locatableRange.end;
            } else if (this.comparePosition(locatableRange.end, endPosition) > 0) {
                endPosition = locatableRange.end;
            }
        }
        if (startPosition && endPosition) {
            return this.createRangeFromPositions(startPosition, endPosition);
        } else {
            return undefined;
        }
    }

    /**
     * Gets the bounding range of an object that contains a bunch of tokens
     * @param tokens Object with tokens in it
     * @returns Range containing all the tokens
     */
    public createBoundingRangeFromTokens(tokens: Record<string, { range?: Range }>): Range | undefined {
        let startPosition: Position | undefined;
        let endPosition: Position | undefined;
        for (let key in tokens) {
            let locatableRange = tokens?.[key]?.range;
            if (!locatableRange) {
                continue;
            }

            if (!startPosition) {
                startPosition = locatableRange.start;
            } else if (this.comparePosition(locatableRange.start, startPosition) < 0) {
                startPosition = locatableRange.start;
            }
            if (!endPosition) {
                endPosition = locatableRange.end;
            } else if (this.comparePosition(locatableRange.end, endPosition) > 0) {
                endPosition = locatableRange.end;
            }
        }
        if (startPosition && endPosition) {
            return this.createRangeFromPositions(startPosition, endPosition);
        } else {
            return undefined;
        }
    }

    /**
     * A cache of `Position` objects. The key is a 26bit integer created from line and character and leveraging bitshifting
     * The whole point of this cache is to reduce garbage collection churn, so we didn't want to use string concatenation for the key
     */
    private positionCache = new Map<number, Position>();

    /**
     * Create a `Position` object. Prefer this over `Position.create` for performance reasons
     */
    public createPosition(line: number, character: number) {
        // eslint-disable-next-line no-bitwise
        const key = (line << 13) + character;
        let position = this.positionCache.get(key);
        if (!position) {
            position = {
                line: line,
                character: character
            };
            this.positionCache.set(key, position);
        }
        return position;
    }

    /**
     * Convert a list of tokens into a string, including their leading whitespace
     */
    public tokensToString(tokens: Token[]) {
        let result = '';
        //skip iterating the final token
        for (let token of tokens) {
            result += token.leadingWhitespace + token.text;
        }
        return result;
    }

    /**
     * Convert a token into a BscType
     */
    public tokenToBscType(token: Token) {
        // eslint-disable-next-line @typescript-eslint/switch-exhaustiveness-check
        switch (token.kind) {
            case TokenKind.Boolean:
                return new BooleanType(token.text);
            case TokenKind.True:
            case TokenKind.False:
                return BooleanType.instance;
            case TokenKind.Double:
                return new DoubleType(token.text);
            case TokenKind.DoubleLiteral:
                return DoubleType.instance;
            case TokenKind.Dynamic:
                return new DynamicType(token.text);
            case TokenKind.Float:
                return new FloatType(token.text);
            case TokenKind.FloatLiteral:
                return FloatType.instance;
            case TokenKind.Function:
                return new FunctionType(token.text);
            case TokenKind.Integer:
                return new IntegerType(token.text);
            case TokenKind.IntegerLiteral:
                return IntegerType.instance;
            case TokenKind.Invalid:
                return DynamicType.instance; // TODO: use InvalidType better new InvalidType(token.text);
            case TokenKind.LongInteger:
                return new LongIntegerType(token.text);
            case TokenKind.LongIntegerLiteral:
                return LongIntegerType.instance;
            case TokenKind.Object:
                return new ObjectType(token.text);
            case TokenKind.String:
                return new StringType(token.text);
            case TokenKind.StringLiteral:
            case TokenKind.TemplateStringExpressionBegin:
            case TokenKind.TemplateStringExpressionEnd:
            case TokenKind.TemplateStringQuasi:
                return StringType.instance;
            case TokenKind.Void:
                return new VoidType(token.text);
            case TokenKind.Identifier:
                switch (token.text.toLowerCase()) {
                    case 'boolean':
                        return new BooleanType(token.text);
                    case 'double':
                        return new DoubleType(token.text);
                    case 'dynamic':
                        return new DynamicType(token.text);
                    case 'float':
                        return new FloatType(token.text);
                    case 'function':
                        return new FunctionType(token.text);
                    case 'integer':
                        return new IntegerType(token.text);
                    case 'invalid':
                        return DynamicType.instance; // TODO: use InvalidType better new InvalidType(token.text);
                    case 'longinteger':
                        return new LongIntegerType(token.text);
                    case 'object':
                        return new ObjectType(token.text);
                    case 'string':
                        return new StringType(token.text);
                    case 'void':
                        return new VoidType(token.text);
                }
        }
    }

    /**
     * Deciphers the correct types for fields based on docs
     * https://developer.roku.com/en-ca/docs/references/scenegraph/xml-elements/interface.md
     * @param typeDescriptor the type descriptor from the docs
     * @returns {BscType} the known type, or dynamic
     */
    public getNodeFieldType(typeDescriptor: string, lookupTable?: SymbolTable): BscType {
        const typeDescriptorLower = typeDescriptor.toLowerCase().trim();
        const bscType = this.tokenToBscType(createToken(TokenKind.Identifier, typeDescriptorLower));
        if (bscType) {
            return bscType;
        }

        function getRect2dType() {
            const rect2dType = new AssociativeArrayType();
            rect2dType.addMember('height', {}, FloatType.instance, SymbolTypeFlag.runtime);
            rect2dType.addMember('width', {}, FloatType.instance, SymbolTypeFlag.runtime);
            rect2dType.addMember('x', {}, FloatType.instance, SymbolTypeFlag.runtime);
            rect2dType.addMember('y', {}, FloatType.instance, SymbolTypeFlag.runtime);
            return rect2dType;
        }

        function getColorType() {
            return unionTypeFactory([IntegerType.instance, StringType.instance]);
        }


        if (typeDescriptorLower.startsWith('array of ')) {
            let arrayOfTypeName = typeDescriptorLower.substring(9); //cut off beginning 'array of'
            if (arrayOfTypeName.endsWith('s')) {
                // remove "s" in "floats", etc.
                arrayOfTypeName = arrayOfTypeName.substring(0, arrayOfTypeName.length - 1);
            }
            if (arrayOfTypeName.endsWith('\'')) {
                // remove "'" in "float's", etc.
                arrayOfTypeName = arrayOfTypeName.substring(0, arrayOfTypeName.length - 1);
            }
            let arrayType = this.getNodeFieldType(arrayOfTypeName, lookupTable);
            return new ArrayType(arrayType);
        } else if (typeDescriptorLower.startsWith('option ')) {
            const actualTypeName = typeDescriptorLower.substring('option '.length); //cut off beginning 'option '
            return this.getNodeFieldType(actualTypeName, lookupTable);
        } else if (typeDescriptorLower.startsWith('value ')) {
            const actualTypeName = typeDescriptorLower.substring('value '.length); //cut off beginning 'value '
            return this.getNodeFieldType(actualTypeName, lookupTable);
        } else if (typeDescriptorLower === 'uri') {
            return StringType.instance;
        } else if (typeDescriptorLower === 'color') {
            return getColorType();
        } else if (typeDescriptorLower === 'vector2d' || typeDescriptorLower === 'floatarray') {
            return new ArrayType(FloatType.instance);
        } else if (typeDescriptorLower === 'vector2darray') {
            return new ArrayType(new ArrayType(FloatType.instance));
        } else if (typeDescriptorLower === 'intarray') {
            return new ArrayType(IntegerType.instance);
        } else if (typeDescriptorLower === 'colorarray') {
            return new ArrayType(getColorType());
        } else if (typeDescriptorLower === 'boolarray') {
            return new ArrayType(BooleanType.instance);
        } else if (typeDescriptorLower === 'stringarray' || typeDescriptorLower === 'strarray') {
            return new ArrayType(StringType.instance);
        } else if (typeDescriptorLower === 'int') {
            return IntegerType.instance;
        } else if (typeDescriptorLower === 'time') {
            return DoubleType.instance;
        } else if (typeDescriptorLower === 'str') {
            return StringType.instance;
        } else if (typeDescriptorLower === 'bool') {
            return BooleanType.instance;
        } else if (typeDescriptorLower === 'array') {
            return new ArrayType();
        } else if (typeDescriptorLower === 'assocarray' || typeDescriptorLower === 'associative array' || typeDescriptorLower === 'associativearray') {
            return new AssociativeArrayType();
        } else if (typeDescriptorLower === 'node') {
            return ComponentType.instance;
        } else if (typeDescriptorLower === 'nodearray') {
            return new ArrayType(ComponentType.instance);
        } else if (typeDescriptorLower === 'rect2d') {
            return getRect2dType();
        } else if (typeDescriptorLower === 'rect2darray') {
            return new ArrayType(getRect2dType());
        } else if (lookupTable) {
            //try doing a lookup
            return lookupTable.getSymbolType(typeDescriptorLower, { flags: SymbolTypeFlag.typetime });
        }

        //  TODO: Handle  'rect2d', 'rect2dArray',
        return DynamicType.instance;
    }

    /**
     * Return the type of the result of a binary operator
     * Note: compound assignments (eg. +=) internally use a binary expression, so that's why TokenKind.PlusEqual, etc. are here too
     */
    public binaryOperatorResultType(leftType: BscType, operator: Token, rightType: BscType): BscType {
        if ((isAnyReferenceType(leftType) && !leftType.isResolvable()) ||
            (isAnyReferenceType(rightType) && !rightType.isResolvable())) {
            return new BinaryOperatorReferenceType(leftType, operator, rightType, (lhs, op, rhs) => {
                return this.binaryOperatorResultType(lhs, op, rhs);
            });
        }
        if (isEnumMemberType(leftType)) {
            leftType = leftType.underlyingType;
        }
        if (isEnumMemberType(rightType)) {
            rightType = rightType.underlyingType;
        }
        let hasDouble = isDoubleType(leftType) || isDoubleType(rightType);
        let hasFloat = isFloatType(leftType) || isFloatType(rightType);
        let hasLongInteger = isLongIntegerType(leftType) || isLongIntegerType(rightType);
        let hasInvalid = isInvalidType(leftType) || isInvalidType(rightType);
        let hasDynamic = isDynamicType(leftType) || isDynamicType(rightType);
        let bothNumbers = isNumberType(leftType) && isNumberType(rightType);
        let bothStrings = isStringType(leftType) && isStringType(rightType);
        let eitherBooleanOrNum = (isNumberType(leftType) || isBooleanType(leftType)) && (isNumberType(rightType) || isBooleanType(rightType));

        // eslint-disable-next-line @typescript-eslint/switch-exhaustiveness-check
        switch (operator.kind) {
            // Math operators
            case TokenKind.Plus:
            case TokenKind.PlusEqual:
                if (bothStrings) {
                    // "string" + "string" is the only binary expression allowed with strings
                    return StringType.instance;
                }
            // eslint-disable-next-line no-fallthrough
            case TokenKind.Minus:
            case TokenKind.MinusEqual:
            case TokenKind.Star:
            case TokenKind.StarEqual:
            case TokenKind.Mod:
                if (bothNumbers) {
                    if (hasDouble) {
                        return DoubleType.instance;
                    } else if (hasFloat) {
                        return FloatType.instance;

                    } else if (hasLongInteger) {
                        return LongIntegerType.instance;
                    }
                    return IntegerType.instance;
                }
                break;
            case TokenKind.Forwardslash:
            case TokenKind.ForwardslashEqual:
                if (bothNumbers) {
                    if (hasDouble) {
                        return DoubleType.instance;
                    } else if (hasFloat) {
                        return FloatType.instance;

                    } else if (hasLongInteger) {
                        return LongIntegerType.instance;
                    }
                    return FloatType.instance;
                }
                break;
            case TokenKind.Backslash:
            case TokenKind.BackslashEqual:
                if (bothNumbers) {
                    if (hasLongInteger) {
                        return LongIntegerType.instance;
                    }
                    return IntegerType.instance;
                }
                break;
            case TokenKind.Caret:
                if (bothNumbers) {
                    if (hasDouble || hasLongInteger) {
                        return DoubleType.instance;
                    } else if (hasFloat) {
                        return FloatType.instance;
                    }
                    return IntegerType.instance;
                }
                break;
            // Bitshift operators
            case TokenKind.LeftShift:
            case TokenKind.LeftShiftEqual:
            case TokenKind.RightShift:
            case TokenKind.RightShiftEqual:
                if (bothNumbers) {
                    if (hasLongInteger) {
                        return LongIntegerType.instance;
                    }
                    // Bitshifts are allowed with non-integer numerics
                    // but will always truncate to ints
                    return IntegerType.instance;
                }
                break;
            // Comparison operators
            // All comparison operators result in boolean
            case TokenKind.Equal:
            case TokenKind.LessGreater:
                // = and <> can accept invalid / dynamic
                if (hasDynamic || hasInvalid || bothStrings || eitherBooleanOrNum) {
                    return BooleanType.instance;
                }
                break;
            case TokenKind.Greater:
            case TokenKind.Less:
            case TokenKind.GreaterEqual:
            case TokenKind.LessEqual:
                if (bothStrings || bothNumbers) {
                    return BooleanType.instance;
                }
                break;
            // Logical operators
            case TokenKind.Or:
            case TokenKind.And:
                if (eitherBooleanOrNum) {
                    return BooleanType.instance;
                }
                break;
        }
        return DynamicType.instance;
    }

    /**
     * Return the type of the result of a binary operator
     */
    public unaryOperatorResultType(operator: Token, exprType: BscType): BscType {
        // eslint-disable-next-line @typescript-eslint/switch-exhaustiveness-check
        switch (operator.kind) {
            // Math operators
            case TokenKind.Minus:
                if (isNumberType(exprType)) {
                    // a negative number will be the same type, eg, double->double, int->int, etc.
                    return exprType;
                }
                break;
            case TokenKind.Not:
                if (isBooleanType(exprType)) {
                    return BooleanType.instance;
                } else if (isNumberType(exprType)) {
                    //numbers can be "notted"
                    // by default they go to ints, except longints, which stay that way
                    if (isLongIntegerType(exprType)) {
                        return LongIntegerType.instance;
                    }
                    return IntegerType.instance;
                }
                break;
        }
        return DynamicType.instance;
    }

    /**
     * Get the extension for the given file path. Basically the part after the final dot, except for
     * `d.bs` which is treated as single extension
     * @returns the file extension (i.e. ".d.bs", ".bs", ".brs", ".xml", ".jpg", etc...)
     */
    public getExtension(filePath: string) {
        filePath = filePath.toLowerCase();
        if (filePath.endsWith('.d.bs')) {
            return '.d.bs';
        } else {
            return path.extname(filePath).toLowerCase();
        }
    }

    /**
     * Load and return the list of plugins
     */
    public loadPlugins(cwd: string, pathOrModules: string[], onError?: (pathOrModule: string, err: Error) => void): CompilerPlugin[] {
        const logger = new Logger();
        return pathOrModules.reduce<CompilerPlugin[]>((acc, pathOrModule) => {
            if (typeof pathOrModule === 'string') {
                try {
                    const loaded = requireRelative(pathOrModule, cwd);
                    const theExport: CompilerPlugin | CompilerPluginFactory = loaded.default ? loaded.default : loaded;

                    let plugin: CompilerPlugin | undefined;

                    // legacy plugins returned a plugin object. If we find that, then add a warning
                    if (typeof theExport === 'object') {
                        logger.warn(`Plugin "${pathOrModule}" was loaded as a singleton. Please contact the plugin author to update to the factory pattern.\n`);
                        plugin = theExport;

                        // the official plugin format is a factory function that returns a new instance of a plugin.
                    } else if (typeof theExport === 'function') {
                        plugin = theExport();
                    } else {
                        //this should never happen; somehow an invalid plugin has made it into here
                        throw new Error(`TILT: Encountered an invalid plugin: ${String(plugin)}`);
                    }

                    if (!plugin.name) {
                        plugin.name = pathOrModule;
                    }
                    acc.push(plugin);
                } catch (err: any) {
                    if (onError) {
                        onError(pathOrModule, err);
                    } else {
                        throw err;
                    }
                }
            }
            return acc;
        }, []);
    }

    /**
     * Gathers expressions, variables, and unique names from an expression.
     * This is mostly used for the ternary expression
     */
    public getExpressionInfo(expression: Expression): ExpressionInfo {
        const expressions = [expression];
        const variableExpressions = [] as VariableExpression[];
        const uniqueVarNames = new Set<string>();

        function expressionWalker(expression) {
            if (isExpression(expression)) {
                expressions.push(expression);
            }
            if (isVariableExpression(expression)) {
                variableExpressions.push(expression);
                uniqueVarNames.add(expression.tokens.name.text);
            }
        }

        // Collect all expressions. Most of these expressions are fairly small so this should be quick!
        // This should only be called during transpile time and only when we actually need it.
        expression?.walk(expressionWalker, {
            walkMode: WalkMode.visitExpressions
        });

        //handle the expression itself (for situations when expression is a VariableExpression)
        expressionWalker(expression);

        return { expressions: expressions, varExpressions: variableExpressions, uniqueVarNames: [...uniqueVarNames] };
    }


    public concatAnnotationLeadingTrivia(stmt: Statement, otherTrivia: Token[]): Token[] {
        return [...(stmt.annotations?.map(anno => anno.getLeadingTrivia()).flat() ?? []), ...otherTrivia];
    }

    /**
     * Create a SourceNode that maps every line to itself. Useful for creating maps for files
     * that haven't changed at all, but we still need the map
     */
    public simpleMap(source: string, src: string) {
        //create a source map from the original source code
        let chunks = [] as (SourceNode | string)[];
        let lines = src.split(/\r?\n/g);
        for (let lineIndex = 0; lineIndex < lines.length; lineIndex++) {
            let line = lines[lineIndex];
            chunks.push(
                lineIndex > 0 ? '\n' : '',
                new SourceNode(lineIndex + 1, 0, source, line)
            );
        }
        return new SourceNode(null, null, source, chunks);
    }

    /**
     * Converts a path into a standardized format (drive letter to lower, remove extra slashes, use single slash type, resolve relative parts, etc...)
     */
    public standardizePath(thePath: string) {
        return util.driveLetterToLower(
            rokuDeployStandardizePath(thePath)
        );
    }

    /**
     * Given a Diagnostic or BsDiagnostic, return a deep clone of the diagnostic.
     * @param diagnostic the diagnostic to clone
     * @param relatedInformationFallbackLocation a default location to use for all `relatedInformation` entries that are missing a location
     */
    public toDiagnostic(diagnostic: Diagnostic | BsDiagnostic, relatedInformationFallbackLocation: string): Diagnostic {
        let relatedInformation = diagnostic.relatedInformation ?? [];
        if (relatedInformation.length > MAX_RELATED_INFOS_COUNT) {
            const relatedInfoLength = relatedInformation.length;
            relatedInformation = relatedInformation.slice(0, MAX_RELATED_INFOS_COUNT);
            relatedInformation.push({
                message: `...and ${relatedInfoLength - MAX_RELATED_INFOS_COUNT} more`,
                location: util.createLocation('   ', util.createRange(0, 0, 0, 0))
            });
        }
        return {
            severity: diagnostic.severity,
            range: diagnostic.range,
            message: diagnostic.message,
            relatedInformation: relatedInformation.map(x => {

                //clone related information just in case a plugin added circular ref info here
                const clone = { ...x };
                if (!clone.location) {
                    // use the fallback location if available
                    if (relatedInformationFallbackLocation) {
                        clone.location = util.createLocation(relatedInformationFallbackLocation, diagnostic.range);
                    } else {
                        //remove this related information so it doesn't bring crash the language server
                        return undefined;
                    }
                }
                return clone;
                //filter out null relatedInformation items
            }).filter((x): x is DiagnosticRelatedInformation => Boolean(x)),
            code: diagnostic.code,
            source: 'brs'
        };
    }

    /**
     * Get the first locatable item found at the specified position
     * @param locatables an array of items that have a `range` property
     * @param position the position that the locatable must contain
     */
    public getFirstLocatableAt(locatables: Locatable[], position: Position) {
        for (let token of locatables) {
            if (util.rangeContains(token.range, position)) {
                return token;
            }
        }
    }

    /**
     * Sort an array of objects that have a Range
     */
    public sortByRange<T extends Locatable>(locatables: T[]) {
        //sort the tokens by range
        return locatables.sort((a, b) => {
            //start line
            if (a.range.start.line < b.range.start.line) {
                return -1;
            }
            if (a.range.start.line > b.range.start.line) {
                return 1;
            }
            //start char
            if (a.range.start.character < b.range.start.character) {
                return -1;
            }
            if (a.range.start.character > b.range.start.character) {
                return 1;
            }
            //end line
            if (a.range.end.line < b.range.end.line) {
                return -1;
            }
            if (a.range.end.line > b.range.end.line) {
                return 1;
            }
            //end char
            if (a.range.end.character < b.range.end.character) {
                return -1;
            } else if (a.range.end.character > b.range.end.character) {
                return 1;
            }
            return 0;
        });
    }

    /**
     * Split the given text and return ranges for each chunk.
     * Only works for single-line strings
     */
    public splitGetRange(separator: string, text: string, range: Range) {
        const chunks = text.split(separator);
        const result = [] as Array<{ text: string; range: Range }>;
        let offset = 0;
        for (let chunk of chunks) {
            //only keep nonzero chunks
            if (chunk.length > 0) {
                result.push({
                    text: chunk,
                    range: this.createRange(
                        range.start.line,
                        range.start.character + offset,
                        range.end.line,
                        range.start.character + offset + chunk.length
                    )
                });
            }
            offset += chunk.length + separator.length;
        }
        return result;
    }

    /**
     * Wrap the given code in a markdown code fence (with the language)
     */
    public mdFence(code: string, language = '') {
        return '```' + language + '\n' + code + '\n```';
    }

    /**
     * Gets each part of the dotted get.
     * @param node any ast expression
     * @returns an array of the parts of the dotted get. If not fully a dotted get, then returns undefined
     */
    public getAllDottedGetParts(node: AstNode): Identifier[] | undefined {
        //this is a hot function and has been optimized. Don't rewrite unless necessary
        const parts: Identifier[] = [];
        let nextPart = node;
        loop: while (nextPart) {
            switch (nextPart?.kind) {
                case AstNodeKind.AssignmentStatement:
                    return [(node as AssignmentStatement).tokens.name];
                case AstNodeKind.DottedGetExpression:
                    parts.push((nextPart as DottedGetExpression)?.tokens.name);
                    nextPart = (nextPart as DottedGetExpression).obj;
                    continue;
                case AstNodeKind.CallExpression:
                    nextPart = (nextPart as CallExpression).callee;
                    continue;
                case AstNodeKind.TypeExpression:
                    nextPart = (nextPart as TypeExpression).expression;
                    continue;
                case AstNodeKind.VariableExpression:
                    parts.push((nextPart as VariableExpression)?.tokens.name);
                    break loop;
                case AstNodeKind.LiteralExpression:
                    parts.push((nextPart as LiteralExpression)?.tokens.value as Identifier);
                    break loop;
                case AstNodeKind.IndexedGetExpression:
                    nextPart = (nextPart as unknown as IndexedGetExpression).obj;
                    continue;
                case AstNodeKind.FunctionParameterExpression:
                    return [(nextPart as FunctionParameterExpression).tokens.name];
                case AstNodeKind.GroupingExpression:
                    parts.push(createIdentifier('()', nextPart.range));
                    break loop;
                default:
                    //we found a non-DottedGet expression, so return because this whole operation is invalid.
                    return undefined;
            }
        }
        return parts.reverse();
    }

    /**
     * Given an expression, return all the DottedGet name parts as a string.
     * Mostly used to convert namespaced item full names to a strings
     */
    public getAllDottedGetPartsAsString(node: Expression | Statement, parseMode = ParseMode.BrighterScript): string {
        //this is a hot function and has been optimized. Don't rewrite unless necessary
        /* eslint-disable no-var */
        var sep = parseMode === ParseMode.BrighterScript ? '.' : '_';
        const parts = this.getAllDottedGetParts(node) ?? [];
        var result = parts[0]?.text;
        for (var i = 1; i < parts.length; i++) {
            result += sep + parts[i].text;
        }
        return result;
        /* eslint-enable no-var */
    }

    public stringJoin(strings: string[], separator: string) {
        // eslint-disable-next-line no-var
        var result = strings[0] ?? '';
        // eslint-disable-next-line no-var
        for (var i = 1; i < strings.length; i++) {
            result += separator + strings[i];
        }
        return result;
    }

    /**
     * Break an expression into each part.
     */
    public splitExpression(expression: Expression) {
        const parts: Expression[] = [expression];
        let nextPart = expression;
        while (nextPart) {
            if (isDottedGetExpression(nextPart) || isIndexedGetExpression(nextPart) || isXmlAttributeGetExpression(nextPart)) {
                nextPart = nextPart.obj;

            } else if (isCallExpression(nextPart) || isCallfuncExpression(nextPart)) {
                nextPart = nextPart.callee;

            } else if (isTypeExpression(nextPart)) {
                nextPart = nextPart.expression;
            } else {
                break;
            }
            parts.unshift(nextPart);
        }
        return parts;
    }

    /**
     * Break an expression into each part, and return any VariableExpression or DottedGet expresisons from left-to-right.
     */
    public getDottedGetPath(expression: Expression): [VariableExpression, ...DottedGetExpression[]] {
        let parts: Expression[] = [];
        let nextPart = expression;
        loop: while (nextPart) {
            switch (nextPart?.kind) {
                case AstNodeKind.DottedGetExpression:
                    parts.push(nextPart);
                    nextPart = (nextPart as DottedGetExpression).obj;
                    continue;
                case AstNodeKind.IndexedGetExpression:
                case AstNodeKind.XmlAttributeGetExpression:
                    nextPart = (nextPart as IndexedGetExpression | XmlAttributeGetExpression).obj;
                    parts = [];
                    continue;
                case AstNodeKind.CallExpression:
                case AstNodeKind.CallfuncExpression:
                    nextPart = (nextPart as CallExpression | CallfuncExpression).callee;
                    parts = [];
                    continue;
                case AstNodeKind.NewExpression:
                    nextPart = (nextPart as NewExpression).call.callee;
                    parts = [];
                    continue;
                case AstNodeKind.TypeExpression:
                    nextPart = (nextPart as TypeExpression).expression;
                    continue;
                case AstNodeKind.VariableExpression:
                    parts.push(nextPart);
                    break loop;
                default:
                    return [] as any;
            }
        }
        return parts.reverse() as any;
    }

    /**
     * Returns an integer if valid, or undefined. Eliminates checking for NaN
     */
    public parseInt(value: any) {
        const result = parseInt(value);
        if (!isNaN(result)) {
            return result;
        } else {
            return undefined;
        }
    }

    /**
     * Converts a range to a string in the format 1:2-3:4
     */
    public rangeToString(range: Range) {
        return `${range?.start?.line}:${range?.start?.character}-${range?.end?.line}:${range?.end?.character}`;
    }

    public validateTooDeepFile(file: (BrsFile | XmlFile)) {
        //find any files nested too deep
        let destPath = file?.destPath?.toString();
        let rootFolder = destPath?.replace(/^pkg:/, '').split(/[\\\/]/)[0].toLowerCase();

        if (isBrsFile(file) && rootFolder !== 'source') {
            return;
        }

        if (isXmlFile(file) && rootFolder !== 'components') {
            return;
        }

        let fileDepth = this.getParentDirectoryCount(destPath);
        if (fileDepth >= 8) {
            file.addDiagnostics([{
                ...DiagnosticMessages.detectedTooDeepFileSource(fileDepth),
                file: file,
                range: this.createRange(0, 0, 0, Number.MAX_VALUE)
            }]);
        }
    }

    /**
<<<<<<< HEAD
     * Find the index of the last item in the array that matches.
     */
    public findLastIndex<T>(array: T[], matcher: (T) => boolean) {
        for (let i = array.length - 1; i >= 0; i--) {
            if (matcher(array[i])) {
                return i;
            }
        }
    }

    public processTypeChain(typeChain: TypeChainEntry[]): TypeChainProcessResult {
        let fullChainName = '';
        let fullErrorName = '';
        let itemName = '';
        let previousTypeName = '';
        let parentTypeName = '';
        let errorRange: Range;
        let containsDynamic = false;
        for (let i = 0; i < typeChain.length; i++) {
            const chainItem = typeChain[i];
            const dotSep = chainItem.separatorToken?.text ?? '.';
            if (i > 0) {
                fullChainName += dotSep;
            }
            fullChainName += chainItem.name;
            parentTypeName = previousTypeName;
            fullErrorName = previousTypeName ? `${previousTypeName}${dotSep}${chainItem.name}` : chainItem.name;
            previousTypeName = chainItem.type?.toString() ?? '';
            itemName = chainItem.name;
            containsDynamic = containsDynamic || (isDynamicType(chainItem.type) && !isAnyReferenceType(chainItem.type));
            if (!chainItem.isResolved) {
                errorRange = chainItem.range;
                break;
            }
        }
        return {
            itemName: itemName,
            itemParentTypeName: parentTypeName,
            fullNameOfItem: fullErrorName,
            fullChainName: fullChainName,
            range: errorRange,
            containsDynamic: containsDynamic
        };
    }


    public isInTypeExpression(expression: AstNode): boolean {
        //TODO: this is much faster than node.findAncestor(), but may need to be updated for "complicated" type expressions
        if (isTypeExpression(expression) ||
            isTypeExpression(expression.parent) ||
            isTypedArrayExpression(expression) ||
            isTypedArrayExpression(expression.parent)) {
=======
     * Wraps SourceNode's constructor to be compatible with the TranspileResult type
     */
    public sourceNodeFromTranspileResult(
        line: number | null,
        column: number | null,
        source: string | null,
        chunks?: string | SourceNode | TranspileResult,
        name?: string
    ): SourceNode {
        // we can use a typecast rather than actually transforming the data because SourceNode
        // accepts a more permissive type than its typedef states
        return new SourceNode(line, column, source, chunks as any, name);
    }

    public isBuiltInType(typeName: string) {
        const typeNameLower = typeName.toLowerCase();
        if (typeNameLower.startsWith('rosgnode')) {
            // NOTE: this is unsafe and only used to avoid validation errors in backported v1 type syntax
>>>>>>> 54cdd426
            return true;
        }
        if (isBinaryExpression(expression.parent)) {
            let currentExpr: AstNode = expression.parent;
            while (isBinaryExpression(currentExpr) && currentExpr.tokens.operator.kind === TokenKind.Or) {
                currentExpr = currentExpr.parent;
            }
            return isTypeExpression(currentExpr) || isTypedArrayExpression(currentExpr);
        }
        return false;
    }

    public setContainsUnresolvedSymbol(symbolLowerNameSet: Set<string>, symbol: UnresolvedSymbol) {

        const possibleOriginalSymbolNamesLower = [];
        let nameSoFar = '';
        for (const tce of symbol.typeChain) {
            if (nameSoFar.length > 0) {
                nameSoFar += '.';
            }
            nameSoFar += tce.name.toLowerCase();
            possibleOriginalSymbolNamesLower.push(nameSoFar);
        }
        const possibleNamespace = symbol.containingNamespaces?.join('.') ?? '';

        for (const possibleNameLower of possibleOriginalSymbolNamesLower) {
            if (symbolLowerNameSet.has(possibleNameLower)) {
                return true;
            }
            if (possibleNamespace) {
                const fullName = possibleNamespace + '.' + possibleNameLower;
                if (symbolLowerNameSet.has(fullName.toLowerCase())) {
                    return true;
                }
            }
        }
        return false;
    }

    public truncate<T>(options: {
        leadingText: string;
        items: T[];
        trailingText?: string;
        maxLength: number;
        itemSeparator?: string;
        partBuilder?: (item: T) => string;
    }): string {
        let leadingText = options.leadingText;
        let items = options?.items ?? [];
        let trailingText = options?.trailingText ?? '';
        let maxLength = options?.maxLength ?? 160;
        let itemSeparator = options?.itemSeparator ?? ', ';
        let partBuilder = options?.partBuilder ?? ((x) => x.toString());

        let parts = [];
        let length = leadingText.length + (trailingText?.length ?? 0);

        //calculate the max number of items we could fit in the given space
        for (let i = 0; i < items.length; i++) {
            let part = partBuilder(items[i]);
            if (i > 0) {
                part = itemSeparator + part;
            }
            parts.push(part);
            length += part.length;
            //exit the loop if we've maxed out our length
            if (length >= maxLength) {
                break;
            }
        }
        let message: string;
        //we have enough space to include all the parts
        if (parts.length >= items.length) {
            message = leadingText + parts.join('') + trailingText;

            //we require truncation
        } else {
            //account for truncation message length including max possible "more" items digits, trailing text length, and the separator between last item and trailing text
            length = leadingText.length + `...and ${items.length} more`.length + itemSeparator.length + (trailingText?.length ?? 0);
            message = leadingText;
            for (let i = 0; i < parts.length; i++) {
                //always include at least 2 items. if this part would overflow the max, then skip it and finalize the message
                if (i > 1 && length + parts[i].length > maxLength) {
                    message += itemSeparator + `...and ${items.length - i} more` + trailingText;
                    return message;
                } else {
                    message += parts[i];
                    length += parts[i].length;
                }
            }
        }
        return message;
    }

    public getAstNodeFriendlyName(node: AstNode) {
        return node?.kind.replace(/Statement|Expression/g, '');
    }
}

/**
 * A tagged template literal function for standardizing the path. This has to be defined as standalone function since it's a tagged template literal function,
 * we can't use `object.tag` syntax.
 */
export function standardizePath(stringParts, ...expressions: any[]) {
    let result: string[] = [];
    for (let i = 0; i < stringParts.length; i++) {
        result.push(stringParts[i], expressions[i]);
    }
    return util.driveLetterToLower(
        rokuDeployStandardizePath(
            result.join('')
        )
    );
}

export let util = new Util();
export default util;<|MERGE_RESOLUTION|>--- conflicted
+++ resolved
@@ -11,11 +11,7 @@
 import * as xml2js from 'xml2js';
 import type { BsConfig, FinalizedBsConfig } from './BsConfig';
 import { DiagnosticMessages } from './DiagnosticMessages';
-<<<<<<< HEAD
-import type { CallableContainer, BsDiagnostic, FileReference, CallableContainerMap, CompilerPluginFactory, CompilerPlugin, ExpressionInfo, TypeChainEntry, TypeChainProcessResult } from './interfaces';
-=======
-import type { CallableContainer, BsDiagnostic, FileReference, CallableContainerMap, CompilerPluginFactory, CompilerPlugin, ExpressionInfo, TranspileResult } from './interfaces';
->>>>>>> 54cdd426
+import type { CallableContainer, BsDiagnostic, FileReference, CallableContainerMap, CompilerPluginFactory, CompilerPlugin, ExpressionInfo, TranspileResult, TypeChainEntry, TypeChainProcessResult } from './interfaces';
 import { BooleanType } from './types/BooleanType';
 import { DoubleType } from './types/DoubleType';
 import { DynamicType } from './types/DynamicType';
@@ -1085,15 +1081,9 @@
      *  Gets the bounding range of a bunch of ranges or objects that have ranges
      *  TODO: this does a full iteration of the args. If the args were guaranteed to be in range order, we could optimize this
      */
-<<<<<<< HEAD
     public createBoundingRange(...locatables: Array<{ range?: Range } | Range>): Range | undefined {
         let startPosition: Position | undefined;
         let endPosition: Position | undefined;
-=======
-    public createBoundingRange(...locatables: Array<{ range?: Range } | null | undefined>): Range | undefined {
-        let leftmostRange: Range | undefined;
-        let rightmostRange: Range | undefined;
->>>>>>> 54cdd426
 
         for (let locatable of locatables) {
             //the range might be a getter, so access it exactly once
@@ -1925,7 +1915,21 @@
     }
 
     /**
-<<<<<<< HEAD
+     * Wraps SourceNode's constructor to be compatible with the TranspileResult type
+     */
+    public sourceNodeFromTranspileResult(
+        line: number | null,
+        column: number | null,
+        source: string | null,
+        chunks?: string | SourceNode | TranspileResult,
+        name?: string
+    ): SourceNode {
+        // we can use a typecast rather than actually transforming the data because SourceNode
+        // accepts a more permissive type than its typedef states
+        return new SourceNode(line, column, source, chunks as any, name);
+    }
+
+    /**
      * Find the index of the last item in the array that matches.
      */
     public findLastIndex<T>(array: T[], matcher: (T) => boolean) {
@@ -1978,26 +1982,6 @@
             isTypeExpression(expression.parent) ||
             isTypedArrayExpression(expression) ||
             isTypedArrayExpression(expression.parent)) {
-=======
-     * Wraps SourceNode's constructor to be compatible with the TranspileResult type
-     */
-    public sourceNodeFromTranspileResult(
-        line: number | null,
-        column: number | null,
-        source: string | null,
-        chunks?: string | SourceNode | TranspileResult,
-        name?: string
-    ): SourceNode {
-        // we can use a typecast rather than actually transforming the data because SourceNode
-        // accepts a more permissive type than its typedef states
-        return new SourceNode(line, column, source, chunks as any, name);
-    }
-
-    public isBuiltInType(typeName: string) {
-        const typeNameLower = typeName.toLowerCase();
-        if (typeNameLower.startsWith('rosgnode')) {
-            // NOTE: this is unsafe and only used to avoid validation errors in backported v1 type syntax
->>>>>>> 54cdd426
             return true;
         }
         if (isBinaryExpression(expression.parent)) {
