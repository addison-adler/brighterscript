--- conflicted
+++ resolved
@@ -51,11 +51,7 @@
             token(TokenKind.Newline, '\\n'),
             token(TokenKind.Return, 'return'),
             identifier('RebootSystem'),
-<<<<<<< HEAD
-            { kind: TokenKind.LeftParen, text: '(', range: null, leadingTrivia: [] },
-=======
-            { kind: TokenKind.LeftParen, text: '(', range: null as any },
->>>>>>> 872c2dfd
+            { kind: TokenKind.LeftParen, text: '(', range: null as any, leadingTrivia: [] },
             token(TokenKind.RightParen, ')'),
             token(TokenKind.Newline, '\\n'),
             token(TokenKind.EndFunction, 'end function'),
