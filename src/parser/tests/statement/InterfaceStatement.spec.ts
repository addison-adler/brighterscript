import { expectZeroDiagnostics, getTestGetTypedef, getTestTranspile } from '../../../testHelpers.spec';
import { rootDir } from '../../../testHelpers.spec';
import { Program } from '../../../Program';

describe('InterfaceStatement', () => {
    let program: Program;
    const testTranspile = getTestTranspile(() => [program, rootDir]);
    const testGetTypedef = getTestGetTypedef(() => [program, rootDir]);
    beforeEach(() => {
        program = new Program({
            rootDir: rootDir
        });
    });

    it('allows strange keywords as property names', async () => {
        await testGetTypedef(`
            interface Person
                public as string
                protected as string
                private as string
                sub as string
                function as string
                interface as string
                endInterface as string
            end interface
        `, undefined, undefined, undefined, true);
    });

    it('allows strange keywords as method names', async () => {
        await testGetTypedef(`
            interface Person
                sub public() as string
                sub protected() as string
                sub private() as string
                sub sub() as string
                sub function() as string
                sub interface() as string
                sub endInterface() as string
            end interface
        `, undefined, undefined, undefined, true);
    });

    it('includes comments', async () => {
        await testGetTypedef(`
            interface Person
                'some comment
                sub someFunc() as string
            end interface
        `, undefined, undefined, undefined, true);
    });

    it('includes annotations', async () => {
        await testGetTypedef(`
            @IFace
            interface Person
                @Method
                sub someFunc() as string
                @Field
                someField as string
            end interface
        `, undefined, undefined, undefined, true);
    });

    it('allows declaring multiple interfaces in a file', () => {
        program.setFile('source/interfaces.bs', `
            interface Iface1
                name as dynamic
            end interface
            interface IFace2
                prop as dynamic
            end interface
        `);
        program.validate();
        expectZeroDiagnostics(program);
    });

    it('allows comments after an interface', async () => {
        await testTranspile(`
            interface Iface1
                name as dynamic
            end interface
            'this comment was throwing exception during transpile
            interface IFace2
                prop as dynamic
            end interface
        `, `
            'this comment was throwing exception during transpile
        `);
    });

    it('allows parameters in interface method signatures', async () => {
        await testGetTypedef(`
            interface Person
                sub someFunc(name as string, age as integer) as string
                someField as string
            end interface
        `, undefined, undefined, undefined, true);
    });

<<<<<<< HEAD
    it('includes "optional" modifier in typedef', async () => {
        await testGetTypedef(`
            interface Person
                name as string
                optional age as integer
            end interface
        `);
=======
    it('supports empty interfaces', () => {
        const file = program.setFile('source/main.bs', `
           interface SomeInterface
           end interface
        `);
        program.validate();
        expectZeroDiagnostics(file);
>>>>>>> 54cdd426
    });
});<|MERGE_RESOLUTION|>--- conflicted
+++ resolved
@@ -97,7 +97,6 @@
         `, undefined, undefined, undefined, true);
     });
 
-<<<<<<< HEAD
     it('includes "optional" modifier in typedef', async () => {
         await testGetTypedef(`
             interface Person
@@ -105,7 +104,8 @@
                 optional age as integer
             end interface
         `);
-=======
+    });
+
     it('supports empty interfaces', () => {
         const file = program.setFile('source/main.bs', `
            interface SomeInterface
@@ -113,6 +113,5 @@
         `);
         program.validate();
         expectZeroDiagnostics(file);
->>>>>>> 54cdd426
     });
 });