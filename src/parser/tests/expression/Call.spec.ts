--- conflicted
+++ resolved
@@ -14,11 +14,7 @@
     it('parses named function calls', () => {
         const { statements, diagnostics } = Parser.parse([
             identifier('RebootSystem'),
-<<<<<<< HEAD
-            { kind: TokenKind.LeftParen, text: '(', range: null, leadingTrivia: [] },
-=======
-            { kind: TokenKind.LeftParen, text: '(', range: null as any },
->>>>>>> 872c2dfd
+            { kind: TokenKind.LeftParen, text: '(', range: null as any, leadingTrivia: [] },
             token(TokenKind.RightParen, ')'),
             EOF
         ]);
@@ -69,11 +65,7 @@
     it('allows closing parentheses on separate line', () => {
         const { statements, diagnostics } = Parser.parse([
             identifier('RebootSystem'),
-<<<<<<< HEAD
-            { kind: TokenKind.LeftParen, text: '(', range: null, leadingTrivia: [] },
-=======
-            { kind: TokenKind.LeftParen, text: '(', range: null as any },
->>>>>>> 872c2dfd
+            { kind: TokenKind.LeftParen, text: '(', range: null as any, leadingTrivia: [] },
             token(TokenKind.Newline, '\\n'),
             token(TokenKind.Newline, '\\n'),
             token(TokenKind.RightParen, ')'),
@@ -136,15 +128,9 @@
     it('accepts arguments', () => {
         const { statements, diagnostics } = Parser.parse([
             identifier('add'),
-<<<<<<< HEAD
-            { kind: TokenKind.LeftParen, text: '(', range: null, leadingTrivia: [] },
+            { kind: TokenKind.LeftParen, text: '(', range: null as any, leadingTrivia: [] },
             token(TokenKind.IntegerLiteral, '1'),
-            { kind: TokenKind.Comma, text: ',', range: null, leadingTrivia: [] },
-=======
-            { kind: TokenKind.LeftParen, text: '(', range: null as any },
-            token(TokenKind.IntegerLiteral, '1'),
-            { kind: TokenKind.Comma, text: ',', range: null as any },
->>>>>>> 872c2dfd
+            { kind: TokenKind.Comma, text: ',', range: null as any, leadingTrivia: [] },
             token(TokenKind.IntegerLiteral, '2'),
             token(TokenKind.RightParen, ')'),
             EOF
