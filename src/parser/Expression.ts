--- conflicted
+++ resolved
@@ -10,16 +10,11 @@
 import type { WalkOptions, WalkVisitor } from '../astUtils/visitors';
 import { WalkMode } from '../astUtils/visitors';
 import { walk, InternalWalkMode, walkArray } from '../astUtils/visitors';
-<<<<<<< HEAD
 import { isAALiteralExpression, isAAMemberExpression, isArrayLiteralExpression, isArrayType, isCallExpression, isCallableType, isCallfuncExpression, isCommentStatement, isComponentType, isDottedGetExpression, isEscapedCharCodeLiteralExpression, isFunctionExpression, isFunctionStatement, isIntegerType, isInterfaceMethodStatement, isLiteralBoolean, isLiteralExpression, isLiteralNumber, isLiteralString, isLongIntegerType, isMethodStatement, isNamespaceStatement, isNewExpression, isReferenceType, isStringType, isTypeCastExpression, isUnaryExpression, isVariableExpression } from '../astUtils/reflection';
-import type { GetTypeOptions, TranspileResult, TypedefProvider } from '../interfaces';
-import { TypeChainEntry } from '../interfaces';
-=======
-import { isAALiteralExpression, isArrayLiteralExpression, isCallExpression, isCallfuncExpression, isCommentStatement, isDottedGetExpression, isEscapedCharCodeLiteralExpression, isFunctionExpression, isFunctionStatement, isIntegerType, isLiteralBoolean, isLiteralExpression, isLiteralNumber, isLiteralString, isLongIntegerType, isMethodStatement, isNamespaceStatement, isStringType, isTypeCastExpression, isUnaryExpression, isVariableExpression } from '../astUtils/reflection';
-import type { TranspileResult, TypedefProvider } from '../interfaces';
+import type { GetTypeOptions } from '../interfaces';
+import { TypeChainEntry, type TranspileResult, type TypedefProvider } from '../interfaces';
 import { VoidType } from '../types/VoidType';
 import { DynamicType } from '../types/DynamicType';
->>>>>>> 58657850
 import type { BscType } from '../types/BscType';
 import { SymbolTypeFlag } from '../SymbolTable';
 import { TypedFunctionType } from '../types/TypedFunctionType';
@@ -28,8 +23,6 @@
 import { SourceNode } from 'source-map';
 import type { TranspileState } from './TranspileState';
 import { StringType } from '../types/StringType';
-import { DynamicType } from '../types/DynamicType';
-import { VoidType } from '../types/VoidType';
 import { TypePropertyReferenceType } from '../types/ReferenceType';
 import { UnionType } from '../types/UnionType';
 import { ArrayType } from '../types';
@@ -614,10 +607,10 @@
         /**
          * Can either be `[` or `?[`. If `?.[` is used, this will be `[` and `optionalChainingToken` will be `?.` - defaults to '[' in transpile
          */
-<<<<<<< HEAD
         openingSquare?: Token;
         closingSquare?: Token;
         questionDot?: Token;//  ? or ?.
+        additionalIndexes: Expression[];
     }) {
         super();
         this.tokens = {
@@ -627,26 +620,15 @@
         };
         this.obj = options.obj;
         this.index = options.index;
-        this.range = util.createBoundingRange(this.obj, this.tokens.openingSquare, this.tokens.questionDot, this.tokens.openingSquare, this.index, this.tokens.closingSquare);
-=======
-        public openingSquare: Token,
-        public closingSquare: Token,
-        public questionDotToken?: Token, //  ? or ?.
-        /**
-         * More indexes, separated by commas
-         */
-        public additionalIndexes?: Expression[]
-    ) {
-        super();
-        this.range = util.createBoundingRange(this.obj, this.openingSquare, this.questionDotToken, this.openingSquare, this.index, this.closingSquare);
-        this.additionalIndexes ??= [];
->>>>>>> 58657850
+        this.additionalIndexes = options.additionalIndexes;
+        this.range = util.createBoundingRange(this.obj, this.tokens.openingSquare, this.tokens.questionDot, this.tokens.openingSquare, this.index, ...this.additionalIndexes, this.tokens.closingSquare);
     }
 
     public readonly kind = AstNodeKind.IndexedGetExpression;
 
     public obj: Expression;
     public index: Expression;
+    public additionalIndexes: Expression[];
 
     public tokens: {
         /**
@@ -663,17 +645,10 @@
         const result = [];
         result.push(
             ...this.obj.transpile(state),
-<<<<<<< HEAD
             this.tokens.questionDot ? state.transpileToken(this.tokens.questionDot) : '',
-            state.transpileToken(this.tokens.openingSquare, '['),
-            ...(this.index?.transpile(state) ?? []),
-            state.transpileToken(this.tokens.closingSquare, ']')
-        ];
-=======
-            this.questionDotToken ? state.transpileToken(this.questionDotToken) : '',
-            state.transpileToken(this.openingSquare)
-        );
-        const indexes = [this.index, ...this.additionalIndexes ?? []];
+            state.transpileToken(this.tokens.openingSquare, '[')
+        );
+        const indexes = [this.index, ...this.additionalIndexes];
         for (let i = 0; i < indexes.length; i++) {
             //add comma between indexes
             if (i > 0) {
@@ -685,10 +660,9 @@
             );
         }
         result.push(
-            this.closingSquare ? state.transpileToken(this.closingSquare) : ''
+            state.transpileToken(this.tokens.closingSquare, ']')
         );
         return result;
->>>>>>> 58657850
     }
 
     walk(visitor: WalkVisitor, options: WalkOptions) {
@@ -2019,33 +1993,6 @@
     }
 }
 
-
-export class TypeCastExpression extends Expression {
-    constructor(
-        public obj: Expression,
-        public asToken: Token,
-        public typeToken: Token
-    ) {
-        super();
-        this.range = util.createBoundingRange(
-            this.obj,
-            this.asToken,
-            this.typeToken
-        );
-    }
-
-    public range: Range;
-
-    public transpile(state: BrsTranspileState): TranspileResult {
-        return this.obj.transpile(state);
-    }
-    public walk(visitor: WalkVisitor, options: WalkOptions) {
-        if (options.walkMode & InternalWalkMode.walkExpressions) {
-            walk(this, 'obj', visitor, options);
-        }
-    }
-}
-
 // eslint-disable-next-line @typescript-eslint/consistent-indexed-object-style
 type ExpressionValue = string | number | boolean | Expression | ExpressionValue[] | { [key: string]: ExpressionValue };
 
@@ -2106,8 +2053,8 @@
     public readonly kind = AstNodeKind.TypeExpression;
 
     /**
-       * The standard AST expression that represents the type for this TypeExpression.
-       */
+     * The standard AST expression that represents the type for this TypeExpression.
+     */
     public expression: Expression;
 
     public range: Range;
@@ -2139,7 +2086,6 @@
         //TODO: really, this code is only used to get Namespaces. It could be more clear.
         return util.getAllDottedGetParts(this.expression).map(x => x.text);
     }
-
 }
 
 export class TypeCastExpression extends Expression {
