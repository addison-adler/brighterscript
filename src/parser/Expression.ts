/* eslint-disable no-bitwise */
import type { Token, Identifier } from '../lexer/Token';
import { TokenKind } from '../lexer/TokenKind';
import type { Block, CommentStatement, FunctionStatement, NamespaceStatement } from './Statement';
import type { Range } from 'vscode-languageserver';
import util from '../util';
import type { BrsTranspileState } from './BrsTranspileState';
import { ParseMode } from './Parser';
import * as fileUrl from 'file-url';
import type { WalkOptions, WalkVisitor } from '../astUtils/visitors';
import { WalkMode } from '../astUtils/visitors';
import { walk, InternalWalkMode, walkArray } from '../astUtils/visitors';
import { isAALiteralExpression, isAAMemberExpression, isArrayLiteralExpression, isArrayType, isCallExpression, isCallableType, isCallfuncExpression, isCommentStatement, isComponentType, isDottedGetExpression, isEscapedCharCodeLiteralExpression, isFunctionExpression, isFunctionStatement, isIntegerType, isInterfaceMethodStatement, isLiteralBoolean, isLiteralExpression, isLiteralNumber, isLiteralString, isLongIntegerType, isMethodStatement, isNamespaceStatement, isNewExpression, isReferenceType, isStringType, isTypeCastExpression, isUnaryExpression, isVariableExpression } from '../astUtils/reflection';
import type { GetTypeOptions, TranspileResult, TypedefProvider } from '../interfaces';
import { TypeChainEntry } from '../interfaces';
import { VoidType } from '../types/VoidType';
import { DynamicType } from '../types/DynamicType';
import type { BscType } from '../types/BscType';
<<<<<<< HEAD
import { SymbolTypeFlag } from '../SymbolTableFlag';
import { TypedFunctionType } from '../types/TypedFunctionType';
import { AstNodeKind, Expression } from './AstNode';
=======
import { FunctionType } from '../types/FunctionType';
import type { AstNode } from './AstNode';
import { Expression } from './AstNode';
>>>>>>> 54cdd426
import { SymbolTable } from '../SymbolTable';
import { SourceNode } from 'source-map';
import type { TranspileState } from './TranspileState';
import { StringType } from '../types/StringType';
import { TypePropertyReferenceType } from '../types/ReferenceType';
import { UnionType } from '../types/UnionType';
import { ArrayType } from '../types/ArrayType';
import { AssociativeArrayType } from '../types/AssociativeArrayType';
import type { ComponentType } from '../types/ComponentType';
import { createToken } from '../astUtils/creators';

export type ExpressionVisitor = (expression: Expression, parent: Expression) => void;

export class BinaryExpression extends Expression {
    constructor(options: {
        left: Expression;
        operator: Token;
        right: Expression;
    }) {
        super();
<<<<<<< HEAD
        this.tokens = {
            operator: options.operator
        };
        this.left = options.left;
        this.right = options.right;
        this.range = util.createBoundingRange(this.left, this.tokens.operator, this.right);
=======
        this.range = util.createBoundingRange(this.left, this.operator, this.right);
>>>>>>> 54cdd426
    }
    readonly tokens: {
        readonly operator: Token;
    };

    public readonly left: Expression;
    public readonly right: Expression;

    public readonly kind = AstNodeKind.BinaryExpression;

    public readonly range: Range | undefined;

    transpile(state: BrsTranspileState) {
        return [
            state.sourceNode(this.left, this.left.transpile(state)),
            ' ',
            state.transpileToken(this.tokens.operator),
            ' ',
            state.sourceNode(this.right, this.right.transpile(state))
        ];
    }

    walk(visitor: WalkVisitor, options: WalkOptions) {
        if (options.walkMode & InternalWalkMode.walkExpressions) {
            walk(this, 'left', visitor, options);
            walk(this, 'right', visitor, options);
        }
    }


    public getType(options: GetTypeOptions): BscType {
        const operatorKind = this.tokens.operator.kind;
        if (options.flags & SymbolTypeFlag.typetime) {
            // eslint-disable-next-line @typescript-eslint/switch-exhaustiveness-check
            switch (operatorKind) {
                case TokenKind.Or:
                    return new UnionType([this.left.getType(options), this.right.getType(options)]);
                //TODO: Intersection Types?, eg. case TokenKind.And:
            }
        } else if (options.flags & SymbolTypeFlag.runtime) {
            return util.binaryOperatorResultType(
                this.left.getType(options),
                this.tokens.operator,
                this.right.getType(options));
        }
        return DynamicType.instance;
    }

}


export class CallExpression extends Expression {
    static MaximumArguments = 32;

    constructor(options: {
        callee: Expression;
        openingParen: Token;
        args?: Expression[];
        closingParen: Token;
    }) {
        super();
        this.tokens = {
            openingParen: options.openingParen,
            closingParen: options.closingParen
        };
        this.callee = options.callee;
        this.args = options.args ?? [];
        this.range = util.createBoundingRange(this.callee, this.tokens.openingParen, ...this.args, this.tokens.closingParen);
    }

    readonly callee: Expression;
    readonly args: Expression[];
    readonly tokens: {
        /**
         * Can either be `(`, or `?(` for optional chaining - defaults to '('
         */
        readonly openingParen?: Token;
        readonly closingParen?: Token;
    };

<<<<<<< HEAD
    public readonly kind = AstNodeKind.CallExpression;
=======
    public readonly range: Range | undefined;
>>>>>>> 54cdd426

    public readonly range: Range;

    transpile(state: BrsTranspileState, nameOverride?: string) {
        let result: TranspileResult = [];

        //transpile the name
        if (nameOverride) {
            result.push(state.sourceNode(this.callee, nameOverride));
        } else {
            result.push(...this.callee.transpile(state));
        }

        result.push(
            state.transpileToken(this.tokens.openingParen, '(')
        );
        for (let i = 0; i < this.args.length; i++) {
            //add comma between args
            if (i > 0) {
                result.push(', ');
            }
            let arg = this.args[i];
            result.push(...arg.transpile(state));
        }
        if (this.tokens.closingParen) {
            result.push(
                state.transpileToken(this.tokens.closingParen)
            );
        }
        return result;
    }

    walk(visitor: WalkVisitor, options: WalkOptions) {
        if (options.walkMode & InternalWalkMode.walkExpressions) {
            walk(this, 'callee', visitor, options);
            walkArray(this.args, visitor, options, this);
        }
    }

    getType(options: GetTypeOptions) {
        const calleeType = this.callee.getType(options);
        if (options.ignoreCall) {
            return calleeType;
        }
        if (isNewExpression(this.parent)) {
            return calleeType;
        }
        if (isCallableType(calleeType) && (!isReferenceType(calleeType.returnType) || calleeType.returnType?.isResolvable())) {
            return calleeType.returnType;
        }
        if (!isReferenceType(calleeType) && (calleeType as any).returnType?.isResolvable()) {
            return (calleeType as any).returnType;
        }
        return new TypePropertyReferenceType(calleeType, 'returnType');
    }
}

export class FunctionExpression extends Expression implements TypedefProvider {
    constructor(options: {
        functionType?: Token;
        leftParen?: Token;
        parameters?: FunctionParameterExpression[];
        rightParen?: Token;
        as?: Token;
        returnTypeExpression?: TypeExpression;
        body: Block;
        endFunctionType?: Token;
    }) {
        super();
        this.tokens = {
            functionType: options.functionType,
            leftParen: options.leftParen,
            rightParen: options.rightParen,
            as: options.as,
            endFunctionType: options.endFunctionType
        };
        this.parameters = options.parameters ?? [];
        this.body = options.body;
        this.returnTypeExpression = options.returnTypeExpression;

        //if there's a body, and it doesn't have a SymbolTable, assign one
        if (this.body && !this.body.symbolTable) {
            this.body.symbolTable = new SymbolTable(`Block`, () => this.getSymbolTable());
        }
        this.symbolTable = new SymbolTable('FunctionExpression', () => this.parent?.getSymbolTable());
    }

    public readonly kind = AstNodeKind.FunctionExpression;

    readonly parameters: FunctionParameterExpression[];
    public readonly body: Block;
    public readonly returnTypeExpression?: TypeExpression;

    readonly tokens: {
        readonly functionType?: Token;
        readonly endFunctionType?: Token;
        readonly leftParen?: Token;
        readonly rightParen?: Token;
        readonly as?: Token;
    };

    /**
     * If this function is part of a FunctionStatement, this will be set. Otherwise this will be undefined
     */
    public functionStatement?: FunctionStatement;

    public getLeadingTrivia(): Token[] {
        return this.tokens.functionType?.leadingTrivia ?? [];
    }

    /**
     * The range of the function, starting at the 'f' in function or 's' in sub (or the open paren if the keyword is missing),
     * and ending with the last n' in 'end function' or 'b' in 'end sub'
     */
    public get range() {
        return util.createBoundingRange(
            this.tokens.functionType,
            this.tokens.leftParen,
            ...this.parameters,
            this.tokens.rightParen,
            this.tokens.as,
            this.returnTypeExpression,
            this.tokens.endFunctionType
        );
    }

    transpile(state: BrsTranspileState, name?: Identifier, includeBody = true) {
        let results = [] as TranspileResult;
        //'function'|'sub'
        results.push(
<<<<<<< HEAD
            state.transpileToken(this.tokens.functionType, 'function')
=======
            state.transpileToken(this.functionType!)
>>>>>>> 54cdd426
        );
        //functionName?
        if (name) {
            results.push(
                ' ',
                state.transpileToken(name)
            );
        }
        //leftParen
        results.push(
            state.transpileToken(this.tokens.leftParen)
        );
        //parameters
        for (let i = 0; i < this.parameters.length; i++) {
            let param = this.parameters[i];
            //add commas
            if (i > 0) {
                results.push(', ');
            }
            //add parameter
            results.push(param.transpile(state));
        }
        //right paren
        results.push(
            state.transpileToken(this.tokens.rightParen)
        );
        //as [Type]
        if (!state.options.removeParameterTypes && this.returnTypeExpression) {
            results.push(
                ' ',
                //as
                state.transpileToken(this.tokens.as, 'as'),
                ' ',
                //return type
<<<<<<< HEAD
                ...this.returnTypeExpression.transpile(state)
=======
                state.sourceNode(this.returnTypeToken!, this.returnType.toTypeString())
>>>>>>> 54cdd426
            );
        }
        if (includeBody) {
            state.lineage.unshift(this);
            let body = this.body.transpile(state);
            state.lineage.shift();
            results.push(...body);
        }
        results.push('\n');
        //'end sub'|'end function'
        results.push(
            state.indent(),
            state.transpileToken(this.tokens.endFunctionType, `end ${this.tokens.functionType ?? 'function'}`)
        );
        return results;
    }

    getTypedef(state: BrsTranspileState) {
        let results = [
            new SourceNode(1, 0, null, [
                //'function'|'sub'
                this.tokens.functionType?.text ?? 'function',
                //functionName?
                ...(isFunctionStatement(this.parent) || isMethodStatement(this.parent) ? [' ', this.parent.tokens.name?.text ?? ''] : []),
                //leftParen
                '(',
                //parameters
                ...(
                    this.parameters?.map((param, i) => ([
                        //separating comma
                        i > 0 ? ', ' : '',
                        ...param.getTypedef(state)
                    ])) ?? []
                ) as any,
                //right paren
                ')',
                //as <ReturnType>
                ...(this.returnTypeExpression ? [
                    ' ',
                    this.tokens.as?.text ?? 'as',
                    ' ',
                    ...this.returnTypeExpression.getTypedef(state)
                ] : []),
                '\n',
                state.indent(),
                //'end sub'|'end function'
                this.tokens.endFunctionType?.text ?? `end ${this.tokens.functionType ?? 'function'}`
            ])
        ];
        return results;
    }

    walk(visitor: WalkVisitor, options: WalkOptions) {
        if (options.walkMode & InternalWalkMode.walkExpressions) {
            walkArray(this.parameters, visitor, options, this);
            walk(this, 'returnTypeExpression', visitor, options);
            //This is the core of full-program walking...it allows us to step into sub functions
            if (options.walkMode & InternalWalkMode.recurseChildFunctions) {
                walk(this, 'body', visitor, options);
            }
        }
    }

<<<<<<< HEAD
    public getType(options: GetTypeOptions): TypedFunctionType {
        //if there's a defined return type, use that
        let returnType = this.returnTypeExpression?.getType({ ...options, typeChain: undefined });
        const isSub = this.tokens.functionType?.kind === TokenKind.Sub;
        //if we don't have a return type and this is a sub, set the return type to `void`. else use `dynamic`
        if (!returnType) {
            returnType = isSub ? VoidType.instance : DynamicType.instance;
        }

        const resultType = new TypedFunctionType(returnType);
        resultType.isSub = isSub;
=======
    getFunctionType(): FunctionType {
        let functionType = new FunctionType(this.returnType);
        functionType.isSub = this.functionType?.text === 'sub';
>>>>>>> 54cdd426
        for (let param of this.parameters) {
            resultType.addParameter(param.tokens.name.text, param.getType({ ...options, typeChain: undefined }), !!param.defaultValue);
        }
        // Figure out this function's name if we can
        let funcName = '';
        if (isMethodStatement(this.parent) || isInterfaceMethodStatement(this.parent)) {
            funcName = this.parent.getName(ParseMode.BrighterScript);
            if (options.typeChain) {
                // Get the typechain info from the parent class
                this.parent.parent?.getType(options);
            }
        } else if (isFunctionStatement(this.parent)) {
            funcName = this.parent.getName(ParseMode.BrighterScript);
        }
        if (funcName) {
            resultType.setName(funcName);
        }
        options.typeChain?.push(new TypeChainEntry({ name: funcName, type: resultType, data: options.data, range: this.range, kind: this.kind }));
        return resultType;
    }
}

export class FunctionParameterExpression extends Expression {
    constructor(options: {
        name: Identifier;
        equals?: Token;
        defaultValue?: Expression;
        as?: Token;
        typeExpression?: TypeExpression;
    }) {
        super();
        this.tokens = {
            name: options.name,
            equals: options.equals,
            as: options.as
        };
        this.defaultValue = options.defaultValue;
        this.typeExpression = options.typeExpression;
    }

    public readonly kind = AstNodeKind.FunctionParameterExpression;

    readonly tokens: {
        readonly name: Identifier;
        readonly equals?: Token;
        readonly as?: Token;
    };

    public readonly defaultValue?: Expression;
    public readonly typeExpression?: TypeExpression;

    public getType(options: GetTypeOptions) {
        const paramType = this.typeExpression?.getType({ ...options, flags: SymbolTypeFlag.typetime, typeChain: undefined }) ??
            this.defaultValue?.getType({ ...options, flags: SymbolTypeFlag.runtime, typeChain: undefined }) ??
            DynamicType.instance;
        options.typeChain?.push(new TypeChainEntry({ name: this.tokens.name.text, type: paramType, data: options.data, range: this.range, kind: this.kind }));
        return paramType;
    }

    public get range(): Range | undefined {
        return util.createBoundingRange(
            this.tokens.name,
            this.tokens.as,
            this.typeExpression,
            this.tokens.equals,
            this.defaultValue
        );
    }

    public transpile(state: BrsTranspileState) {
        let result = [
            //name
            state.transpileToken(this.tokens.name)
        ] as any[];
        //default value
        if (this.defaultValue) {
            result.push(' = ');
            result.push(this.defaultValue.transpile(state));
        }
        //type declaration
        if (this.typeExpression && !state.options.removeParameterTypes) {
            result.push(' ');
            result.push(state.transpileToken(this.tokens.as, 'as'));
            result.push(' ');
<<<<<<< HEAD
            result.push(
                ...(this.typeExpression?.transpile(state) ?? [])
            );
=======
            result.push(state.sourceNode(this.typeToken!, this.type.toTypeString()));
>>>>>>> 54cdd426
        }

        return result;
    }

    public getTypedef(state: BrsTranspileState): TranspileResult {
<<<<<<< HEAD
        return [
            //name
            this.tokens.name.text,
            //default value
            ...(this.defaultValue ? [
                ' = ',
                ...this.defaultValue.transpile(state)
            ] : []),
            //type declaration
            ...(this.typeExpression ? [
                ' as ',
                ...(this.typeExpression?.getTypedef(state) ?? [''])
            ] : [])
        ];
=======
        const results = [this.name.text] as TranspileResult;

        if (this.defaultValue) {
            results.push(' = ', ...this.defaultValue.transpile(state));
        }

        if (this.asToken) {
            results.push(' as ');

            // TODO: Is this conditional needed? Will typeToken always exist
            // so long as `asToken` exists?
            if (this.typeToken) {
                results.push(this.typeToken.text);
            }
        }

        return results;
>>>>>>> 54cdd426
    }

    walk(visitor: WalkVisitor, options: WalkOptions) {
        // eslint-disable-next-line no-bitwise
<<<<<<< HEAD
=======
        if (this.defaultValue && options.walkMode & InternalWalkMode.walkExpressions) {
            walk(this, 'defaultValue', visitor, options);
        }
    }
}

export class NamespacedVariableNameExpression extends Expression {
    constructor(
        //if this is a `DottedGetExpression`, it must be comprised only of `VariableExpression`s
        readonly expression: DottedGetExpression | VariableExpression
    ) {
        super();
        this.range = expression.range;
    }
    range: Range | undefined;

    transpile(state: BrsTranspileState) {
        return [
            state.sourceNode(this, this.getName(ParseMode.BrightScript))
        ];
    }

    public getNameParts() {
        let parts = [] as string[];
        if (isVariableExpression(this.expression)) {
            parts.push(this.expression.name.text);
        } else {
            let expr = this.expression;

            parts.push(expr.name.text);

            while (isVariableExpression(expr) === false) {
                expr = expr.obj as DottedGetExpression;
                parts.unshift(expr.name.text);
            }
        }
        return parts;
    }

    getName(parseMode: ParseMode) {
        if (parseMode === ParseMode.BrighterScript) {
            return this.getNameParts().join('.');
        } else {
            return this.getNameParts().join('_');
        }
    }

    walk(visitor: WalkVisitor, options: WalkOptions) {
        this.expression?.link();
>>>>>>> 54cdd426
        if (options.walkMode & InternalWalkMode.walkExpressions) {
            walk(this, 'defaultValue', visitor, options);
            walk(this, 'typeExpression', visitor, options);
        }
    }
}

export class DottedGetExpression extends Expression {
    constructor(options: {
        obj: Expression;
        name: Identifier;
        /**
         * Can either be `.`, or `?.` for optional chaining - defaults in transpile to '.'
         */
        dot?: Token;
    }) {
        super();
        this.tokens = {
            name: options.name,
            dot: options.dot
        };
        this.obj = options.obj;

        this.range = util.createBoundingRange(this.obj, this.tokens.dot, this.tokens.name);
    }

<<<<<<< HEAD
    readonly tokens: {
        readonly name: Identifier;
        readonly dot?: Token;
    };
    readonly obj: Expression;

    public readonly kind = AstNodeKind.DottedGetExpression;

    public readonly range: Range;
=======
    public readonly range: Range | undefined;
>>>>>>> 54cdd426

    transpile(state: BrsTranspileState) {
        //if the callee starts with a namespace name, transpile the name
        if (state.file.calleeStartsWithNamespace(this)) {
            return [
                state.sourceNode(this, this.getName(ParseMode.BrightScript))
            ];
        } else {
            return [
                ...this.obj.transpile(state),
                state.transpileToken(this.tokens.dot, '.'),
                state.transpileToken(this.tokens.name)
            ];
        }
    }

    walk(visitor: WalkVisitor, options: WalkOptions) {
        if (options.walkMode & InternalWalkMode.walkExpressions) {
            walk(this, 'obj', visitor, options);
        }
    }

    getType(options: GetTypeOptions) {
        const objType = this.obj?.getType(options);
        const result = objType?.getMemberType(this.tokens.name?.text, options);
        options.typeChain?.push(new TypeChainEntry({
            name: this.tokens.name?.text,
            type: result,
            data: options.data,
            range: this.tokens.name?.range ?? this.range,
            kind: this.kind
        }));
        if (result || options.flags & SymbolTypeFlag.typetime) {
            // All types should be known at typetime
            return result;
        }
        // It is possible at runtime that a value has been added dynamically to an object, or something
        // TODO: maybe have a strict flag on this?
        return DynamicType.instance;
    }

    getName(parseMode: ParseMode) {
        return util.getAllDottedGetPartsAsString(this, parseMode);
    }

}

export class XmlAttributeGetExpression extends Expression {
    constructor(options: {
        obj: Expression;
        /**
         * Can either be `@`, or `?@` for optional chaining - defaults to '@'
         */
        at?: Token;
        name: Identifier;
    }) {
        super();
        this.obj = options.obj;
        this.tokens = { at: options.at, name: options.name };
        this.range = util.createBoundingRange(this.obj, this.tokens.at, this.tokens.name);
    }

<<<<<<< HEAD
    public readonly kind = AstNodeKind.XmlAttributeGetExpression;

    public readonly tokens: {
        name: Identifier;
        at?: Token;
    };

    public readonly obj: Expression;

    public readonly range: Range;
=======
    public readonly range: Range | undefined;
>>>>>>> 54cdd426

    transpile(state: BrsTranspileState) {
        return [
            ...this.obj.transpile(state),
            state.transpileToken(this.tokens.at, '@'),
            state.transpileToken(this.tokens.name)
        ];
    }

    walk(visitor: WalkVisitor, options: WalkOptions) {
        if (options.walkMode & InternalWalkMode.walkExpressions) {
            walk(this, 'obj', visitor, options);
        }
    }
}

export class IndexedGetExpression extends Expression {
    constructor(options: {
        obj: Expression;
        indexes: Expression[];
        /**
         * Can either be `[` or `?[`. If `?.[` is used, this will be `[` and `optionalChainingToken` will be `?.` - defaults to '[' in transpile
         */
        openingSquare?: Token;
        closingSquare?: Token;
        questionDot?: Token;//  ? or ?.
    }) {
        super();
        this.tokens = {
            openingSquare: options.openingSquare,
            closingSquare: options.closingSquare,
            questionDot: options.questionDot
        };
        this.obj = options.obj;
        this.indexes = options.indexes;
        this.range = util.createBoundingRange(this.obj, this.tokens.openingSquare, this.tokens.questionDot, this.tokens.openingSquare, ...this.indexes, this.tokens.closingSquare);
    }

<<<<<<< HEAD
    public readonly kind = AstNodeKind.IndexedGetExpression;

    public readonly obj: Expression;
    public readonly indexes: Expression[];

    readonly tokens: {
        /**
         * Can either be `[` or `?[`. If `?.[` is used, this will be `[` and `optionalChainingToken` will be `?.` - defaults to '[' in transpile
         */
        readonly openingSquare?: Token;
        readonly closingSquare?: Token;
        readonly questionDot?: Token; //  ? or ?.
    };

    public readonly range: Range;
=======
    public readonly range: Range | undefined;
>>>>>>> 54cdd426

    transpile(state: BrsTranspileState) {
        const result = [];
        result.push(
            ...this.obj.transpile(state),
            this.tokens.questionDot ? state.transpileToken(this.tokens.questionDot) : '',
            state.transpileToken(this.tokens.openingSquare, '[')
        );
        for (let i = 0; i < this.indexes.length; i++) {
            //add comma between indexes
            if (i > 0) {
                result.push(', ');
            }
            let index = this.indexes[i];
            result.push(
                ...(index?.transpile(state) ?? [])
            );
        }
        result.push(
            state.transpileToken(this.tokens.closingSquare, ']')
        );
        return result;
    }

    walk(visitor: WalkVisitor, options: WalkOptions) {
        if (options.walkMode & InternalWalkMode.walkExpressions) {
            walk(this, 'obj', visitor, options);
            walkArray(this.indexes, visitor, options, this);
        }
    }

    getType(options: GetTypeOptions): BscType {
        const objType = this.obj.getType(options);
        if (isArrayType(objType)) {
            // This is used on an array. What is the default type of that array?
            return objType.defaultType;
        }
        return super.getType(options);
    }
}

export class GroupingExpression extends Expression {
    constructor(options: {
        leftParen?: Token;
        rightParen?: Token;
        expression: Expression;
    }) {
        super();
        this.tokens = {
            rightParen: options.rightParen,
            leftParen: options.leftParen
        };
        this.expression = options.expression;
        this.range = util.createBoundingRange(this.tokens.leftParen, this.expression, this.tokens.rightParen);
    }

<<<<<<< HEAD
    public readonly tokens: {
        readonly leftParen?: Token;
        readonly rightParen?: Token;
    };
    public readonly expression: Expression;

    public readonly kind = AstNodeKind.GroupingExpression;

    public readonly range: Range;
=======
    public readonly range: Range | undefined;
>>>>>>> 54cdd426

    transpile(state: BrsTranspileState) {
        if (isTypeCastExpression(this.expression)) {
            return this.expression.transpile(state);
        }
        return [
            state.transpileToken(this.tokens.leftParen),
            ...this.expression.transpile(state),
            state.transpileToken(this.tokens.rightParen)
        ];
    }

    walk(visitor: WalkVisitor, options: WalkOptions) {
        if (options.walkMode & InternalWalkMode.walkExpressions) {
            walk(this, 'expression', visitor, options);
        }
    }

    getType(options: GetTypeOptions) {
        return this.expression.getType(options);
    }
}

export class LiteralExpression extends Expression {
    constructor(options: {
        value: Token;
    }) {
        super();
        this.tokens = {
            value: options.value
        };
    }

    public readonly tokens: {
        readonly value: Token;
    };

    public readonly kind = AstNodeKind.LiteralExpression;

    public get range() {
        return this.tokens.value.range;
    }

    public getType(options?: GetTypeOptions) {
        return util.tokenToBscType(this.tokens.value);
    }

    transpile(state: BrsTranspileState) {
        let text: string;
        if (this.tokens.value.kind === TokenKind.TemplateStringQuasi) {
            //wrap quasis with quotes (and escape inner quotemarks)
            text = `"${this.tokens.value.text.replace(/"/g, '""')}"`;

        } else if (this.tokens.value.kind === TokenKind.StringLiteral) {
            text = this.tokens.value.text;
            //add trailing quotemark if it's missing. We will have already generated a diagnostic for this.
            if (text.endsWith('"') === false) {
                text += '"';
            }
        } else {
            text = this.tokens.value.text;
        }

        return [
            state.sourceNode(this, text)
        ];
    }

    walk(visitor: WalkVisitor, options: WalkOptions) {
        //nothing to walk
    }
}

/**
 * This is a special expression only used within template strings. It exists so we can prevent producing lots of empty strings
 * during template string transpile by identifying these expressions explicitly and skipping the bslib_toString around them
 */
export class EscapedCharCodeLiteralExpression extends Expression {
    constructor(options: {
        value: Token & { charCode: number };
    }) {
        super();
        this.tokens = { value: options.value };
        this.range = this.tokens.value.range;
    }

    public readonly kind = AstNodeKind.EscapedCharCodeLiteralExpression;

    public readonly tokens: {
        readonly value: Token & { charCode: number };
    };

    public readonly range: Range;

    transpile(state: BrsTranspileState) {
        return [
            state.sourceNode(this, `chr(${this.tokens.value.charCode})`)
        ];
    }

    walk(visitor: WalkVisitor, options: WalkOptions) {
        //nothing to walk
    }
}

export class ArrayLiteralExpression extends Expression {
    constructor(options: {
        elements: Array<Expression | CommentStatement>;
        open?: Token;
        close?: Token;
    }) {
        super();
        this.tokens = {
            open: options.open,
            close: options.close
        };
        this.elements = options.elements;
        this.range = util.createBoundingRange(this.tokens.open, ...this.elements, this.tokens.close);
    }

<<<<<<< HEAD
    public readonly elements: Array<Expression | CommentStatement>;

    public readonly tokens: {
        readonly open?: Token;
        readonly close?: Token;
    };

    public readonly kind = AstNodeKind.ArrayLiteralExpression;

    public readonly range: Range;
=======
    public readonly range: Range | undefined;
>>>>>>> 54cdd426

    transpile(state: BrsTranspileState) {
        let result = [] as TranspileResult;
        result.push(
            state.transpileToken(this.tokens.open, '[')
        );
        let hasChildren = this.elements.length > 0;
        state.blockDepth++;

        for (let i = 0; i < this.elements.length; i++) {
            let previousElement = this.elements[i - 1];
            let element = this.elements[i];

            if (isCommentStatement(element)) {
                //if the comment is on the same line as opening square or previous statement, don't add newline
                if (util.linesTouch(this.tokens.open, element) || util.linesTouch(previousElement, element)) {
                    result.push(' ');
                } else {
                    result.push(
                        '\n',
                        state.indent()
                    );
                }
                state.lineage.unshift(this);
                result.push(element.transpile(state));
                state.lineage.shift();
            } else {
                result.push('\n');

                result.push(
                    state.indent(),
                    ...element.transpile(state)
                );
            }
        }
        state.blockDepth--;
        //add a newline between open and close if there are elements
        if (hasChildren) {
            result.push('\n');
            result.push(state.indent());
        }
        if (this.tokens.close) {
            result.push(
                state.transpileToken(this.tokens.close)
            );
        }
        return result;
    }

    walk(visitor: WalkVisitor, options: WalkOptions) {
        if (options.walkMode & InternalWalkMode.walkExpressions) {
            walkArray(this.elements, visitor, options, this);
        }
    }

    getType(options: GetTypeOptions): BscType {
        const innerTypes = this.elements.filter(x => !isCommentStatement(x)).map(expr => expr.getType(options));
        return new ArrayType(...innerTypes);
    }
}

export class AAMemberExpression extends Expression {
    constructor(options: {
        key: Token;
        colon?: Token;
        /** The expression evaluated to determine the member's initial value. */
        value: Expression;
        comma?: Token;
    }) {
        super();
        this.tokens = {
            key: options.key,
            colon: options.colon,
            comma: options.comma
        };
        this.value = options.value;
        this.range = util.createBoundingRange(this.tokens.key, this.tokens.colon, this.value);
    }

<<<<<<< HEAD
    public readonly kind = AstNodeKind.AAMemberExpression;

    public readonly range: Range;

    public readonly tokens: {
        readonly key: Token;
        readonly colon?: Token;
        readonly comma?: Token;
    };

    /** The expression evaluated to determine the member's initial value. */
    public readonly value: Expression;
=======
    public range: Range | undefined;
    public commaToken?: Token;
>>>>>>> 54cdd426

    transpile(state: BrsTranspileState) {
        //TODO move the logic from AALiteralExpression loop into this function
        return [];
    }

    walk(visitor: WalkVisitor, options: WalkOptions) {
        walk(this, 'value', visitor, options);
    }

    getType(options: GetTypeOptions): BscType {
        return this.value.getType(options);
    }

}

export class AALiteralExpression extends Expression {
    constructor(options: {
        elements: Array<AAMemberExpression | CommentStatement>;
        open?: Token;
        close?: Token;
    }) {
        super();
        this.tokens = {
            open: options.open,
            close: options.close
        };
        this.elements = options.elements;
        this.range = util.createBoundingRange(this.tokens.open, ...this.elements, this.tokens.close);
    }

<<<<<<< HEAD
    public readonly elements: Array<AAMemberExpression | CommentStatement>;
    public readonly tokens: {
        readonly open?: Token;
        readonly close?: Token;
    };

    public readonly kind = AstNodeKind.AALiteralExpression;

    public readonly range: Range;
=======
    public readonly range: Range | undefined;
>>>>>>> 54cdd426

    transpile(state: BrsTranspileState) {
        let result = [] as TranspileResult;
        //open curly
        result.push(
            state.transpileToken(this.tokens.open, '{')
        );
        let hasChildren = this.elements.length > 0;
        //add newline if the object has children and the first child isn't a comment starting on the same line as opening curly
        if (hasChildren && (isCommentStatement(this.elements[0]) === false || !util.linesTouch(this.elements[0], this.tokens.open))) {
            result.push('\n');
        }
        state.blockDepth++;
        for (let i = 0; i < this.elements.length; i++) {
            let element = this.elements[i];
            let previousElement = this.elements[i - 1];
            let nextElement = this.elements[i + 1];

            //don't indent if comment is same-line
            if (isCommentStatement(element as any) &&
                (util.linesTouch(this.tokens.open, element) || util.linesTouch(previousElement, element))
            ) {
                result.push(' ');

                //indent line
            } else {
                result.push(state.indent());
            }

            //render comments
            if (isCommentStatement(element)) {
                result.push(...element.transpile(state));
            } else {
                //key
                result.push(
                    state.transpileToken(element.tokens.key)
                );
                //colon
                result.push(
                    state.transpileToken(element.tokens.colon, ':'),
                    ' '
                );

                //value
                result.push(...element.value.transpile(state));
            }


            //if next element is a same-line comment, skip the newline
            if (nextElement && isCommentStatement(nextElement) && nextElement.range?.start.line === element.range?.start.line) {

                //add a newline between statements
            } else {
                result.push('\n');
            }
        }
        state.blockDepth--;

        //only indent the closing curly if we have children
        if (hasChildren) {
            result.push(state.indent());
        }
        //close curly
        result.push(state.transpileToken(this.tokens.close, '}'));

        return result;
    }

    walk(visitor: WalkVisitor, options: WalkOptions) {
        if (options.walkMode & InternalWalkMode.walkExpressions) {
            walkArray(this.elements, visitor, options, this);
        }
    }

    getType(options: GetTypeOptions): BscType {
        const resultType = new AssociativeArrayType();
        for (const element of this.elements) {
            if (isAAMemberExpression(element)) {
                resultType.addMember(element.tokens.key.text, { definingNode: element }, element.getType(options), SymbolTypeFlag.runtime);
            }
        }
        return resultType;
    }
}

export class UnaryExpression extends Expression {
    constructor(options: {
        operator: Token;
        right: Expression;
    }) {
        super();
        this.tokens = {
            operator: options.operator
        };
        this.right = options.right;
        this.range = util.createBoundingRange(this.tokens.operator, this.right);
    }

<<<<<<< HEAD
    public readonly kind = AstNodeKind.UnaryExpression;

    public readonly range: Range;
=======
    public readonly range: Range | undefined;
>>>>>>> 54cdd426

    public readonly tokens: {
        readonly operator: Token;
    };
    public readonly right: Expression;

    transpile(state: BrsTranspileState) {
        let separatingWhitespace: string | undefined;
        if (isVariableExpression(this.right)) {
            separatingWhitespace = this.right.tokens.name.leadingWhitespace;
        } else if (isLiteralExpression(this.right)) {
<<<<<<< HEAD
            separatingWhitespace = this.right.tokens.value.leadingWhitespace;
        } else {
            separatingWhitespace = ' ';
=======
            separatingWhitespace = this.right.token.leadingWhitespace;
>>>>>>> 54cdd426
        }

        return [
<<<<<<< HEAD
            state.transpileToken(this.tokens.operator),
            separatingWhitespace,
=======
            state.transpileToken(this.operator),
            separatingWhitespace ?? ' ',
>>>>>>> 54cdd426
            ...this.right.transpile(state)
        ];
    }

    walk(visitor: WalkVisitor, options: WalkOptions) {
        if (options.walkMode & InternalWalkMode.walkExpressions) {
            walk(this, 'right', visitor, options);
        }
    }

    getType(options: GetTypeOptions): BscType {
        return util.unaryOperatorResultType(this.tokens.operator, this.right.getType(options));
    }
}

export class VariableExpression extends Expression {
    constructor(options: {
        name: Identifier;
    }) {
        super();
        this.tokens = {
            name: options.name
        };
        this.range = this.tokens.name?.range;
    }

    public readonly tokens: {
        readonly name: Identifier;
    };

    public readonly kind = AstNodeKind.VariableExpression;

    public readonly range: Range;

    public getName(parseMode?: ParseMode) {
        return this.tokens.name.text;
    }

    transpile(state: BrsTranspileState) {
        let result = [] as TranspileResult;
        const namespace = this.findAncestor<NamespaceStatement>(isNamespaceStatement);
        //if the callee is the name of a known namespace function
        if (namespace && state.file.calleeIsKnownNamespaceFunction(this, namespace.getName(ParseMode.BrighterScript))) {
            result.push(
                state.sourceNode(this, [
                    namespace.getName(ParseMode.BrightScript),
                    '_',
                    this.getName(ParseMode.BrightScript)
                ])
            );

            //transpile  normally
        } else {
            result.push(
                state.transpileToken(this.tokens.name)
            );
        }
        return result;
    }

    walk(visitor: WalkVisitor, options: WalkOptions) {
        //nothing to walk
    }


    getType(options: GetTypeOptions) {
        let resultType: BscType = util.tokenToBscType(this.tokens.name);
        const nameKey = this.getName();
        if (!resultType) {
            const symbolTable = this.getSymbolTable();
            resultType = symbolTable?.getSymbolType(nameKey, { ...options, fullName: nameKey, tableProvider: () => this.getSymbolTable() });
        }
        options.typeChain?.push(new TypeChainEntry({ name: nameKey, type: resultType, data: options.data, range: this.range, kind: this.kind }));
        return resultType;
    }
}

export class SourceLiteralExpression extends Expression {
    constructor(options: {
        value: Token;
    }) {
        super();
        this.tokens = {
            value: options.value
        };
        this.range = this.tokens.value?.range;
    }

    public readonly range: Range;

    public readonly kind = AstNodeKind.SourceLiteralExpression;

    public readonly tokens: {
        readonly value: Token;
    };

    /**
     * Find the index of the function in its parent
     */
    private findFunctionIndex(parentFunction: FunctionExpression, func: FunctionExpression) {
        let index = -1;
        parentFunction.findChild((node) => {
            if (isFunctionExpression(node)) {
                index++;
                if (node === func) {
                    return true;
                }
            }
        }, {
            walkMode: WalkMode.visitAllRecursive
        });
        return index;
    }

    private getFunctionName(state: BrsTranspileState, parseMode: ParseMode) {
<<<<<<< HEAD
        let func = state.file.getFunctionScopeAtPosition(this.tokens.value.range.start).func;
        let nameParts = [];
        let parentFunction: FunctionExpression;
        while ((parentFunction = func.findAncestor<FunctionExpression>(isFunctionExpression))) {
            let index = this.findFunctionIndex(parentFunction, func);
=======
        let func = this.findAncestor<FunctionExpression>(isFunctionExpression);
        let nameParts = [] as TranspileResult;
        while (func.parentFunction) {
            let index = func.parentFunction.childFunctionExpressions.indexOf(func);
>>>>>>> 54cdd426
            nameParts.unshift(`anon${index}`);
            func = parentFunction;
        }
        //get the index of this function in its parent
        nameParts.unshift(
            func.functionStatement!.getName(parseMode)
        );
        return nameParts.join('$');
    }

    /**
     * Get the line number from our token or from the closest ancestor that has a range
     */
    private getClosestLineNumber() {
        let node: AstNode = this;
        while (node) {
            if (node.range) {
                return node.range.start.line + 1;
            }
            node = node.parent;
        }
        return -1;
    }

    transpile(state: BrsTranspileState) {
        let text: string;
        switch (this.tokens.value.kind) {
            case TokenKind.SourceFilePathLiteral:
                const pathUrl = fileUrl(state.srcPath);
                text = `"${pathUrl.substring(0, 4)}" + "${pathUrl.substring(4)}"`;
                break;
            case TokenKind.SourceLineNumLiteral:
<<<<<<< HEAD
                text = `${this.tokens.value.range.start.line + 1}`;
=======
                //TODO find first parent that has range, or default to -1
                text = `${this.getClosestLineNumber()}`;
>>>>>>> 54cdd426
                break;
            case TokenKind.FunctionNameLiteral:
                text = `"${this.getFunctionName(state, ParseMode.BrightScript)}"`;
                break;
            case TokenKind.SourceFunctionNameLiteral:
                text = `"${this.getFunctionName(state, ParseMode.BrighterScript)}"`;
                break;
            case TokenKind.SourceLocationLiteral:
                const locationUrl = fileUrl(state.srcPath);
<<<<<<< HEAD
                text = `"${locationUrl.substring(0, 4)}" + "${locationUrl.substring(4)}:${this.tokens.value.range.start.line + 1}"`;
=======
                //TODO find first parent that has range, or default to -1
                text = `"${locationUrl.substring(0, 4)}" + "${locationUrl.substring(4)}:${this.getClosestLineNumber()}"`;
>>>>>>> 54cdd426
                break;
            case TokenKind.PkgPathLiteral:
                text = `"${util.sanitizePkgPath(state.file.pkgPath)}"`;
                break;
            case TokenKind.PkgLocationLiteral:
                text = `"${util.sanitizePkgPath(state.file.pkgPath)}:" + str(LINE_NUM)`;
                break;
            case TokenKind.LineNumLiteral:
            default:
                //use the original text (because it looks like a variable)
                text = this.tokens.value.text;
                break;

        }
        return [
            state.sourceNode(this, text)
        ];
    }

    walk(visitor: WalkVisitor, options: WalkOptions) {
        //nothing to walk
    }
}

/**
 * This expression transpiles and acts exactly like a CallExpression,
 * except we need to uniquely identify these statements so we can
 * do more type checking.
 */
export class NewExpression extends Expression {
    constructor(options: {
        new?: Token;
        call: CallExpression;
    }) {
        super();
        this.tokens = {
            new: options.new
        };
        this.call = options.call;
        this.range = util.createBoundingRange(this.tokens.new, this.call);
    }

    public readonly kind = AstNodeKind.NewExpression;

    public readonly range: Range;

    public readonly tokens: {
        readonly new?: Token;
    };
    public readonly call: CallExpression;

    /**
     * The name of the class to initialize (with optional namespace prefixed)
     */
    public get className() {
        //the parser guarantees the callee of a new statement's call object will be
        //either a VariableExpression or a DottedGet
        return this.call.callee as (VariableExpression | DottedGetExpression);
    }

<<<<<<< HEAD
=======
    public readonly range: Range | undefined;

>>>>>>> 54cdd426
    public transpile(state: BrsTranspileState) {
        const namespace = this.findAncestor<NamespaceStatement>(isNamespaceStatement);
        const cls = state.file.getClassFileLink(
            this.className.getName(ParseMode.BrighterScript),
            namespace?.getName(ParseMode.BrighterScript)
        )?.item;
        //new statements within a namespace block can omit the leading namespace if the class resides in that same namespace.
        //So we need to figure out if this is a namespace-omitted class, or if this class exists without a namespace.
        return this.call.transpile(state, cls?.getName(ParseMode.BrightScript));
    }

    walk(visitor: WalkVisitor, options: WalkOptions) {
        if (options.walkMode & InternalWalkMode.walkExpressions) {
            walk(this, 'call', visitor, options);
        }
    }

    getType(options: GetTypeOptions) {
        const result = this.call.getType(options);
        if (options.typeChain) {
            // modify last typechain entry to show it is a new ...()
            const lastEntry = options.typeChain[options.typeChain.length - 1];
            if (lastEntry) {
                lastEntry.kind = this.kind;
            }
        }
        return result;
    }
}

export class CallfuncExpression extends Expression {
    constructor(options: {
        callee: Expression;
        operator?: Token;
        methodName: Identifier;
        openingParen?: Token;
        args?: Expression[];
        closingParen?: Token;
    }) {
        super();
        this.tokens = {
            operator: options.operator,
            methodName: options.methodName,
            openingParen: options.openingParen,
            closingParen: options.closingParen
        };
        this.callee = options.callee;
        this.args = options.args ?? [];

        this.range = util.createBoundingRange(
            this.callee,
            this.tokens.operator,
            this.tokens.methodName,
            this.tokens.openingParen,
            ...this.args,
            this.tokens.closingParen
        );
    }

<<<<<<< HEAD
    public readonly callee: Expression;
    public readonly args: Expression[];
=======
    public readonly range: Range | undefined;
>>>>>>> 54cdd426

    public readonly tokens: {
        readonly operator: Token;
        readonly methodName: Identifier;
        readonly openingParen?: Token;
        readonly closingParen?: Token;
    };

    public readonly kind = AstNodeKind.CallfuncExpression;

    public readonly range: Range;

    public transpile(state: BrsTranspileState) {
        let result = [] as TranspileResult;
        result.push(
            ...this.callee.transpile(state),
            state.sourceNode(this.tokens.operator, '.callfunc'),
            state.transpileToken(this.tokens.openingParen, '('),
            //the name of the function
            state.sourceNode(this.tokens.methodName, ['"', this.tokens.methodName.text, '"'])
        );
        if (this.args?.length > 0) {
            result.push(', ');
            //transpile args
            for (let i = 0; i < this.args.length; i++) {
                //add comma between args
                if (i > 0) {
                    result.push(', ');
                }
                let arg = this.args[i];
                result.push(...arg.transpile(state));
            }
        } else if (state.options.legacyCallfuncHandling) {
            result.push(', ', 'invalid');
        }

        result.push(
            state.transpileToken(this.tokens.closingParen, ')')
        );
        return result;
    }

    walk(visitor: WalkVisitor, options: WalkOptions) {
        if (options.walkMode & InternalWalkMode.walkExpressions) {
            walk(this, 'callee', visitor, options);
            walkArray(this.args, visitor, options, this);
        }
    }

    getType(options: GetTypeOptions) {
        let result: BscType = DynamicType.instance;
        // a little hacky here with checking options.ignoreCall because callFuncExpression has the method name
        // It's nicer for CallExpression, because it's a call on any expression.
        const calleeType = this.callee.getType({ ...options, flags: SymbolTypeFlag.runtime });
        if (isComponentType(calleeType) || isReferenceType(calleeType)) {
            const funcType = (calleeType as ComponentType).getCallFuncType?.(this.tokens.methodName.text, options);
            if (funcType) {
                options.typeChain?.push(new TypeChainEntry({
                    name: this.tokens.methodName.text,
                    type: funcType,
                    data: options.data, range: this.tokens.methodName.range,
                    separatorToken: createToken(TokenKind.Callfunc),
                    kind: this.kind
                }));
                if (options.ignoreCall) {
                    result = funcType;
                }
            }
            /* TODO:
                make callfunc return types work
            else if (isCallableType(funcType) && (!isReferenceType(funcType.returnType) || funcType.returnType.isResolvable())) {
                result = funcType.returnType;
            } else if (!isReferenceType(funcType) && (funcType as any)?.returnType?.isResolvable()) {
                result = (funcType as any).returnType;
            } else {
                return new TypePropertyReferenceType(funcType, 'returnType');
            }
            */
        }

        return result;
    }
}

/**
 * Since template strings can contain newlines, we need to concatenate multiple strings together with chr() calls.
 * This is a single expression that represents the string contatenation of all parts of a single quasi.
 */
export class TemplateStringQuasiExpression extends Expression {
    constructor(options: {
        expressions: Array<LiteralExpression | EscapedCharCodeLiteralExpression>;
    }) {
        super();
        this.expressions = options.expressions;
        this.range = util.createBoundingRange(
            ...this.expressions
        );
    }
<<<<<<< HEAD

    public readonly expressions: Array<LiteralExpression | EscapedCharCodeLiteralExpression>;
    public readonly kind = AstNodeKind.TemplateStringQuasiExpression;

    readonly range: Range;
=======
    readonly range: Range | undefined;
>>>>>>> 54cdd426

    transpile(state: BrsTranspileState, skipEmptyStrings = true) {
        let result = [] as TranspileResult;
        let plus = '';
        for (let expression of this.expressions) {
            //skip empty strings
            //TODO what does an empty string literal expression look like?
            if (expression.tokens.value.text === '' && skipEmptyStrings === true) {
                continue;
            }
            result.push(
                plus,
                ...expression.transpile(state)
            );
            plus = ' + ';
        }
        return result;
    }

    walk(visitor: WalkVisitor, options: WalkOptions) {
        if (options.walkMode & InternalWalkMode.walkExpressions) {
            walkArray(this.expressions, visitor, options, this);
        }
    }
}

export class TemplateStringExpression extends Expression {
    constructor(options: {
        openingBacktick?: Token;
        quasis: TemplateStringQuasiExpression[];
        expressions: Expression[];
        closingBacktick?: Token;
    }) {
        super();
        this.tokens = {
            openingBacktick: options.openingBacktick,
            closingBacktick: options.closingBacktick
        };
        this.quasis = options.quasis;
        this.expressions = options.expressions;
        this.range = util.createBoundingRange(
            this.tokens.openingBacktick,
            this.quasis[0],
            this.quasis[this.quasis.length - 1],
            this.tokens.closingBacktick
        );
    }

<<<<<<< HEAD
    public readonly kind = AstNodeKind.TemplateStringExpression;

    public readonly tokens: {
        readonly openingBacktick?: Token;
        readonly closingBacktick?: Token;
    };
    public readonly quasis: TemplateStringQuasiExpression[];
    public readonly expressions: Expression[];

    public readonly range: Range;
=======
    public readonly range: Range | undefined;
>>>>>>> 54cdd426

    public getType(options: GetTypeOptions) {
        return StringType.instance;
    }

    transpile(state: BrsTranspileState) {
        if (this.quasis.length === 1 && this.expressions.length === 0) {
            return this.quasis[0].transpile(state);
        }
        let result = ['('];
        let plus = '';
        //helper function to figure out when to include the plus
        function add(...items) {
            if (items.length > 0) {
                result.push(
                    plus,
                    ...items
                );
            }
            //set the plus after the first occurance of a nonzero length set of items
            if (plus === '' && items.length > 0) {
                plus = ' + ';
            }
        }

        for (let i = 0; i < this.quasis.length; i++) {
            let quasi = this.quasis[i];
            let expression = this.expressions[i];

            add(
                ...quasi.transpile(state)
            );
            if (expression) {
                //skip the toString wrapper around certain expressions
                if (
                    isEscapedCharCodeLiteralExpression(expression) ||
                    (isLiteralExpression(expression) && isStringType(expression.getType()))
                ) {
                    add(
                        ...expression.transpile(state)
                    );

                    //wrap all other expressions with a bslib_toString call to prevent runtime type mismatch errors
                } else {
                    add(
                        state.bslibPrefix + '_toString(',
                        ...expression.transpile(state),
                        ')'
                    );
                }
            }
        }
        //the expression should be wrapped in parens so it can be used line a single expression at runtime
        result.push(')');

        return result;
    }

    walk(visitor: WalkVisitor, options: WalkOptions) {
        if (options.walkMode & InternalWalkMode.walkExpressions) {
            //walk the quasis and expressions in left-to-right order
            for (let i = 0; i < this.quasis.length; i++) {
                walk(this.quasis, i, visitor, options, this);

                //this skips the final loop iteration since we'll always have one more quasi than expression
                if (this.expressions[i]) {
                    walk(this.expressions, i, visitor, options, this);
                }
            }
        }
    }
}

export class TaggedTemplateStringExpression extends Expression {
    constructor(options: {
        tagName: Identifier;
        openingBacktick?: Token;
        quasis: TemplateStringQuasiExpression[];
        expressions: Expression[];
        closingBacktick?: Token;
    }) {
        super();
        this.tokens = {
            tagName: options.tagName,
            openingBacktick: options.openingBacktick,
            closingBacktick: options.closingBacktick
        };
        this.quasis = options.quasis;
        this.expressions = options.expressions;

        this.range = util.createBoundingRange(
            this.tokens.tagName,
            this.tokens.openingBacktick,
            this.quasis[0],
            this.quasis[this.quasis.length - 1],
            this.tokens.closingBacktick
        );
    }

<<<<<<< HEAD
    public readonly kind = AstNodeKind.TaggedTemplateStringExpression;

    public readonly tokens: {
        readonly tagName: Identifier;
        readonly openingBacktick?: Token;
        readonly closingBacktick?: Token;
    };

    public readonly quasis: TemplateStringQuasiExpression[];
    public readonly expressions: Expression[];

    public readonly range: Range;
=======
    public readonly range: Range | undefined;
>>>>>>> 54cdd426

    transpile(state: BrsTranspileState) {
        let result = [] as TranspileResult;
        result.push(
            state.transpileToken(this.tokens.tagName),
            '(['
        );

        //add quasis as the first array
        for (let i = 0; i < this.quasis.length; i++) {
            let quasi = this.quasis[i];
            //separate items with a comma
            if (i > 0) {
                result.push(
                    ', '
                );
            }
            result.push(
                ...quasi.transpile(state, false)
            );
        }
        result.push(
            '], ['
        );

        //add expressions as the second array
        for (let i = 0; i < this.expressions.length; i++) {
            let expression = this.expressions[i];
            if (i > 0) {
                result.push(
                    ', '
                );
            }
            result.push(
                ...expression.transpile(state)
            );
        }
        result.push(
            state.sourceNode(this.tokens.closingBacktick, '])')
        );
        return result;
    }

    walk(visitor: WalkVisitor, options: WalkOptions) {
        if (options.walkMode & InternalWalkMode.walkExpressions) {
            //walk the quasis and expressions in left-to-right order
            for (let i = 0; i < this.quasis.length; i++) {
                walk(this.quasis, i, visitor, options, this);

                //this skips the final loop iteration since we'll always have one more quasi than expression
                if (this.expressions[i]) {
                    walk(this.expressions, i, visitor, options, this);
                }
            }
        }
    }
}

export class AnnotationExpression extends Expression {
    constructor(options: {
        at?: Token;
        name: Token;
        call?: CallExpression;
    }) {
        super();
        this.tokens = {
            at: options.at,
            name: options.name
        };
        this.call = options.call;
        this.name = this.tokens.name.text;
    }

    public readonly kind = AstNodeKind.AnnotationExpression;

    public readonly tokens: {
        readonly at: Token;
        readonly name: Token;
    };

    public get range() {
        return util.createBoundingRange(
            this.tokens.at,
            this.tokens.name,
            this.call
        );
    }

<<<<<<< HEAD
    public readonly name: string;

    public call: CallExpression;
=======
    public name: string;
    public call: CallExpression | undefined;
>>>>>>> 54cdd426

    /**
     * Convert annotation arguments to JavaScript types
     * @param strict If false, keep Expression objects not corresponding to JS types
     */
    getArguments(strict = true): ExpressionValue[] {
        if (!this.call) {
            return [];
        }
        return this.call.args.map(e => expressionToValue(e, strict));
    }

    public getLeadingTrivia(): Token[] {
        return this.tokens.at?.leadingTrivia;
    }

    transpile(state: BrsTranspileState) {
        return [];
    }

    walk(visitor: WalkVisitor, options: WalkOptions) {
        //nothing to walk
    }
    getTypedef(state: BrsTranspileState) {
        return [
            '@',
            this.name,
            ...(this.call?.transpile(state) ?? [])
        ];
    }
}

export class TernaryExpression extends Expression {
    constructor(options: {
        test: Expression;
        questionMark?: Token;
        consequent?: Expression;
        colon?: Token;
        alternate?: Expression;
    }) {
        super();
        this.tokens = {
            questionMark: options.questionMark,
            colon: options.colon
        };
        this.test = options.test;
        this.consequent = options.consequent;
        this.alternate = options.alternate;
        this.range = util.createBoundingRange(
            this.test,
            this.tokens.questionMark,
            this.consequent,
            this.tokens.colon,
            this.alternate
        );
    }

<<<<<<< HEAD
    public readonly kind = AstNodeKind.TernaryExpression;

    public readonly range: Range;

    public readonly tokens: {
        readonly questionMark?: Token;
        readonly colon?: Token;
    };

    public readonly test: Expression;
    public readonly consequent?: Expression;
    public readonly alternate?: Expression;
=======
    public range: Range | undefined;
>>>>>>> 54cdd426

    transpile(state: BrsTranspileState) {
        let result = [] as TranspileResult;
        let consequentInfo = util.getExpressionInfo(this.consequent!);
        let alternateInfo = util.getExpressionInfo(this.alternate!);

        //get all unique variable names used in the consequent and alternate, and sort them alphabetically so the output is consistent
        let allUniqueVarNames = [...new Set([...consequentInfo.uniqueVarNames, ...alternateInfo.uniqueVarNames])].sort();
        let mutatingExpressions = [
            ...consequentInfo.expressions,
            ...alternateInfo.expressions
        ].filter(e => e instanceof CallExpression || e instanceof CallfuncExpression || e instanceof DottedGetExpression);

        if (mutatingExpressions.length > 0) {
            result.push(
                state.sourceNode(
                    this.tokens.questionMark,
                    //write all the scope variables as parameters.
                    //TODO handle when there are more than 31 parameters
                    `(function(__bsCondition, ${allUniqueVarNames.join(', ')})`
                ),
                state.newline,
                //double indent so our `end function` line is still indented one at the end
                state.indent(2),
                state.sourceNode(this.test, `if __bsCondition then`),
                state.newline,
                state.indent(1),
                state.sourceNode(this.consequent ?? this.tokens.questionMark, 'return '),
                ...this.consequent?.transpile(state) ?? [state.sourceNode(this.tokens.questionMark, 'invalid')],
                state.newline,
                state.indent(-1),
                state.sourceNode(this.consequent ?? this.tokens.questionMark, 'else'),
                state.newline,
                state.indent(1),
                state.sourceNode(this.consequent ?? this.tokens.questionMark, 'return '),
                ...this.alternate?.transpile(state) ?? [state.sourceNode(this.consequent ?? this.tokens.questionMark, 'invalid')],
                state.newline,
                state.indent(-1),
                state.sourceNode(this.tokens.questionMark, 'end if'),
                state.newline,
                state.indent(-1),
                state.sourceNode(this.tokens.questionMark, 'end function)('),
                ...this.test.transpile(state),
                state.sourceNode(this.tokens.questionMark, `, ${allUniqueVarNames.join(', ')})`)
            );
            state.blockDepth--;
        } else {
            result.push(
                state.sourceNode(this.test, state.bslibPrefix + `_ternary(`),
                ...this.test.transpile(state),
                state.sourceNode(this.test, `, `),
                ...this.consequent?.transpile(state) ?? ['invalid'],
                `, `,
                ...this.alternate?.transpile(state) ?? ['invalid'],
                `)`
            );
        }
        return result;
    }

    public walk(visitor: WalkVisitor, options: WalkOptions) {
        if (options.walkMode & InternalWalkMode.walkExpressions) {
            walk(this, 'test', visitor, options);
            walk(this, 'consequent', visitor, options);
            walk(this, 'alternate', visitor, options);
        }
    }
}

export class NullCoalescingExpression extends Expression {
    constructor(options: {
        consequent: Expression;
        questionQuestion?: Token;
        alternate: Expression;
    }) {
        super();
        this.tokens = {
            questionQuestion: options.questionQuestion
        };
        this.consequent = options.consequent;
        this.alternate = options.alternate;
        this.range = util.createBoundingRange(
            this.consequent,
            this.tokens.questionQuestion,
            this.alternate
        );
    }
<<<<<<< HEAD

    public readonly kind = AstNodeKind.NullCoalescingExpression;

    public readonly range: Range;
=======
    public readonly range: Range | undefined;
>>>>>>> 54cdd426

    public readonly tokens: {
        readonly questionQuestion?: Token;
    };

    public readonly consequent: Expression;
    public readonly alternate: Expression;

    transpile(state: BrsTranspileState) {
        let result = [] as TranspileResult;
        let consequentInfo = util.getExpressionInfo(this.consequent);
        let alternateInfo = util.getExpressionInfo(this.alternate);

        //get all unique variable names used in the consequent and alternate, and sort them alphabetically so the output is consistent
        let allUniqueVarNames = [...new Set([...consequentInfo.uniqueVarNames, ...alternateInfo.uniqueVarNames])].sort();
        let hasMutatingExpression = [
            ...consequentInfo.expressions,
            ...alternateInfo.expressions
        ].find(e => isCallExpression(e) || isCallfuncExpression(e) || isDottedGetExpression(e));

        if (hasMutatingExpression) {
            result.push(
                `(function(`,
                //write all the scope variables as parameters.
                //TODO handle when there are more than 31 parameters
                allUniqueVarNames.join(', '),
                ')',
                state.newline,
                //double indent so our `end function` line is still indented one at the end
                state.indent(2),
                //evaluate the consequent exactly once, and then use it in the following condition
                `__bsConsequent = `,
                ...this.consequent.transpile(state),
                state.newline,
                state.indent(),
                `if __bsConsequent <> invalid then`,
                state.newline,
                state.indent(1),
                'return __bsConsequent',
                state.newline,
                state.indent(-1),
                'else',
                state.newline,
                state.indent(1),
                'return ',
                ...this.alternate.transpile(state),
                state.newline,
                state.indent(-1),
                'end if',
                state.newline,
                state.indent(-1),
                'end function)(',
                allUniqueVarNames.join(', '),
                ')'
            );
            state.blockDepth--;
        } else {
            result.push(
                state.bslibPrefix + `_coalesce(`,
                ...this.consequent.transpile(state),
                ', ',
                ...this.alternate.transpile(state),
                ')'
            );
        }
        return result;
    }

    public walk(visitor: WalkVisitor, options: WalkOptions) {
        if (options.walkMode & InternalWalkMode.walkExpressions) {
            walk(this, 'consequent', visitor, options);
            walk(this, 'alternate', visitor, options);
        }
    }
}

export class RegexLiteralExpression extends Expression {
    constructor(options: {
        regexLiteral: Token;
    }) {
        super();
        this.tokens = {
            regexLiteral: options.regexLiteral
        };
    }

    public readonly kind = AstNodeKind.RegexLiteralExpression;
    public readonly tokens: {
        readonly regexLiteral: Token;
    };

    public get range() {
        return this.tokens?.regexLiteral?.range;
    }

    public transpile(state: BrsTranspileState): TranspileResult {
        let text = this.tokens.regexLiteral?.text ?? '';
        let flags = '';
        //get any flags from the end
        const flagMatch = /\/([a-z]+)$/i.exec(text);
        if (flagMatch) {
            text = text.substring(0, flagMatch.index + 1);
            flags = flagMatch[1];
        }
        let pattern = text
            //remove leading and trailing slashes
            .substring(1, text.length - 1)
            //escape quotemarks
            .split('"').join('" + chr(34) + "');

        return [
            state.sourceNode(this.tokens.regexLiteral, [
                'CreateObject("roRegex", ',
                `"${pattern}", `,
                `"${flags}"`,
                ')'
            ])
        ];
    }

    walk(visitor: WalkVisitor, options: WalkOptions) {
        //nothing to walk
    }
}

// eslint-disable-next-line @typescript-eslint/consistent-indexed-object-style
type ExpressionValue = string | number | boolean | Expression | ExpressionValue[] | { [key: string]: ExpressionValue } | null;

function expressionToValue(expr: Expression, strict: boolean): ExpressionValue {
    if (!expr) {
        return null;
    }
    if (isUnaryExpression(expr) && isLiteralNumber(expr.right)) {
        return numberExpressionToValue(expr.right, expr.tokens.operator.text);
    }
    if (isLiteralString(expr)) {
        //remove leading and trailing quotes
        return expr.tokens.value.text.replace(/^"/, '').replace(/"$/, '');
    }
    if (isLiteralNumber(expr)) {
        return numberExpressionToValue(expr);
    }

    if (isLiteralBoolean(expr)) {
        return expr.tokens.value.text.toLowerCase() === 'true';
    }
    if (isArrayLiteralExpression(expr)) {
        return expr.elements
            .filter(e => !isCommentStatement(e))
            .map(e => expressionToValue(e, strict));
    }
    if (isAALiteralExpression(expr)) {
        return expr.elements.reduce((acc, e) => {
            if (!isCommentStatement(e)) {
                acc[e.tokens.key.text] = expressionToValue(e.value, strict);
            }
            return acc;
        }, {});
    }
    return strict ? null : expr;
}

function numberExpressionToValue(expr: LiteralExpression, operator = '') {
    if (isIntegerType(expr.getType()) || isLongIntegerType(expr.getType())) {
        return parseInt(operator + expr.tokens.value.text);
    } else {
        return parseFloat(operator + expr.tokens.value.text);
    }
}

export class TypeExpression extends Expression implements TypedefProvider {
    constructor(options: {
        /**
         * The standard AST expression that represents the type for this TypeExpression.
         */
        expression: Expression;
    }) {
        super();
        this.expression = options.expression;
        this.range = this.expression?.range;
    }

    public readonly kind = AstNodeKind.TypeExpression;

    /**
     * The standard AST expression that represents the type for this TypeExpression.
     */
    public readonly expression: Expression;

    public readonly range: Range;

    public transpile(state: BrsTranspileState): TranspileResult {
        return [this.getType({ flags: SymbolTypeFlag.typetime }).toTypeString()];
    }
    public walk(visitor: WalkVisitor, options: WalkOptions) {
        if (options.walkMode & InternalWalkMode.walkExpressions) {
            walk(this, 'expression', visitor, options);
        }
    }

    public getType(options: GetTypeOptions): BscType {
        return this.expression.getType({ ...options, flags: SymbolTypeFlag.typetime });
    }

    getTypedef(state: TranspileState): (string | SourceNode)[] {
        // TypeDefs should pass through any valid type names
        return this.expression.transpile(state as BrsTranspileState);
    }

    getName(parseMode = ParseMode.BrighterScript): string {
        //TODO: this may not support Complex Types, eg. generics or Unions
        return util.getAllDottedGetPartsAsString(this.expression, parseMode);
    }

    getNameParts(): string[] {
        //TODO: really, this code is only used to get Namespaces. It could be more clear.
        return util.getAllDottedGetParts(this.expression).map(x => x.text);
    }
}

export class TypeCastExpression extends Expression {
    constructor(options: {
        obj: Expression;
        as?: Token;
        typeExpression?: TypeExpression;
    }) {
        super();
        this.tokens = {
            as: options.as
        };
        this.obj = options.obj;
        this.typeExpression = options.typeExpression;
        this.range = util.createBoundingRange(
            this.obj,
            this.tokens.as,
            this.typeExpression
        );
    }

    public readonly kind = AstNodeKind.TypeCastExpression;

    public readonly obj: Expression;

    public readonly tokens: {
        readonly as?: Token;
    };

    public typeExpression?: TypeExpression;

    public readonly range: Range;

    public transpile(state: BrsTranspileState): TranspileResult {
        return this.obj.transpile(state);
    }
    public walk(visitor: WalkVisitor, options: WalkOptions) {
        if (options.walkMode & InternalWalkMode.walkExpressions) {
            walk(this, 'obj', visitor, options);
            walk(this, 'typeExpression', visitor, options);
        }
    }

    public getType(options: GetTypeOptions): BscType {
        const result = this.typeExpression.getType(options);
        if (options.typeChain) {
            // modify last typechain entry to show it is a typecast
            const lastEntry = options.typeChain[options.typeChain.length - 1];
            if (lastEntry) {
                lastEntry.kind = this.kind;
            }
        }
        return result;
    }
}

export class TypedArrayExpression extends Expression {
    constructor(options: {
        innerType: Expression;
        leftBracket?: Token;
        rightBracket?: Token;
    }) {
        super();
        this.tokens = {
            leftBracket: options.leftBracket,
            rightBracket: options.rightBracket
        };
        this.innerType = options.innerType;
        this.range = util.createBoundingRange(
            this.innerType,
            this.tokens.leftBracket,
            this.tokens.rightBracket
        );
    }

    public readonly tokens: {
        readonly leftBracket?: Token;
        readonly rightBracket?: Token;
    };

    public readonly innerType: Expression;

    public readonly kind = AstNodeKind.TypedArrayExpression;

    public readonly range: Range;

    public transpile(state: BrsTranspileState): TranspileResult {
        return [this.getType({ flags: SymbolTypeFlag.typetime }).toTypeString()];
    }

    public walk(visitor: WalkVisitor, options: WalkOptions) {
        if (options.walkMode & InternalWalkMode.walkExpressions) {
            walk(this, 'innerType', visitor, options);
        }
    }

    public getType(options: GetTypeOptions): BscType {
        return new ArrayType(this.innerType.getType(options));
    }
}<|MERGE_RESOLUTION|>--- conflicted
+++ resolved
@@ -16,15 +16,8 @@
 import { VoidType } from '../types/VoidType';
 import { DynamicType } from '../types/DynamicType';
 import type { BscType } from '../types/BscType';
-<<<<<<< HEAD
-import { SymbolTypeFlag } from '../SymbolTableFlag';
-import { TypedFunctionType } from '../types/TypedFunctionType';
+import type { AstNode } from './AstNode';
 import { AstNodeKind, Expression } from './AstNode';
-=======
-import { FunctionType } from '../types/FunctionType';
-import type { AstNode } from './AstNode';
-import { Expression } from './AstNode';
->>>>>>> 54cdd426
 import { SymbolTable } from '../SymbolTable';
 import { SourceNode } from 'source-map';
 import type { TranspileState } from './TranspileState';
@@ -35,6 +28,8 @@
 import { AssociativeArrayType } from '../types/AssociativeArrayType';
 import type { ComponentType } from '../types/ComponentType';
 import { createToken } from '../astUtils/creators';
+import { SymbolTypeFlag } from '../SymbolTableFlag';
+import { TypedFunctionType } from '../types';
 
 export type ExpressionVisitor = (expression: Expression, parent: Expression) => void;
 
@@ -45,16 +40,12 @@
         right: Expression;
     }) {
         super();
-<<<<<<< HEAD
         this.tokens = {
             operator: options.operator
         };
         this.left = options.left;
         this.right = options.right;
         this.range = util.createBoundingRange(this.left, this.tokens.operator, this.right);
-=======
-        this.range = util.createBoundingRange(this.left, this.operator, this.right);
->>>>>>> 54cdd426
     }
     readonly tokens: {
         readonly operator: Token;
@@ -135,13 +126,9 @@
         readonly closingParen?: Token;
     };
 
-<<<<<<< HEAD
     public readonly kind = AstNodeKind.CallExpression;
-=======
+
     public readonly range: Range | undefined;
->>>>>>> 54cdd426
-
-    public readonly range: Range;
 
     transpile(state: BrsTranspileState, nameOverride?: string) {
         let result: TranspileResult = [];
@@ -270,11 +257,7 @@
         let results = [] as TranspileResult;
         //'function'|'sub'
         results.push(
-<<<<<<< HEAD
             state.transpileToken(this.tokens.functionType, 'function')
-=======
-            state.transpileToken(this.functionType!)
->>>>>>> 54cdd426
         );
         //functionName?
         if (name) {
@@ -309,11 +292,7 @@
                 state.transpileToken(this.tokens.as, 'as'),
                 ' ',
                 //return type
-<<<<<<< HEAD
                 ...this.returnTypeExpression.transpile(state)
-=======
-                state.sourceNode(this.returnTypeToken!, this.returnType.toTypeString())
->>>>>>> 54cdd426
             );
         }
         if (includeBody) {
@@ -377,7 +356,6 @@
         }
     }
 
-<<<<<<< HEAD
     public getType(options: GetTypeOptions): TypedFunctionType {
         //if there's a defined return type, use that
         let returnType = this.returnTypeExpression?.getType({ ...options, typeChain: undefined });
@@ -389,11 +367,6 @@
 
         const resultType = new TypedFunctionType(returnType);
         resultType.isSub = isSub;
-=======
-    getFunctionType(): FunctionType {
-        let functionType = new FunctionType(this.returnType);
-        functionType.isSub = this.functionType?.text === 'sub';
->>>>>>> 54cdd426
         for (let param of this.parameters) {
             resultType.addParameter(param.tokens.name.text, param.getType({ ...options, typeChain: undefined }), !!param.defaultValue);
         }
@@ -478,109 +451,36 @@
             result.push(' ');
             result.push(state.transpileToken(this.tokens.as, 'as'));
             result.push(' ');
-<<<<<<< HEAD
             result.push(
                 ...(this.typeExpression?.transpile(state) ?? [])
             );
-=======
-            result.push(state.sourceNode(this.typeToken!, this.type.toTypeString()));
->>>>>>> 54cdd426
         }
 
         return result;
     }
 
     public getTypedef(state: BrsTranspileState): TranspileResult {
-<<<<<<< HEAD
-        return [
-            //name
-            this.tokens.name.text,
-            //default value
-            ...(this.defaultValue ? [
-                ' = ',
-                ...this.defaultValue.transpile(state)
-            ] : []),
-            //type declaration
-            ...(this.typeExpression ? [
-                ' as ',
-                ...(this.typeExpression?.getTypedef(state) ?? [''])
-            ] : [])
-        ];
-=======
-        const results = [this.name.text] as TranspileResult;
+        const results = [this.tokens.name.text] as TranspileResult;
 
         if (this.defaultValue) {
             results.push(' = ', ...this.defaultValue.transpile(state));
         }
 
-        if (this.asToken) {
+        if (this.tokens.as) {
             results.push(' as ');
 
             // TODO: Is this conditional needed? Will typeToken always exist
             // so long as `asToken` exists?
-            if (this.typeToken) {
-                results.push(this.typeToken.text);
+            if (this.typeExpression) {
+                results.push(...(this.typeExpression?.getTypedef(state) ?? ['']));
             }
         }
 
         return results;
->>>>>>> 54cdd426
     }
 
     walk(visitor: WalkVisitor, options: WalkOptions) {
         // eslint-disable-next-line no-bitwise
-<<<<<<< HEAD
-=======
-        if (this.defaultValue && options.walkMode & InternalWalkMode.walkExpressions) {
-            walk(this, 'defaultValue', visitor, options);
-        }
-    }
-}
-
-export class NamespacedVariableNameExpression extends Expression {
-    constructor(
-        //if this is a `DottedGetExpression`, it must be comprised only of `VariableExpression`s
-        readonly expression: DottedGetExpression | VariableExpression
-    ) {
-        super();
-        this.range = expression.range;
-    }
-    range: Range | undefined;
-
-    transpile(state: BrsTranspileState) {
-        return [
-            state.sourceNode(this, this.getName(ParseMode.BrightScript))
-        ];
-    }
-
-    public getNameParts() {
-        let parts = [] as string[];
-        if (isVariableExpression(this.expression)) {
-            parts.push(this.expression.name.text);
-        } else {
-            let expr = this.expression;
-
-            parts.push(expr.name.text);
-
-            while (isVariableExpression(expr) === false) {
-                expr = expr.obj as DottedGetExpression;
-                parts.unshift(expr.name.text);
-            }
-        }
-        return parts;
-    }
-
-    getName(parseMode: ParseMode) {
-        if (parseMode === ParseMode.BrighterScript) {
-            return this.getNameParts().join('.');
-        } else {
-            return this.getNameParts().join('_');
-        }
-    }
-
-    walk(visitor: WalkVisitor, options: WalkOptions) {
-        this.expression?.link();
->>>>>>> 54cdd426
         if (options.walkMode & InternalWalkMode.walkExpressions) {
             walk(this, 'defaultValue', visitor, options);
             walk(this, 'typeExpression', visitor, options);
@@ -607,7 +507,6 @@
         this.range = util.createBoundingRange(this.obj, this.tokens.dot, this.tokens.name);
     }
 
-<<<<<<< HEAD
     readonly tokens: {
         readonly name: Identifier;
         readonly dot?: Token;
@@ -616,10 +515,7 @@
 
     public readonly kind = AstNodeKind.DottedGetExpression;
 
-    public readonly range: Range;
-=======
     public readonly range: Range | undefined;
->>>>>>> 54cdd426
 
     transpile(state: BrsTranspileState) {
         //if the callee starts with a namespace name, transpile the name
@@ -682,7 +578,6 @@
         this.range = util.createBoundingRange(this.obj, this.tokens.at, this.tokens.name);
     }
 
-<<<<<<< HEAD
     public readonly kind = AstNodeKind.XmlAttributeGetExpression;
 
     public readonly tokens: {
@@ -692,10 +587,7 @@
 
     public readonly obj: Expression;
 
-    public readonly range: Range;
-=======
     public readonly range: Range | undefined;
->>>>>>> 54cdd426
 
     transpile(state: BrsTranspileState) {
         return [
@@ -734,7 +626,6 @@
         this.range = util.createBoundingRange(this.obj, this.tokens.openingSquare, this.tokens.questionDot, this.tokens.openingSquare, ...this.indexes, this.tokens.closingSquare);
     }
 
-<<<<<<< HEAD
     public readonly kind = AstNodeKind.IndexedGetExpression;
 
     public readonly obj: Expression;
@@ -749,10 +640,7 @@
         readonly questionDot?: Token; //  ? or ?.
     };
 
-    public readonly range: Range;
-=======
     public readonly range: Range | undefined;
->>>>>>> 54cdd426
 
     transpile(state: BrsTranspileState) {
         const result = [];
@@ -809,7 +697,6 @@
         this.range = util.createBoundingRange(this.tokens.leftParen, this.expression, this.tokens.rightParen);
     }
 
-<<<<<<< HEAD
     public readonly tokens: {
         readonly leftParen?: Token;
         readonly rightParen?: Token;
@@ -818,10 +705,7 @@
 
     public readonly kind = AstNodeKind.GroupingExpression;
 
-    public readonly range: Range;
-=======
     public readonly range: Range | undefined;
->>>>>>> 54cdd426
 
     transpile(state: BrsTranspileState) {
         if (isTypeCastExpression(this.expression)) {
@@ -942,7 +826,6 @@
         this.range = util.createBoundingRange(this.tokens.open, ...this.elements, this.tokens.close);
     }
 
-<<<<<<< HEAD
     public readonly elements: Array<Expression | CommentStatement>;
 
     public readonly tokens: {
@@ -952,10 +835,7 @@
 
     public readonly kind = AstNodeKind.ArrayLiteralExpression;
 
-    public readonly range: Range;
-=======
     public readonly range: Range | undefined;
->>>>>>> 54cdd426
 
     transpile(state: BrsTranspileState) {
         let result = [] as TranspileResult;
@@ -1035,10 +915,9 @@
         this.range = util.createBoundingRange(this.tokens.key, this.tokens.colon, this.value);
     }
 
-<<<<<<< HEAD
     public readonly kind = AstNodeKind.AAMemberExpression;
 
-    public readonly range: Range;
+    public readonly range: Range | undefined;
 
     public readonly tokens: {
         readonly key: Token;
@@ -1048,10 +927,6 @@
 
     /** The expression evaluated to determine the member's initial value. */
     public readonly value: Expression;
-=======
-    public range: Range | undefined;
-    public commaToken?: Token;
->>>>>>> 54cdd426
 
     transpile(state: BrsTranspileState) {
         //TODO move the logic from AALiteralExpression loop into this function
@@ -1083,7 +958,6 @@
         this.range = util.createBoundingRange(this.tokens.open, ...this.elements, this.tokens.close);
     }
 
-<<<<<<< HEAD
     public readonly elements: Array<AAMemberExpression | CommentStatement>;
     public readonly tokens: {
         readonly open?: Token;
@@ -1092,10 +966,7 @@
 
     public readonly kind = AstNodeKind.AALiteralExpression;
 
-    public readonly range: Range;
-=======
     public readonly range: Range | undefined;
->>>>>>> 54cdd426
 
     transpile(state: BrsTranspileState) {
         let result = [] as TranspileResult;
@@ -1194,13 +1065,9 @@
         this.range = util.createBoundingRange(this.tokens.operator, this.right);
     }
 
-<<<<<<< HEAD
     public readonly kind = AstNodeKind.UnaryExpression;
 
-    public readonly range: Range;
-=======
     public readonly range: Range | undefined;
->>>>>>> 54cdd426
 
     public readonly tokens: {
         readonly operator: Token;
@@ -1212,23 +1079,14 @@
         if (isVariableExpression(this.right)) {
             separatingWhitespace = this.right.tokens.name.leadingWhitespace;
         } else if (isLiteralExpression(this.right)) {
-<<<<<<< HEAD
             separatingWhitespace = this.right.tokens.value.leadingWhitespace;
         } else {
             separatingWhitespace = ' ';
-=======
-            separatingWhitespace = this.right.token.leadingWhitespace;
->>>>>>> 54cdd426
         }
 
         return [
-<<<<<<< HEAD
             state.transpileToken(this.tokens.operator),
             separatingWhitespace,
-=======
-            state.transpileToken(this.operator),
-            separatingWhitespace ?? ' ',
->>>>>>> 54cdd426
             ...this.right.transpile(state)
         ];
     }
@@ -1344,18 +1202,11 @@
     }
 
     private getFunctionName(state: BrsTranspileState, parseMode: ParseMode) {
-<<<<<<< HEAD
-        let func = state.file.getFunctionScopeAtPosition(this.tokens.value.range.start).func;
-        let nameParts = [];
+        let func = this.findAncestor<FunctionExpression>(isFunctionExpression);
+        let nameParts = [] as TranspileResult;
         let parentFunction: FunctionExpression;
         while ((parentFunction = func.findAncestor<FunctionExpression>(isFunctionExpression))) {
             let index = this.findFunctionIndex(parentFunction, func);
-=======
-        let func = this.findAncestor<FunctionExpression>(isFunctionExpression);
-        let nameParts = [] as TranspileResult;
-        while (func.parentFunction) {
-            let index = func.parentFunction.childFunctionExpressions.indexOf(func);
->>>>>>> 54cdd426
             nameParts.unshift(`anon${index}`);
             func = parentFunction;
         }
@@ -1388,12 +1239,8 @@
                 text = `"${pathUrl.substring(0, 4)}" + "${pathUrl.substring(4)}"`;
                 break;
             case TokenKind.SourceLineNumLiteral:
-<<<<<<< HEAD
-                text = `${this.tokens.value.range.start.line + 1}`;
-=======
                 //TODO find first parent that has range, or default to -1
                 text = `${this.getClosestLineNumber()}`;
->>>>>>> 54cdd426
                 break;
             case TokenKind.FunctionNameLiteral:
                 text = `"${this.getFunctionName(state, ParseMode.BrightScript)}"`;
@@ -1403,12 +1250,8 @@
                 break;
             case TokenKind.SourceLocationLiteral:
                 const locationUrl = fileUrl(state.srcPath);
-<<<<<<< HEAD
-                text = `"${locationUrl.substring(0, 4)}" + "${locationUrl.substring(4)}:${this.tokens.value.range.start.line + 1}"`;
-=======
                 //TODO find first parent that has range, or default to -1
                 text = `"${locationUrl.substring(0, 4)}" + "${locationUrl.substring(4)}:${this.getClosestLineNumber()}"`;
->>>>>>> 54cdd426
                 break;
             case TokenKind.PkgPathLiteral:
                 text = `"${util.sanitizePkgPath(state.file.pkgPath)}"`;
@@ -1453,7 +1296,7 @@
 
     public readonly kind = AstNodeKind.NewExpression;
 
-    public readonly range: Range;
+    public readonly range: Range | undefined;
 
     public readonly tokens: {
         readonly new?: Token;
@@ -1469,11 +1312,6 @@
         return this.call.callee as (VariableExpression | DottedGetExpression);
     }
 
-<<<<<<< HEAD
-=======
-    public readonly range: Range | undefined;
-
->>>>>>> 54cdd426
     public transpile(state: BrsTranspileState) {
         const namespace = this.findAncestor<NamespaceStatement>(isNamespaceStatement);
         const cls = state.file.getClassFileLink(
@@ -1533,12 +1371,8 @@
         );
     }
 
-<<<<<<< HEAD
     public readonly callee: Expression;
     public readonly args: Expression[];
-=======
-    public readonly range: Range | undefined;
->>>>>>> 54cdd426
 
     public readonly tokens: {
         readonly operator: Token;
@@ -1549,7 +1383,7 @@
 
     public readonly kind = AstNodeKind.CallfuncExpression;
 
-    public readonly range: Range;
+    public readonly range: Range | undefined;
 
     public transpile(state: BrsTranspileState) {
         let result = [] as TranspileResult;
@@ -1637,15 +1471,11 @@
             ...this.expressions
         );
     }
-<<<<<<< HEAD
 
     public readonly expressions: Array<LiteralExpression | EscapedCharCodeLiteralExpression>;
     public readonly kind = AstNodeKind.TemplateStringQuasiExpression;
 
-    readonly range: Range;
-=======
     readonly range: Range | undefined;
->>>>>>> 54cdd426
 
     transpile(state: BrsTranspileState, skipEmptyStrings = true) {
         let result = [] as TranspileResult;
@@ -1694,7 +1524,6 @@
         );
     }
 
-<<<<<<< HEAD
     public readonly kind = AstNodeKind.TemplateStringExpression;
 
     public readonly tokens: {
@@ -1704,10 +1533,7 @@
     public readonly quasis: TemplateStringQuasiExpression[];
     public readonly expressions: Expression[];
 
-    public readonly range: Range;
-=======
     public readonly range: Range | undefined;
->>>>>>> 54cdd426
 
     public getType(options: GetTypeOptions) {
         return StringType.instance;
@@ -1807,7 +1633,6 @@
         );
     }
 
-<<<<<<< HEAD
     public readonly kind = AstNodeKind.TaggedTemplateStringExpression;
 
     public readonly tokens: {
@@ -1819,10 +1644,7 @@
     public readonly quasis: TemplateStringQuasiExpression[];
     public readonly expressions: Expression[];
 
-    public readonly range: Range;
-=======
     public readonly range: Range | undefined;
->>>>>>> 54cdd426
 
     transpile(state: BrsTranspileState) {
         let result = [] as TranspileResult;
@@ -1903,7 +1725,7 @@
         readonly name: Token;
     };
 
-    public get range() {
+    public get range(): Range | undefined {
         return util.createBoundingRange(
             this.tokens.at,
             this.tokens.name,
@@ -1911,14 +1733,9 @@
         );
     }
 
-<<<<<<< HEAD
     public readonly name: string;
 
     public call: CallExpression;
-=======
-    public name: string;
-    public call: CallExpression | undefined;
->>>>>>> 54cdd426
 
     /**
      * Convert annotation arguments to JavaScript types
@@ -1976,10 +1793,9 @@
         );
     }
 
-<<<<<<< HEAD
     public readonly kind = AstNodeKind.TernaryExpression;
 
-    public readonly range: Range;
+    public readonly range: Range | undefined;
 
     public readonly tokens: {
         readonly questionMark?: Token;
@@ -1989,9 +1805,6 @@
     public readonly test: Expression;
     public readonly consequent?: Expression;
     public readonly alternate?: Expression;
-=======
-    public range: Range | undefined;
->>>>>>> 54cdd426
 
     transpile(state: BrsTranspileState) {
         let result = [] as TranspileResult;
@@ -2079,14 +1892,10 @@
             this.alternate
         );
     }
-<<<<<<< HEAD
 
     public readonly kind = AstNodeKind.NullCoalescingExpression;
 
-    public readonly range: Range;
-=======
     public readonly range: Range | undefined;
->>>>>>> 54cdd426
 
     public readonly tokens: {
         readonly questionQuestion?: Token;
@@ -2291,7 +2100,7 @@
         return this.expression.getType({ ...options, flags: SymbolTypeFlag.typetime });
     }
 
-    getTypedef(state: TranspileState): (string | SourceNode)[] {
+    getTypedef(state: TranspileState): TranspileResult {
         // TypeDefs should pass through any valid type names
         return this.expression.transpile(state as BrsTranspileState);
     }
