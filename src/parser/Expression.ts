/* eslint-disable no-bitwise */
<<<<<<< HEAD
import type { Token, Identifier } from '../lexer';
import { TokenKind } from '../lexer';
import type { Block, CommentStatement, FunctionStatement, LabelStatement } from './Statement';
=======
import type { Token, Identifier } from '../lexer/Token';
import { TokenKind } from '../lexer/TokenKind';
import type { Block, CommentStatement, FunctionStatement } from './Statement';
>>>>>>> e6a52bce
import type { Range } from 'vscode-languageserver';
import util, { MAX_PARAM_COUNT } from '../util';
import type { BrsTranspileState } from './BrsTranspileState';
import { getBscTypeFromExpression, ParseMode } from './Parser';
import * as fileUrl from 'file-url';
import type { WalkOptions, WalkVisitor } from '../astUtils/visitors';
import { walk, InternalWalkMode } from '../astUtils/visitors';
import { isAALiteralExpression, isAAMemberExpression, isArrayLiteralExpression, isCallExpression, isCallfuncExpression, isCommentStatement, isDottedGetExpression, isEscapedCharCodeLiteralExpression, isIntegerType, isLiteralBoolean, isLiteralExpression, isLiteralNumber, isLiteralString, isLongIntegerType, isStringType, isUnaryExpression, isVariableExpression } from '../astUtils/reflection';
import type { TranspileResult, TypedefProvider } from '../interfaces';
import { VoidType } from '../types/VoidType';
import { DynamicType } from '../types/DynamicType';
import type { BscType, SymbolContainer } from '../types/BscType';
import { SymbolTable } from '../SymbolTable';
import { FunctionType } from '../types/FunctionType';
import { ObjectType } from '../types/ObjectType';

export type ExpressionVisitor = (expression: Expression, parent: Expression) => void;

/** A BrightScript expression */
export abstract class Expression {
    /**
     * The starting and ending location of the expression.
     */
    public abstract range: Range;

    public abstract transpile(state: BrsTranspileState): TranspileResult;
    /**
     * When being considered by the walk visitor, this describes what type of element the current class is.
     */
    public visitMode = InternalWalkMode.visitExpressions;

    public abstract walk(visitor: WalkVisitor, options: WalkOptions);
}

export class BinaryExpression extends Expression {
    constructor(
        public left: Expression,
        public operator: Token,
        public right: Expression
    ) {
        super();
        this.range = util.createRangeFromPositions(this.left.range.start, this.right.range.end);
    }

    public readonly range: Range;

    transpile(state: BrsTranspileState) {
        return [
            state.sourceNode(this.left, this.left.transpile(state)),
            ' ',
            state.transpileToken(this.operator),
            ' ',
            state.sourceNode(this.right, this.right.transpile(state))
        ];
    }

    walk(visitor: WalkVisitor, options: WalkOptions) {
        if (options.walkMode & InternalWalkMode.walkExpressions) {
            walk(this, 'left', visitor, options);
            walk(this, 'right', visitor, options);
        }
    }
}

export class CallExpression extends Expression {
    static MaximumArguments = MAX_PARAM_COUNT;

    constructor(
        readonly callee: Expression,
        readonly openingParen: Token,
        readonly closingParen: Token,
        readonly args: Expression[],
        /**
         * The namespace that currently wraps this call expression. This is NOT the namespace of the callee...that will be represented in the callee expression itself.
         */
        readonly namespaceName: NamespacedVariableNameExpression
    ) {
        super();
        this.range = util.createRangeFromPositions(this.callee.range.start, this.closingParen.range.end);
    }

    public readonly range: Range;

    transpile(state: BrsTranspileState, nameOverride?: string) {
        let result = [];

        //transpile the name
        if (nameOverride) {
            result.push(state.sourceNode(this.callee, nameOverride));
        } else {
            result.push(...this.callee.transpile(state));
        }

        result.push(
            state.transpileToken(this.openingParen)
        );
        for (let i = 0; i < this.args.length; i++) {
            //add comma between args
            if (i > 0) {
                result.push(', ');
            }
            let arg = this.args[i];
            result.push(...arg.transpile(state));
        }
        result.push(
            state.transpileToken(this.closingParen)
        );
        return result;
    }

    walk(visitor: WalkVisitor, options: WalkOptions) {
        if (options.walkMode & InternalWalkMode.walkExpressions) {
            walk(this, 'callee', visitor, options);
            for (let i = 0; i < this.args.length; i++) {
                walk(this.args, i, visitor, options, this);
            }
        }
    }
}

export class FunctionExpression extends Expression implements TypedefProvider {
    constructor(
        readonly parameters: FunctionParameterExpression[],
        public body: Block,
        readonly functionType: Token | null,
        public end: Token,
        readonly leftParen: Token,
        readonly rightParen: Token,
        readonly asToken?: Token,
        readonly returnTypeToken?: Token,
        /**
         * If this function is enclosed within another function, this will reference that parent function
         */
        readonly parentFunction?: FunctionExpression,
        readonly namespaceName?: NamespacedVariableNameExpression,
        readonly parentSymbolTable?: SymbolTable
    ) {
        super();
        if (this.returnTypeToken) {
            this.returnType = util.tokenToBscType(this.returnTypeToken, true, namespaceName);
        } else if (this.functionType.text.toLowerCase() === 'sub') {
            this.returnType = new VoidType();
        } else {
            this.returnType = new DynamicType();
        }
        this.symbolTable = new SymbolTable(parentSymbolTable);
        for (let param of parameters) {
            this.symbolTable.addSymbol(param.name.text, param.name.range, param.type);
        }
    }

    public readonly symbolTable: SymbolTable;

    public labelStatements = [] as LabelStatement[];

    /**
     * The type this function returns
     */
    public returnType: BscType;

    /**
     * The list of function calls that are declared within this function scope. This excludes CallExpressions
     * declared in child functions
     */
    public callExpressions = [] as CallExpression[];

    /**
     * If this function is part of a FunctionStatement, this will be set. Otherwise this will be undefined
     */
    public functionStatement?: FunctionStatement;

    /**
     * A list of all child functions declared directly within this function
     */
    public childFunctionExpressions = [] as FunctionExpression[];

    /**
     * The range of the function, starting at the 'f' in function or 's' in sub (or the open paren if the keyword is missing),
     * and ending with the last n' in 'end function' or 'b' in 'end sub'
     */
    public get range() {
        return util.createRangeFromPositions(
            (this.functionType ?? this.leftParen).range.start,
            (this.end ?? this.body ?? this.returnTypeToken ?? this.asToken ?? this.rightParen).range.end
        );
    }

    transpile(state: BrsTranspileState, name?: Identifier, includeBody = true) {
        let results = [];
        //'function'|'sub'
        results.push(
            state.transpileToken(this.functionType)
        );
        //functionName?
        if (name) {
            results.push(
                ' ',
                state.transpileToken(name)
            );
        }
        //leftParen
        results.push(
            state.transpileToken(this.leftParen)
        );
        //parameters
        for (let i = 0; i < this.parameters.length; i++) {
            let param = this.parameters[i];
            //add commas
            if (i > 0) {
                results.push(', ');
            }
            //add parameter
            results.push(param.transpile(state));
        }
        //right paren
        results.push(
            state.transpileToken(this.rightParen)
        );
        //as [Type]
        if (this.asToken) {
            results.push(
                ' ',
                //as
                state.transpileToken(this.asToken),
                ' ',
                //return type
                state.sourceNode(this.returnTypeToken, this.returnType.toTypeString(state.typeContext))
            );
        }
        if (includeBody) {
            state.lineage.unshift(this);
            let body = this.body.transpile(state);
            state.lineage.shift();
            results.push(...body);
        }
        results.push('\n');
        //'end sub'|'end function'
        results.push(
            state.indent(),
            state.transpileToken(this.end)
        );
        return results;
    }

    getTypedef(state: BrsTranspileState, name?: Identifier) {
        return this.transpile(state, name, false);
    }

    walk(visitor: WalkVisitor, options: WalkOptions) {
        if (options.walkMode & InternalWalkMode.walkExpressions) {
            for (let i = 0; i < this.parameters.length; i++) {
                walk(this.parameters, i, visitor, options, this);
            }

            //This is the core of full-program walking...it allows us to step into sub functions
            if (options.walkMode & InternalWalkMode.recurseChildFunctions) {
                walk(this, 'body', visitor, options);
            }
        }
    }

    getFunctionType(): FunctionType {
        let functionType = new FunctionType(this.returnType);
        functionType.isSub = this.functionType.text === 'sub';
        for (let param of this.parameters) {
            functionType.addParameter(param.name.text, param.type, param.isOptional);
        }
        return functionType;
    }
}

export class FunctionParameterExpression extends Expression {
    constructor(
        public name: Identifier,
        public type: BscType,
        public equalsToken?: Token,
        public defaultValue?: Expression,
        public asToken?: Token,
        public typeToken?: Token,
        readonly namespaceName?: NamespacedVariableNameExpression
    ) {
        super();
    }


    public get range(): Range {
        return {
            start: this.name.range.start,
            end: this.typeToken ? this.typeToken.range.end : this.name.range.end
        };
    }

    public transpile(state: BrsTranspileState) {
        let result = [
            //name
            state.transpileToken(this.name)
        ] as any[];
        //default value
        if (this.defaultValue) {
            result.push(' = ');
            result.push(this.defaultValue.transpile(state));
        }
        //type declaration
        if (this.asToken) {
            result.push(' ');
            result.push(state.transpileToken(this.asToken));
            result.push(' ');
            result.push(state.sourceNode(this.typeToken, this.type.toTypeString(state.typeContext)));
        }

        return result;
    }

    walk(visitor: WalkVisitor, options: WalkOptions) {
        // eslint-disable-next-line no-bitwise
        if (this.defaultValue && options.walkMode & InternalWalkMode.walkExpressions) {
            walk(this, 'defaultValue', visitor, options);
        }
    }

    get isOptional(): boolean {
        return !!this.defaultValue;
    }
}

export class NamespacedVariableNameExpression extends Expression {
    constructor(
        //if this is a `DottedGetExpression`, it must be comprised only of `VariableExpression`s
        readonly expression: DottedGetExpression | VariableExpression
    ) {
        super();
        this.range = expression.range;
    }
    range: Range;

    transpile(state: BrsTranspileState) {
        return [
            state.sourceNode(this, this.getName(ParseMode.BrightScript))
        ];
    }

    public getNameParts() {
        let parts = [] as string[];
        if (isVariableExpression(this.expression)) {
            parts.push(this.expression.name.text);
        } else {
            let expr = this.expression;

            parts.push(expr.name.text);

            while (isVariableExpression(expr) === false) {
                expr = expr.obj as DottedGetExpression;
                parts.unshift(expr.name.text);
            }
        }
        return parts;
    }

    getName(parseMode: ParseMode = ParseMode.BrighterScript) {
        if (parseMode === ParseMode.BrighterScript) {
            return this.getNameParts().join('.');
        } else {
            return this.getNameParts().join('_');
        }
    }

    walk(visitor: WalkVisitor, options: WalkOptions) {
        if (options.walkMode & InternalWalkMode.walkExpressions) {
            walk(this, 'expression', visitor, options);
        }
    }
}

export class DottedGetExpression extends Expression {
    constructor(
        readonly obj: Expression,
        readonly name: Identifier,
        readonly dot: Token
    ) {
        super();
        this.range = util.createRangeFromPositions(this.obj.range.start, this.name.range.end);
    }

    public readonly range: Range;

    transpile(state: BrsTranspileState) {
        //if the callee starts with a namespace name, transpile the name
        if (state.file.calleeStartsWithNamespace(this)) {
            return new NamespacedVariableNameExpression(this as DottedGetExpression | VariableExpression).transpile(state);
        } else {
            return [
                ...this.obj.transpile(state),
                '.',
                state.transpileToken(this.name)
            ];
        }
    }

    walk(visitor: WalkVisitor, options: WalkOptions) {
        if (options.walkMode & InternalWalkMode.walkExpressions) {
            walk(this, 'obj', visitor, options);
        }
    }
}

export class XmlAttributeGetExpression extends Expression {
    constructor(
        readonly obj: Expression,
        readonly name: Identifier,
        readonly at: Token
    ) {
        super();
        this.range = util.createRangeFromPositions(this.obj.range.start, this.name.range.end);
    }

    public readonly range: Range;

    transpile(state: BrsTranspileState) {
        return [
            ...this.obj.transpile(state),
            '@',
            state.transpileToken(this.name)
        ];
    }

    walk(visitor: WalkVisitor, options: WalkOptions) {
        if (options.walkMode & InternalWalkMode.walkExpressions) {
            walk(this, 'obj', visitor, options);
        }
    }
}

export class IndexedGetExpression extends Expression {
    constructor(
        readonly obj: Expression,
        readonly index: Expression,
        readonly openingSquare: Token,
        readonly closingSquare: Token
    ) {
        super();
        this.range = util.createRangeFromPositions(this.obj.range.start, this.closingSquare.range.end);
    }

    public readonly range: Range;

    transpile(state: BrsTranspileState) {
        return [
            ...this.obj.transpile(state),
            state.transpileToken(this.openingSquare),
            ...this.index.transpile(state),
            state.transpileToken(this.closingSquare)
        ];
    }

    walk(visitor: WalkVisitor, options: WalkOptions) {
        if (options.walkMode & InternalWalkMode.walkExpressions) {
            walk(this, 'obj', visitor, options);
            walk(this, 'index', visitor, options);
        }
    }
}

export class GroupingExpression extends Expression {
    constructor(
        readonly tokens: {
            left: Token;
            right: Token;
        },
        public expression: Expression
    ) {
        super();
        this.range = util.createRangeFromPositions(this.tokens.left.range.start, this.tokens.right.range.end);
    }

    public readonly range: Range;

    transpile(state: BrsTranspileState) {
        return [
            state.transpileToken(this.tokens.left),
            ...this.expression.transpile(state),
            state.transpileToken(this.tokens.right)
        ];
    }

    walk(visitor: WalkVisitor, options: WalkOptions) {
        if (options.walkMode & InternalWalkMode.walkExpressions) {
            walk(this, 'expression', visitor, options);
        }
    }
}

export class LiteralExpression extends Expression {
    constructor(
        public token: Token
    ) {
        super();
        this.type = util.tokenToBscType(token);
    }

    public get range() {
        return this.token.range;
    }

    /**
     * The (data) type of this expression
     */
    public type: BscType;

    transpile(state: BrsTranspileState) {
        let text: string;
        if (this.token.kind === TokenKind.TemplateStringQuasi) {
            //wrap quasis with quotes (and escape inner quotemarks)
            text = `"${this.token.text.replace(/"/g, '""')}"`;

        } else if (isStringType(this.type)) {
            text = this.token.text;
            //add trailing quotemark if it's missing. We will have already generated a diagnostic for this.
            if (text.endsWith('"') === false) {
                text += '"';
            }
        } else {
            text = this.token.text;
        }

        return [
            state.sourceNode(this, text)
        ];
    }

    walk(visitor: WalkVisitor, options: WalkOptions) {
        //nothing to walk
    }
}

/**
 * This is a special expression only used within template strings. It exists so we can prevent producing lots of empty strings
 * during template string transpile by identifying these expressions explicitly and skipping the bslib_toString around them
 */
export class EscapedCharCodeLiteralExpression extends Expression {
    constructor(
        readonly token: Token & { charCode: number }
    ) {
        super();
        this.range = token.range;
    }
    readonly range: Range;

    transpile(state: BrsTranspileState) {
        return [
            state.sourceNode(this, `chr(${this.token.charCode})`)
        ];
    }

    walk(visitor: WalkVisitor, options: WalkOptions) {
        //nothing to walk
    }
}

export class ArrayLiteralExpression extends Expression {
    constructor(
        readonly elements: Array<Expression | CommentStatement>,
        readonly open: Token,
        readonly close: Token,
        readonly hasSpread = false
    ) {
        super();
        this.range = util.createRangeFromPositions(this.open.range.start, this.close.range.end);
    }

    public readonly range: Range;

    transpile(state: BrsTranspileState) {
        let result = [];
        result.push(
            state.transpileToken(this.open)
        );
        let hasChildren = this.elements.length > 0;
        state.blockDepth++;

        for (let i = 0; i < this.elements.length; i++) {
            let previousElement = this.elements[i - 1];
            let element = this.elements[i];

            if (isCommentStatement(element)) {
                //if the comment is on the same line as opening square or previous statement, don't add newline
                if (util.linesTouch(this.open, element) || util.linesTouch(previousElement, element)) {
                    result.push(' ');
                } else {
                    result.push(
                        '\n',
                        state.indent()
                    );
                }
                state.lineage.unshift(this);
                result.push(element.transpile(state));
                state.lineage.shift();
            } else {
                result.push('\n');

                result.push(
                    state.indent(),
                    ...element.transpile(state)
                );
                //add a comma if we know there will be another non-comment statement after this
                for (let j = i + 1; j < this.elements.length; j++) {
                    let el = this.elements[j];
                    //add a comma if there will be another element after this
                    if (isCommentStatement(el) === false) {
                        result.push(',');
                        break;
                    }
                }
            }
        }
        state.blockDepth--;
        //add a newline between open and close if there are elements
        if (hasChildren) {
            result.push('\n');
            result.push(state.indent());
        }

        result.push(
            state.transpileToken(this.close)
        );
        return result;
    }

    walk(visitor: WalkVisitor, options: WalkOptions) {
        if (options.walkMode & InternalWalkMode.walkExpressions) {
            for (let i = 0; i < this.elements.length; i++) {
                walk(this.elements, i, visitor, options, this);
            }
        }
    }
}

export class AAMemberExpression extends Expression {
    constructor(
        public keyToken: Token,
        public colonToken: Token,
        /** The expression evaluated to determine the member's initial value. */
        public value: Expression,
        public type: BscType
    ) {
        super();
        this.range = util.createRangeFromPositions(keyToken.range.start, this.value.range.end);
    }

    public range: Range;
    public commaToken?: Token;

    transpile(state: BrsTranspileState) {
        //TODO move the logic from AALiteralExpression loop into this function
        return [];
    }

    walk(visitor: WalkVisitor, options: WalkOptions) {
        walk(this, 'value', visitor, options);
    }

}

export class AALiteralExpression extends Expression implements SymbolContainer {
    constructor(
        readonly elements: Array<AAMemberExpression | CommentStatement>,
        readonly open: Token,
        readonly close: Token,
        readonly functionExpression: FunctionExpression
    ) {
        super();
        this.range = util.createRangeFromPositions(this.open.range.start, this.close.range.end);
        this.buildSymbolTable();
    }

    readonly symbolTable: SymbolTable = new SymbolTable();
    readonly memberTable: SymbolTable = new SymbolTable();

    public readonly range: Range;

    public buildSymbolTable() {
        this.symbolTable.clear();
        this.symbolTable.addSymbol('m', { start: this.open.range.start, end: this.close.range.end }, new ObjectType(this.memberTable));
        for (const element of this.elements) {
            if (isAAMemberExpression(element)) {
                this.memberTable.addSymbol(element.keyToken.text, element.keyToken.range, getBscTypeFromExpression(element.value, this.functionExpression));
            }
        }
    }

    transpile(state: BrsTranspileState) {
        let result = [];
        //open curly
        result.push(
            state.transpileToken(this.open)
        );
        let hasChildren = this.elements.length > 0;
        //add newline if the object has children and the first child isn't a comment starting on the same line as opening curly
        if (hasChildren && (isCommentStatement(this.elements[0]) === false || !util.linesTouch(this.elements[0], this.open))) {
            result.push('\n');
        }
        state.blockDepth++;
        for (let i = 0; i < this.elements.length; i++) {
            let element = this.elements[i];
            let previousElement = this.elements[i - 1];
            let nextElement = this.elements[i + 1];

            //don't indent if comment is same-line
            if (isCommentStatement(element as any) &&
                (util.linesTouch(this.open, element) || util.linesTouch(previousElement, element))
            ) {
                result.push(' ');

                //indent line
            } else {
                result.push(state.indent());
            }

            //render comments
            if (isCommentStatement(element)) {
                result.push(...element.transpile(state));
            } else {
                //key
                result.push(
                    state.transpileToken(element.keyToken)
                );
                //colon
                result.push(
                    state.transpileToken(element.colonToken),
                    ' '
                );

                //determine if comments are the only members left in the array
                let onlyCommentsRemaining = true;
                for (let j = i + 1; j < this.elements.length; j++) {
                    if (isCommentStatement(this.elements[j]) === false) {
                        onlyCommentsRemaining = false;
                        break;
                    }
                }

                //value
                result.push(...element.value.transpile(state));
                //add trailing comma if not final element (excluding comments)
                if (i !== this.elements.length - 1 && onlyCommentsRemaining === false) {
                    result.push(',');
                }
            }


            //if next element is a same-line comment, skip the newline
            if (nextElement && isCommentStatement(nextElement) && nextElement.range.start.line === element.range.start.line) {

                //add a newline between statements
            } else {
                result.push('\n');
            }
        }
        state.blockDepth--;

        //only indent the closing curly if we have children
        if (hasChildren) {
            result.push(state.indent());
        }
        //close curly
        result.push(
            state.transpileToken(this.close)
        );
        return result;
    }

    walk(visitor: WalkVisitor, options: WalkOptions) {
        if (options.walkMode & InternalWalkMode.walkExpressions) {
            for (let i = 0; i < this.elements.length; i++) {
                if (isCommentStatement(this.elements[i])) {
                    walk(this.elements, i, visitor, options, this);
                } else {
                    walk(this.elements, i, visitor, options, this);
                }
            }
        }
    }
}

export class UnaryExpression extends Expression {
    constructor(
        public operator: Token,
        public right: Expression
    ) {
        super();
        this.range = util.createRangeFromPositions(this.operator.range.start, this.right.range.end);
    }

    public readonly range: Range;

    transpile(state: BrsTranspileState) {
        return [
            state.transpileToken(this.operator),
            ' ',
            ...this.right.transpile(state)
        ];
    }

    walk(visitor: WalkVisitor, options: WalkOptions) {
        if (options.walkMode & InternalWalkMode.walkExpressions) {
            walk(this, 'right', visitor, options);
        }
    }
}

export class VariableExpression extends Expression {
    constructor(
        public name: Identifier,
        public namespaceName: NamespacedVariableNameExpression
    ) {
        super();
        this.range = this.name.range;
    }

    public readonly range: Range;
    public isCalled: boolean;

    public getName(parseMode: ParseMode) {
        return parseMode === ParseMode.BrightScript ? this.name.text : this.name.text;
    }

    transpile(state: BrsTranspileState) {
        let result = [];
        //if the callee is the name of a known namespace function
        if (state.file.calleeIsKnownNamespaceFunction(this, this.namespaceName?.getName(ParseMode.BrighterScript))) {
            result.push(
                state.sourceNode(this, [
                    this.namespaceName.getName(ParseMode.BrightScript),
                    '_',
                    this.getName(ParseMode.BrightScript)
                ])
            );

            //transpile  normally
        } else {
            result.push(
                state.transpileToken(this.name)
            );
        }
        return result;
    }

    walk(visitor: WalkVisitor, options: WalkOptions) {
        //nothing to walk
    }
}

export class SourceLiteralExpression extends Expression {
    constructor(
        readonly token: Token
    ) {
        super();
        this.range = token.range;
    }

    public readonly range: Range;

    private getFunctionName(state: BrsTranspileState, parseMode: ParseMode) {
        let functionExpression = state.file.getFunctionExpressionAtPosition(this.token.range.start);
        let nameParts = [];
        while (functionExpression.parentFunction) {
            let index = functionExpression.parentFunction.childFunctionExpressions.indexOf(functionExpression);
            nameParts.unshift(`anon${index}`);
            functionExpression = functionExpression.parentFunction;
        }
        //get the index of this function in its parent
        nameParts.unshift(
            functionExpression.functionStatement.getName(parseMode)
        );
        return nameParts.join('$');
    }

    transpile(state: BrsTranspileState) {
        let text: string;
        switch (this.token.kind) {
            case TokenKind.SourceFilePathLiteral:
                const pathUrl = fileUrl(state.srcPath);
                text = `"${pathUrl.substring(0, 4)}" + "${pathUrl.substring(4)}"`;
                break;
            case TokenKind.SourceLineNumLiteral:
                text = `${this.token.range.start.line + 1}`;
                break;
            case TokenKind.FunctionNameLiteral:
                text = `"${this.getFunctionName(state, ParseMode.BrightScript)}"`;
                break;
            case TokenKind.SourceFunctionNameLiteral:
                text = `"${this.getFunctionName(state, ParseMode.BrighterScript)}"`;
                break;
            case TokenKind.SourceLocationLiteral:
                const locationUrl = fileUrl(state.srcPath);
                text = `"${locationUrl.substring(0, 4)}" + "${locationUrl.substring(4)}:${this.token.range.start.line + 1}"`;
                break;
            case TokenKind.PkgPathLiteral:
                text = `"${state.file.pkgPath.replace(/\.bs$/i, '.brs')}"`;
                break;
            case TokenKind.PkgLocationLiteral:
                text = `"${state.file.pkgPath.replace(/\.bs$/i, '.brs')}:" + str(LINE_NUM)`;
                break;
            case TokenKind.LineNumLiteral:
            default:
                //use the original text (because it looks like a variable)
                text = this.token.text;
                break;

        }
        return [
            state.sourceNode(this, text)
        ];
    }

    walk(visitor: WalkVisitor, options: WalkOptions) {
        //nothing to walk
    }
}

/**
 * This expression transpiles and acts exactly like a CallExpression,
 * except we need to uniquely identify these statements so we can
 * do more type checking.
 */
export class NewExpression extends Expression {
    constructor(
        readonly newKeyword: Token,
        readonly call: CallExpression
    ) {
        super();
        this.range = util.createRangeFromPositions(this.newKeyword.range.start, this.call.range.end);
    }

    /**
     * The name of the class to initialize (with optional namespace prefixed)
     */
    public get className() {
        //the parser guarantees the callee of a new statement's call object will be
        //a NamespacedVariableNameExpression
        return this.call.callee as NamespacedVariableNameExpression;
    }

    public get namespaceName() {
        return this.call.namespaceName;
    }

    public readonly range: Range;

    public transpile(state: BrsTranspileState) {
        const cls = state.file.getClassFileLink(
            this.className.getName(ParseMode.BrighterScript),
            this.namespaceName?.getName(ParseMode.BrighterScript)
        )?.item;
        //new statements within a namespace block can omit the leading namespace if the class resides in that same namespace.
        //So we need to figure out if this is a namespace-omitted class, or if this class exists without a namespace.
        return this.call.transpile(state, cls?.getName(ParseMode.BrightScript));
    }

    walk(visitor: WalkVisitor, options: WalkOptions) {
        if (options.walkMode & InternalWalkMode.walkExpressions) {
            walk(this, 'call', visitor, options);
        }
    }
}

export class CallfuncExpression extends Expression {
    constructor(
        readonly callee: Expression,
        readonly operator: Token,
        readonly methodName: Identifier,
        readonly openingParen: Token,
        readonly args: Expression[],
        readonly closingParen: Token
    ) {
        super();
        this.range = util.createRangeFromPositions(
            callee.range.start,
            (closingParen ?? args[args.length - 1] ?? openingParen ?? methodName ?? operator).range.end
        );
    }

    public readonly range: Range;

    public transpile(state: BrsTranspileState) {
        let result = [];
        result.push(
            ...this.callee.transpile(state),
            state.sourceNode(this.operator, '.callfunc'),
            state.transpileToken(this.openingParen),
            //the name of the function
            state.sourceNode(this.methodName, ['"', this.methodName.text, '"']),
            ', '
        );
        //transpile args
        //callfunc with zero args never gets called, so pass invalid as the first parameter if there are no args
        if (this.args.length === 0) {
            result.push('invalid');
        } else {
            for (let i = 0; i < this.args.length; i++) {
                //add comma between args
                if (i > 0) {
                    result.push(', ');
                }
                let arg = this.args[i];
                result.push(...arg.transpile(state));
            }
        }
        result.push(
            state.transpileToken(this.closingParen)
        );
        return result;
    }

    walk(visitor: WalkVisitor, options: WalkOptions) {
        if (options.walkMode & InternalWalkMode.walkExpressions) {
            walk(this, 'callee', visitor, options);
            for (let i = 0; i < this.args.length; i++) {
                walk(this.args, i, visitor, options, this);
            }
        }
    }
}

/**
 * Since template strings can contain newlines, we need to concatenate multiple strings together with chr() calls.
 * This is a single expression that represents the string contatenation of all parts of a single quasi.
 */
export class TemplateStringQuasiExpression extends Expression {
    constructor(
        readonly expressions: Array<LiteralExpression | EscapedCharCodeLiteralExpression>
    ) {
        super();
        this.range = util.createRangeFromPositions(
            this.expressions[0].range.start,
            this.expressions[this.expressions.length - 1].range.end
        );
    }
    readonly range: Range;

    transpile(state: BrsTranspileState, skipEmptyStrings = true) {
        let result = [];
        let plus = '';
        for (let expression of this.expressions) {
            //skip empty strings
            //TODO what does an empty string literal expression look like?
            if (expression.token.text === '' && skipEmptyStrings === true) {
                continue;
            }
            result.push(
                plus,
                ...expression.transpile(state)
            );
            plus = ' + ';
        }
        return result;
    }

    walk(visitor: WalkVisitor, options: WalkOptions) {
        if (options.walkMode & InternalWalkMode.walkExpressions) {
            for (let i = 0; i < this.expressions.length; i++) {
                walk(this.expressions, i, visitor, options, this);
            }
        }
    }
}

export class TemplateStringExpression extends Expression {
    constructor(
        readonly openingBacktick: Token,
        readonly quasis: TemplateStringQuasiExpression[],
        readonly expressions: Expression[],
        readonly closingBacktick: Token
    ) {
        super();
        this.range = util.createRangeFromPositions(
            quasis[0].range.start,
            quasis[quasis.length - 1].range.end
        );
    }

    public readonly range: Range;

    transpile(state: BrsTranspileState) {
        if (this.quasis.length === 1 && this.expressions.length === 0) {
            return this.quasis[0].transpile(state);
        }
        let result = [];
        let plus = '';
        //helper function to figure out when to include the plus
        function add(...items) {
            if (items.length > 0) {
                result.push(
                    plus,
                    ...items
                );
            }
            //set the plus after the first occurance of a nonzero length set of items
            if (plus === '' && items.length > 0) {
                plus = ' + ';
            }
        }

        for (let i = 0; i < this.quasis.length; i++) {
            let quasi = this.quasis[i];
            let expression = this.expressions[i];

            add(
                ...quasi.transpile(state)
            );
            if (expression) {
                //skip the toString wrapper around certain expressions
                if (
                    isEscapedCharCodeLiteralExpression(expression) ||
                    (isLiteralExpression(expression) && isStringType(expression.type))
                ) {
                    add(
                        ...expression.transpile(state)
                    );

                    //wrap all other expressions with a bslib_toString call to prevent runtime type mismatch errors
                } else {
                    add(
                        state.bslibPrefix + '_toString(',
                        ...expression.transpile(state),
                        ')'
                    );
                }
            }
        }

        return result;
    }

    walk(visitor: WalkVisitor, options: WalkOptions) {
        if (options.walkMode & InternalWalkMode.walkExpressions) {
            //walk the quasis and expressions in left-to-right order
            for (let i = 0; i < this.quasis.length; i++) {
                walk(this.quasis, i, visitor, options, this);

                //this skips the final loop iteration since we'll always have one more quasi than expression
                if (this.expressions[i]) {
                    walk(this.expressions, i, visitor, options, this);
                }
            }
        }
    }
}

export class TaggedTemplateStringExpression extends Expression {
    constructor(
        readonly tagName: Identifier,
        readonly openingBacktick: Token,
        readonly quasis: TemplateStringQuasiExpression[],
        readonly expressions: Expression[],
        readonly closingBacktick: Token
    ) {
        super();
        this.range = util.createRangeFromPositions(
            quasis[0].range.start,
            quasis[quasis.length - 1].range.end
        );
    }

    public readonly range: Range;

    transpile(state: BrsTranspileState) {
        let result = [];
        result.push(
            state.transpileToken(this.tagName),
            '(['
        );

        //add quasis as the first array
        for (let i = 0; i < this.quasis.length; i++) {
            let quasi = this.quasis[i];
            //separate items with a comma
            if (i > 0) {
                result.push(
                    ', '
                );
            }
            result.push(
                ...quasi.transpile(state, false)
            );
        }
        result.push(
            '], ['
        );

        //add expressions as the second array
        for (let i = 0; i < this.expressions.length; i++) {
            let expression = this.expressions[i];
            if (i > 0) {
                result.push(
                    ', '
                );
            }
            result.push(
                ...expression.transpile(state)
            );
        }
        result.push(
            state.sourceNode(this.closingBacktick, '])')
        );
        return result;
    }

    walk(visitor: WalkVisitor, options: WalkOptions) {
        if (options.walkMode & InternalWalkMode.walkExpressions) {
            //walk the quasis and expressions in left-to-right order
            for (let i = 0; i < this.quasis.length; i++) {
                walk(this.quasis, i, visitor, options, this);

                //this skips the final loop iteration since we'll always have one more quasi than expression
                if (this.expressions[i]) {
                    walk(this.expressions, i, visitor, options, this);
                }
            }
        }
    }
}

export class AnnotationExpression extends Expression {
    constructor(
        readonly atToken: Token,
        readonly nameToken: Token
    ) {
        super();
        this.name = nameToken.text;
        this.range = util.createRangeFromPositions(
            atToken.range.start,
            nameToken.range.end
        );
    }

    public name: string;
    public range: Range;
    public call: CallExpression;

    /**
     * Convert annotation arguments to JavaScript types
     * @param strict If false, keep Expression objects not corresponding to JS types
     */
    getArguments(strict = true): ExpressionValue[] {
        if (!this.call) {
            return [];
        }
        return this.call.args.map(e => expressionToValue(e, strict));
    }

    transpile(state: BrsTranspileState) {
        return [];
    }

    walk(visitor: WalkVisitor, options: WalkOptions) {
        //nothing to walk
    }
    getTypedef(state: BrsTranspileState) {
        return [
            '@',
            this.name,
            ...(this.call?.transpile(state) ?? [])
        ];
    }
}

export class TernaryExpression extends Expression {
    constructor(
        readonly test: Expression,
        readonly questionMarkToken: Token,
        readonly consequent?: Expression,
        readonly colonToken?: Token,
        readonly alternate?: Expression
    ) {
        super();
        this.range = util.createRangeFromPositions(
            test.range.start,
            (alternate ?? colonToken ?? consequent ?? questionMarkToken ?? test).range.end
        );
    }

    public range: Range;

    transpile(state: BrsTranspileState) {
        let result = [];
        let consequentInfo = util.getExpressionInfo(this.consequent);
        let alternateInfo = util.getExpressionInfo(this.alternate);

        //get all unique variable names used in the consequent and alternate, and sort them alphabetically so the output is consistent
        let allUniqueVarNames = [...new Set([...consequentInfo.uniqueVarNames, ...alternateInfo.uniqueVarNames])].sort();
        let mutatingExpressions = [
            ...consequentInfo.expressions,
            ...alternateInfo.expressions
        ].filter(e => e instanceof CallExpression || e instanceof CallfuncExpression || e instanceof DottedGetExpression);

        if (mutatingExpressions.length > 0) {
            result.push(
                state.sourceNode(
                    this.questionMarkToken,
                    //write all the scope variables as parameters.
                    //TODO handle when there are more than 31 parameters
                    `(function(__bsCondition, ${allUniqueVarNames.join(', ')})`
                ),
                state.newline,
                //double indent so our `end function` line is still indented one at the end
                state.indent(2),
                state.sourceNode(this.test, `if __bsCondition then`),
                state.newline,
                state.indent(1),
                state.sourceNode(this.consequent ?? this.questionMarkToken, 'return '),
                ...this.consequent?.transpile(state) ?? [state.sourceNode(this.questionMarkToken, 'invalid')],
                state.newline,
                state.indent(-1),
                state.sourceNode(this.consequent ?? this.questionMarkToken, 'else'),
                state.newline,
                state.indent(1),
                state.sourceNode(this.consequent ?? this.questionMarkToken, 'return '),
                ...this.alternate?.transpile(state) ?? [state.sourceNode(this.consequent ?? this.questionMarkToken, 'invalid')],
                state.newline,
                state.indent(-1),
                state.sourceNode(this.questionMarkToken, 'end if'),
                state.newline,
                state.indent(-1),
                state.sourceNode(this.questionMarkToken, 'end function)('),
                ...this.test.transpile(state),
                state.sourceNode(this.questionMarkToken, `, ${allUniqueVarNames.join(', ')})`)
            );
            state.blockDepth--;
        } else {
            result.push(
                state.sourceNode(this.test, state.bslibPrefix + `_ternary(`),
                ...this.test.transpile(state),
                state.sourceNode(this.test, `, `),
                ...this.consequent?.transpile(state) ?? ['invalid'],
                `, `,
                ...this.alternate?.transpile(state) ?? ['invalid'],
                `)`
            );
        }
        return result;
    }

    public walk(visitor: WalkVisitor, options: WalkOptions) {
        if (options.walkMode & InternalWalkMode.walkExpressions) {
            walk(this, 'test', visitor, options);
            walk(this, 'consequent', visitor, options);
            walk(this, 'alternate', visitor, options);
        }
    }
}

export class NullCoalescingExpression extends Expression {
    constructor(
        public consequent: Expression,
        public questionQuestionToken: Token,
        public alternate: Expression
    ) {
        super();
        this.range = util.createRangeFromPositions(
            consequent.range.start,
            (alternate ?? questionQuestionToken ?? consequent).range.end
        );
    }
    public readonly range: Range;

    transpile(state: BrsTranspileState) {
        let result = [];
        let consequentInfo = util.getExpressionInfo(this.consequent);
        let alternateInfo = util.getExpressionInfo(this.alternate);

        //get all unique variable names used in the consequent and alternate, and sort them alphabetically so the output is consistent
        let allUniqueVarNames = [...new Set([...consequentInfo.uniqueVarNames, ...alternateInfo.uniqueVarNames])].sort();
        let hasMutatingExpression = [
            ...consequentInfo.expressions,
            ...alternateInfo.expressions
        ].find(e => isCallExpression(e) || isCallfuncExpression(e) || isDottedGetExpression(e));

        if (hasMutatingExpression) {
            result.push(
                `(function(`,
                //write all the scope variables as parameters.
                //TODO handle when there are more than 31 parameters
                allUniqueVarNames.join(', '),
                ')',
                state.newline,
                //double indent so our `end function` line is still indented one at the end
                state.indent(2),
                //evaluate the consequent exactly once, and then use it in the following condition
                `__bsConsequent = `,
                ...this.consequent.transpile(state),
                state.newline,
                state.indent(),
                `if __bsConsequent <> invalid then`,
                state.newline,
                state.indent(1),
                'return __bsConsequent',
                state.newline,
                state.indent(-1),
                'else',
                state.newline,
                state.indent(1),
                'return ',
                ...this.alternate.transpile(state),
                state.newline,
                state.indent(-1),
                'end if',
                state.newline,
                state.indent(-1),
                'end function)(',
                allUniqueVarNames.join(', '),
                ')'
            );
            state.blockDepth--;
        } else {
            result.push(
                state.bslibPrefix + `_coalesce(`,
                ...this.consequent.transpile(state),
                ', ',
                ...this.alternate.transpile(state),
                ')'
            );
        }
        return result;
    }

    public walk(visitor: WalkVisitor, options: WalkOptions) {
        if (options.walkMode & InternalWalkMode.walkExpressions) {
            walk(this, 'consequent', visitor, options);
            walk(this, 'alternate', visitor, options);
        }
    }
}

export class RegexLiteralExpression extends Expression {
    public constructor(
        public tokens: {
            regexLiteral: Token;
        }
    ) {
        super();
    }

    public get range() {
        return this.tokens.regexLiteral.range;
    }

    public transpile(state: BrsTranspileState): TranspileResult {
        let text = this.tokens.regexLiteral?.text ?? '';
        let flags = '';
        //get any flags from the end
        const flagMatch = /\/([a-z]+)$/i.exec(text);
        if (flagMatch) {
            text = text.substring(0, flagMatch.index + 1);
            flags = flagMatch[1];
        }
        let pattern = text
            //remove leading and trailing slashes
            .substring(1, text.length - 1)
            //escape quotemarks
            .split('"').join('" + chr(34) + "');

        return [
            state.sourceNode(this.tokens.regexLiteral, [
                'CreateObject("roRegex", ',
                `"${pattern}", `,
                `"${flags}"`,
                ')'
            ])
        ];
    }

    walk(visitor: WalkVisitor, options: WalkOptions) {
        //nothing to walk
    }
}

// eslint-disable-next-line @typescript-eslint/consistent-indexed-object-style
type ExpressionValue = string | number | boolean | Expression | ExpressionValue[] | { [key: string]: ExpressionValue };

function expressionToValue(expr: Expression, strict: boolean): ExpressionValue {
    if (!expr) {
        return null;
    }
    if (isUnaryExpression(expr) && isLiteralNumber(expr.right)) {
        return numberExpressionToValue(expr.right, expr.operator.text);
    }
    if (isLiteralString(expr)) {
        //remove leading and trailing quotes
        return expr.token.text.replace(/^"/, '').replace(/"$/, '');
    }
    if (isLiteralNumber(expr)) {
        return numberExpressionToValue(expr);
    }

    if (isLiteralBoolean(expr)) {
        return expr.token.text.toLowerCase() === 'true';
    }
    if (isArrayLiteralExpression(expr)) {
        return expr.elements
            .filter(e => !isCommentStatement(e))
            .map(e => expressionToValue(e, strict));
    }
    if (isAALiteralExpression(expr)) {
        return expr.elements.reduce((acc, e) => {
            if (!isCommentStatement(e)) {
                acc[e.keyToken.text] = expressionToValue(e.value, strict);
            }
            return acc;
        }, {});
    }
    return strict ? null : expr;
}

function numberExpressionToValue(expr: LiteralExpression, operator = '') {
    if (isIntegerType(expr.type) || isLongIntegerType(expr.type)) {
        return parseInt(operator + expr.token.text);
    } else {
        return parseFloat(operator + expr.token.text);
    }
}<|MERGE_RESOLUTION|>--- conflicted
+++ resolved
@@ -1,13 +1,7 @@
 /* eslint-disable no-bitwise */
-<<<<<<< HEAD
-import type { Token, Identifier } from '../lexer';
-import { TokenKind } from '../lexer';
-import type { Block, CommentStatement, FunctionStatement, LabelStatement } from './Statement';
-=======
 import type { Token, Identifier } from '../lexer/Token';
 import { TokenKind } from '../lexer/TokenKind';
-import type { Block, CommentStatement, FunctionStatement } from './Statement';
->>>>>>> e6a52bce
+import type { Block, CommentStatement, FunctionStatement, LabelStatement } from './Statement';
 import type { Range } from 'vscode-languageserver';
 import util, { MAX_PARAM_COUNT } from '../util';
 import type { BrsTranspileState } from './BrsTranspileState';
