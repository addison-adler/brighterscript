/* eslint-disable no-bitwise */
import type { Token, Identifier } from '../lexer/Token';
import { TokenKind } from '../lexer/TokenKind';
import type { Block, CommentStatement, FunctionStatement, LabelStatement } from './Statement';
import type { Range } from 'vscode-languageserver';
import util, { MAX_PARAM_COUNT } from '../util';
import type { BrsTranspileState } from './BrsTranspileState';
import { getBscTypeFromExpression, ParseMode } from './Parser';
import * as fileUrl from 'file-url';
import type { WalkOptions, WalkVisitor } from '../astUtils/visitors';
import { walk, InternalWalkMode } from '../astUtils/visitors';
import { isAALiteralExpression, isAAMemberExpression, isArrayLiteralExpression, isCallExpression, isCallfuncExpression, isCommentStatement, isDottedGetExpression, isEscapedCharCodeLiteralExpression, isIntegerType, isLiteralBoolean, isLiteralExpression, isLiteralNumber, isLiteralString, isLongIntegerType, isStringType, isUnaryExpression, isVariableExpression } from '../astUtils/reflection';
import type { TranspileResult, TypedefProvider } from '../interfaces';
import { VoidType } from '../types/VoidType';
import { DynamicType } from '../types/DynamicType';
import type { BscType, SymbolContainer } from '../types/BscType';
import { SymbolTable } from '../SymbolTable';
import { TypedFunctionType } from '../types/TypedFunctionType';
import { ObjectType } from '../types/ObjectType';
import { ArrayType } from '../types/ArrayType';

export type ExpressionVisitor = (expression: Expression, parent: Expression) => void;

/** A BrightScript expression */
export abstract class Expression {
    /**
     * The starting and ending location of the expression.
     */
    public abstract range: Range;

    public abstract transpile(state: BrsTranspileState): TranspileResult;
    /**
     * When being considered by the walk visitor, this describes what type of element the current class is.
     */
    public visitMode = InternalWalkMode.visitExpressions;

    public abstract walk(visitor: WalkVisitor, options: WalkOptions);
}

export class BinaryExpression extends Expression {
    constructor(
        public left: Expression,
        public operator: Token,
        public right: Expression
    ) {
        super();
        this.range = util.createBoundingRange(this.left, this.right);
    }

    public readonly range: Range;

    transpile(state: BrsTranspileState) {
        return [
            state.sourceNode(this.left, this.left.transpile(state)),
            ' ',
            state.transpileToken(this.operator),
            ' ',
            state.sourceNode(this.right, this.right.transpile(state))
        ];
    }

    walk(visitor: WalkVisitor, options: WalkOptions) {
        if (options.walkMode & InternalWalkMode.walkExpressions) {
            walk(this, 'left', visitor, options);
            walk(this, 'right', visitor, options);
        }
    }
}

export class CallExpression extends Expression {
    static MaximumArguments = MAX_PARAM_COUNT;

    constructor(
        readonly callee: Expression,
        /**
         * Can either be `(`, or `?(` for optional chaining
         */
        readonly openingParen: Token,
        readonly closingParen: Token,
        readonly args: Expression[],
        /**
         * The namespace that currently wraps this call expression. This is NOT the namespace of the callee...that will be represented in the callee expression itself.
         */
        readonly namespaceName: NamespacedVariableNameExpression
    ) {
        super();
        this.range = util.createBoundingRange(this.callee, this.closingParen);
    }

    public readonly range: Range;

    transpile(state: BrsTranspileState, nameOverride?: string) {
        let result = [];

        //transpile the name
        if (nameOverride) {
            result.push(state.sourceNode(this.callee, nameOverride));
        } else {
            result.push(...this.callee.transpile(state));
        }

        result.push(
            state.transpileToken(this.openingParen)
        );
        for (let i = 0; i < this.args.length; i++) {
            //add comma between args
            if (i > 0) {
                result.push(', ');
            }
            let arg = this.args[i];
            result.push(...arg.transpile(state));
        }
        result.push(
            state.transpileToken(this.closingParen)
        );
        return result;
    }

    walk(visitor: WalkVisitor, options: WalkOptions) {
        if (options.walkMode & InternalWalkMode.walkExpressions) {
            walk(this, 'callee', visitor, options);
            for (let i = 0; i < this.args.length; i++) {
                walk(this.args, i, visitor, options, this);
            }
        }
    }
}

export class FunctionExpression extends Expression implements TypedefProvider {
    constructor(
        readonly parameters: FunctionParameterExpression[],
        public body: Block,
        readonly functionType: Token | null,
        public end: Token,
        readonly leftParen: Token,
        readonly rightParen: Token,
        readonly asToken?: Token,
        readonly returnType?: TypeExpression,
        /**
         * If this function is enclosed within another function, this will reference that parent function
         */
        readonly parentFunction?: FunctionExpression,
        readonly namespaceName?: NamespacedVariableNameExpression,
        readonly parentSymbolTable?: SymbolTable
    ) {
        super();
        if (this.returnType) {
            this._returnType = this.returnType.type;
        } else if (this.functionType.text.toLowerCase() === 'sub') {
            this._returnType = new VoidType();
        } else {
            this._returnType = new DynamicType();
        }
        this.symbolTable = new SymbolTable(parentSymbolTable);
        for (let param of parameters) {
            this.symbolTable.addSymbol(param.name.text, param.name.range, param.getType());
        }
    }

    public get range() {
        return this.cacheRange();
    }

    /**
     * The range of the function
     */
    public cacheRange() {
        if (!this._range) {
            this._range = util.createBoundingRange(
                this.functionType,
                this.leftParen,
                ...(this.parameters ?? []),
                this.rightParen,
                this.asToken,
                this.returnType,
                this.body,
                this.end
            );
        }
        return this._range;
    }
    private _range: Range;

    public readonly symbolTable: SymbolTable;

    public labelStatements = [] as LabelStatement[];


    private _returnType: BscType;
    /**
     * The type this function returns
     */
    public getReturnType() {
        return this._returnType;
    }

    /**
     * The list of function calls that are declared within this function scope. This excludes CallExpressions
     * declared in child functions
     */
    public callExpressions = [] as CallExpression[];

    /**
     * If this function is part of a FunctionStatement, this will be set. Otherwise this will be undefined
     */
    public functionStatement?: FunctionStatement;

    /**
     * A list of all child functions declared directly within this function
     */
    public childFunctionExpressions = [] as FunctionExpression[];

    /**
    * The range of the function declaration, starting at the 'f' in function or 's' in sub (or the open paren if the keyword is missing),
    * and ending with the last character in the returnTypeToken, or the 's' in 'as', or the rightParen
    */
    public get functionDeclarationRange() {
        return util.createBoundingRange(
            this.functionType,
            this.leftParen,
            ...(this.parameters ?? []),
            this.rightParen,
            this.asToken,
            this.returnType
        );
    }

    transpile(state: BrsTranspileState, name?: Identifier, includeBody = true) {
        let results = [];
        //'function'|'sub'
        results.push(
            state.transpileToken(this.functionType)
        );
        //functionName?
        if (name) {
            results.push(
                ' ',
                state.transpileToken(name)
            );
        }
        //leftParen
        results.push(
            state.transpileToken(this.leftParen)
        );
        //parameters
        for (let i = 0; i < this.parameters.length; i++) {
            let param = this.parameters[i];
            //add commas
            if (i > 0) {
                results.push(', ');
            }
            //add parameter
            results.push(param.transpile(state));
        }
        //right paren
        results.push(
            state.transpileToken(this.rightParen)
        );
        //as [Type]
        if (this.asToken) {
            results.push(
                ' ',
                //as
                state.transpileToken(this.asToken),
                ' ',
                //return type
                state.sourceNode(this.returnType, this.getReturnType().toTypeString(state.typeContext))
            );
        }
        if (includeBody) {
            state.lineage.unshift(this);
            let body = this.body.transpile(state);
            state.lineage.shift();
            results.push(...body);
        }
        if (this.end) {
            results.push('\n');
            //'end sub'|'end function'
            results.push(
                state.indent(),
                state.transpileToken(this.end)
            );
        }
        return results;
    }

    getTypedef(state: BrsTranspileState, name?: Identifier) {
        return this.transpile(state, name, false);
    }

    walk(visitor: WalkVisitor, options: WalkOptions) {
        if (options.walkMode & InternalWalkMode.walkExpressions) {
            for (let i = 0; i < this.parameters.length; i++) {
                walk(this.parameters, i, visitor, options, this);
            }

            //This is the core of full-program walking...it allows us to step into sub functions
            if (options.walkMode & InternalWalkMode.recurseChildFunctions) {
                walk(this, 'returnType', visitor, options);
                walk(this, 'body', visitor, options);

            }
        }
    }

    getFunctionType(): TypedFunctionType {
        let functionType = new TypedFunctionType(this.getReturnType());
        functionType.isSub = this.functionType.text === 'sub';
        for (let param of this.parameters) {
            functionType.addParameter(param.name.text, param.getType(), param.isOptional);
        }
        return functionType;
    }
}

export class FunctionParameterExpression extends Expression {
    constructor(
        public name: Identifier,
        private typeInContext: BscType,
        public equalsToken?: Token,
        public defaultValue?: Expression,
        public asToken?: Token,
        public type?: TypeExpression,
        readonly namespaceName?: NamespacedVariableNameExpression
    ) {
        super();
        this.range = util.createBoundingRange(this.name, this.equalsToken, this.defaultValue, this.asToken, this.type);
    }

    public readonly range: Range;

    public getType() {
        return this.typeInContext;
    }

    public transpile(state: BrsTranspileState) {
        let result = [
            //name
            state.transpileToken(this.name)
        ] as any[];
        //default value
        if (this.defaultValue) {
            result.push(' = ');
            result.push(this.defaultValue.transpile(state));
        }
        //type declaration
        if (this.asToken) {
            result.push(' ');
            result.push(state.transpileToken(this.asToken));
            result.push(' ');
            result.push(state.sourceNode(this.type, this.getType().toTypeString(state.typeContext)));
        }

        return result;
    }

    walk(visitor: WalkVisitor, options: WalkOptions) {
        // eslint-disable-next-line no-bitwise
        if (this.defaultValue && options.walkMode & InternalWalkMode.walkExpressions) {
            walk(this, 'defaultValue', visitor, options);
            walk(this, 'type', visitor, options);
        }
    }

    get isOptional(): boolean {
        return !!this.defaultValue;
    }
}

export class NamespacedVariableNameExpression extends Expression {
    constructor(
        //if this is a `DottedGetExpression`, it must be comprised only of `VariableExpression`s
        readonly expression: DottedGetExpression | VariableExpression
    ) {
        super();
        this.range = expression.range;
    }
    public readonly range: Range;

    transpile(state: BrsTranspileState) {
        return [
            state.sourceNode(this, this.getName(ParseMode.BrightScript))
        ];
    }

    public getNameParts() {
        let parts = [] as string[];
        if (isVariableExpression(this.expression)) {
            parts.push(this.expression.name.text);
        } else {
            let expr = this.expression;

            parts.push(expr.name.text);

            while (isVariableExpression(expr) === false) {
                expr = expr.obj as DottedGetExpression;
                parts.unshift(expr.name.text);
            }
        }
        return parts;
    }

    getName(parseMode: ParseMode = ParseMode.BrighterScript) {
        if (parseMode === ParseMode.BrighterScript) {
            return this.getNameParts().join('.');
        } else {
            return this.getNameParts().join('_');
        }
    }

    walk(visitor: WalkVisitor, options: WalkOptions) {
        if (options.walkMode & InternalWalkMode.walkExpressions) {
            walk(this, 'expression', visitor, options);
        }
    }
}

export class DottedGetExpression extends Expression {
    constructor(
        readonly obj: Expression,
        readonly name: Identifier,
        /**
         * Can either be `.`, or `?.` for optional chaining
         */
        readonly dot: Token
    ) {
        super();
        this.range = util.createBoundingRange(this.obj, this.dot, this.name);
    }

    public readonly range: Range;

    transpile(state: BrsTranspileState) {
        //if the callee starts with a namespace name, transpile the name
        if (state.file.calleeStartsWithNamespace(this)) {
            return new NamespacedVariableNameExpression(this as DottedGetExpression | VariableExpression).transpile(state);
        } else {
            return [
                ...this.obj.transpile(state),
                state.transpileToken(this.dot),
                state.transpileToken(this.name)
            ];
        }
    }

    walk(visitor: WalkVisitor, options: WalkOptions) {
        if (options.walkMode & InternalWalkMode.walkExpressions) {
            walk(this, 'obj', visitor, options);
        }
    }
}

export class XmlAttributeGetExpression extends Expression {
    constructor(
        readonly obj: Expression,
        readonly name: Identifier,
        /**
         * Can either be `@`, or `?@` for optional chaining
         */
        readonly at: Token
    ) {
        super();
        this.range = util.createBoundingRange(this.obj, this.at, this.name);
    }

    public readonly range: Range;

    transpile(state: BrsTranspileState) {
        return [
            ...this.obj.transpile(state),
            state.transpileToken(this.at),
            state.transpileToken(this.name)
        ];
    }

    walk(visitor: WalkVisitor, options: WalkOptions) {
        if (options.walkMode & InternalWalkMode.walkExpressions) {
            walk(this, 'obj', visitor, options);
        }
    }
}

export class IndexedGetExpression extends Expression {
    constructor(
        public obj: Expression,
        public index: Expression,
        /**
         * Can either be `[` or `?[`. If `?.[` is used, this will be `[` and `optionalChainingToken` will be `?.`
         */
        public openingSquare: Token,
        public closingSquare: Token,
        public questionDotToken?: Token //  ? or ?.
    ) {
        super();
<<<<<<< HEAD
        this.range = util.createBoundingRange(this.obj, this.openingSquare, this.index, this.closingSquare);
=======
        this.range = util.createBoundingRange(this.obj, this.openingSquare, this.questionDotToken, this.openingSquare, this.index, this.closingSquare);
>>>>>>> 1715af22
    }

    public readonly range: Range;

    transpile(state: BrsTranspileState) {
        return [
            ...this.obj.transpile(state),
            this.questionDotToken ? state.transpileToken(this.questionDotToken) : '',
            state.transpileToken(this.openingSquare),
            ...this.index.transpile(state),
            state.transpileToken(this.closingSquare)
        ];
    }

    walk(visitor: WalkVisitor, options: WalkOptions) {
        if (options.walkMode & InternalWalkMode.walkExpressions) {
            walk(this, 'obj', visitor, options);
            walk(this, 'index', visitor, options);
        }
    }
}

export class GroupingExpression extends Expression {
    constructor(
        readonly tokens: {
            left: Token;
            right: Token;
        },
        public expression: Expression
    ) {
        super();
        this.range = util.createBoundingRange(this.tokens.left, this.expression, this.tokens.right);
    }

    public readonly range: Range;

    transpile(state: BrsTranspileState) {
        return [
            state.transpileToken(this.tokens.left),
            ...this.expression.transpile(state),
            state.transpileToken(this.tokens.right)
        ];
    }

    walk(visitor: WalkVisitor, options: WalkOptions) {
        if (options.walkMode & InternalWalkMode.walkExpressions) {
            walk(this, 'expression', visitor, options);
        }
    }
}

export class LiteralExpression extends Expression {
    constructor(
        public token: Token
    ) {
        super();
        this.range = this.token.range;
        this.type = util.tokenToBscType(token);
    }

    public readonly range: Range;

    /**
     * The (data) type of this expression
     */
    public type: BscType;

    transpile(state: BrsTranspileState) {
        let text: string;
        if (this.token.kind === TokenKind.TemplateStringQuasi) {
            //wrap quasis with quotes (and escape inner quotemarks)
            text = `"${this.token.text.replace(/"/g, '""')}"`;

        } else if (isStringType(this.type)) {
            text = this.token.text;
            //add trailing quotemark if it's missing. We will have already generated a diagnostic for this.
            if (text.endsWith('"') === false) {
                text += '"';
            }
        } else {
            text = this.token.text;
        }

        return [
            state.sourceNode(this, text)
        ];
    }

    walk(visitor: WalkVisitor, options: WalkOptions) {
        //nothing to walk
    }
}

/**
 * This is a special expression only used within template strings. It exists so we can prevent producing lots of empty strings
 * during template string transpile by identifying these expressions explicitly and skipping the bslib_toString around them
 */
export class EscapedCharCodeLiteralExpression extends Expression {
    constructor(
        readonly token: Token & { charCode: number }
    ) {
        super();
        this.range = token.range;
    }
    public readonly range: Range;

    transpile(state: BrsTranspileState) {
        return [
            state.sourceNode(this, `chr(${this.token.charCode})`)
        ];
    }

    walk(visitor: WalkVisitor, options: WalkOptions) {
        //nothing to walk
    }
}

export class ArrayLiteralExpression extends Expression {
    constructor(
        readonly elements: Array<Expression | CommentStatement>,
        readonly open: Token,
        readonly close: Token,
        readonly hasSpread = false
    ) {
        super();
        this.range = util.createBoundingRange(this.open, ...(this.elements ?? []), this.close);
    }

    public readonly range: Range;

    transpile(state: BrsTranspileState) {
        let result = [];
        result.push(
            state.transpileToken(this.open)
        );
        let hasChildren = this.elements.length > 0;
        state.blockDepth++;

        for (let i = 0; i < this.elements.length; i++) {
            let previousElement = this.elements[i - 1];
            let element = this.elements[i];

            if (isCommentStatement(element)) {
                //if the comment is on the same line as opening square or previous statement, don't add newline
                if (util.linesTouch(this.open, element) || util.linesTouch(previousElement, element)) {
                    result.push(' ');
                } else {
                    result.push(
                        '\n',
                        state.indent()
                    );
                }
                state.lineage.unshift(this);
                result.push(element.transpile(state));
                state.lineage.shift();
            } else {
                result.push('\n');

                result.push(
                    state.indent(),
                    ...element.transpile(state)
                );
            }
        }
        state.blockDepth--;
        //add a newline between open and close if there are elements
        if (hasChildren) {
            result.push('\n');
            result.push(state.indent());
        }

        result.push(
            state.transpileToken(this.close)
        );
        return result;
    }

    walk(visitor: WalkVisitor, options: WalkOptions) {
        if (options.walkMode & InternalWalkMode.walkExpressions) {
            for (let i = 0; i < this.elements.length; i++) {
                walk(this.elements, i, visitor, options, this);
            }
        }
    }
}

export class AAMemberExpression extends Expression {
    constructor(
        public keyToken: Token,
        public colonToken: Token,
        /** The expression evaluated to determine the member's initial value. */
        public value: Expression,
        public type: BscType
    ) {
        super();
        this.range = util.createBoundingRange(this.keyToken, this.colonToken, this.value);
    }

    public readonly range: Range;
    public commaToken?: Token;

    transpile(state: BrsTranspileState) {
        //TODO move the logic from AALiteralExpression loop into this function
        return [];
    }

    walk(visitor: WalkVisitor, options: WalkOptions) {
        walk(this, 'value', visitor, options);
    }

}

export class AALiteralExpression extends Expression implements SymbolContainer {
    constructor(
        readonly elements: Array<AAMemberExpression | CommentStatement>,
        readonly open: Token,
        readonly close: Token,
        readonly functionExpression: FunctionExpression
    ) {
        super();
        this.range = util.createBoundingRange(this.open, ...(this.elements ?? []), this.close);
        this.buildSymbolTable();
    }

    public readonly range: Range;

    readonly symbolTable: SymbolTable = new SymbolTable();
    readonly memberTable: SymbolTable = new SymbolTable();

    public buildSymbolTable() {
        this.symbolTable.clear();
        this.symbolTable.addSymbol('m', { start: this.open.range.start, end: this.close.range.end }, new ObjectType('object', this.memberTable));
        for (const element of this.elements) {
            if (isAAMemberExpression(element)) {
                this.memberTable.addSymbol(element.keyToken.text, element.keyToken.range, getBscTypeFromExpression(element.value, this.functionExpression));
            }
        }
    }

    transpile(state: BrsTranspileState) {
        let result = [];
        //open curly
        result.push(
            state.transpileToken(this.open)
        );
        let hasChildren = this.elements.length > 0;
        //add newline if the object has children and the first child isn't a comment starting on the same line as opening curly
        if (hasChildren && (isCommentStatement(this.elements[0]) === false || !util.linesTouch(this.elements[0], this.open))) {
            result.push('\n');
        }
        state.blockDepth++;
        for (let i = 0; i < this.elements.length; i++) {
            let element = this.elements[i];
            let previousElement = this.elements[i - 1];
            let nextElement = this.elements[i + 1];

            //don't indent if comment is same-line
            if (isCommentStatement(element as any) &&
                (util.linesTouch(this.open, element) || util.linesTouch(previousElement, element))
            ) {
                result.push(' ');

                //indent line
            } else {
                result.push(state.indent());
            }

            //render comments
            if (isCommentStatement(element)) {
                result.push(...element.transpile(state));
            } else {
                //key
                result.push(
                    state.transpileToken(element.keyToken)
                );
                //colon
                result.push(
                    state.transpileToken(element.colonToken),
                    ' '
                );

                //value
                result.push(...element.value.transpile(state));
            }


            //if next element is a same-line comment, skip the newline
            if (nextElement && isCommentStatement(nextElement) && nextElement.range.start.line === element.range.start.line) {

                //add a newline between statements
            } else {
                result.push('\n');
            }
        }
        state.blockDepth--;

        //only indent the closing curly if we have children
        if (hasChildren) {
            result.push(state.indent());
        }
        //close curly
        result.push(
            state.transpileToken(this.close)
        );
        return result;
    }

    walk(visitor: WalkVisitor, options: WalkOptions) {
        if (options.walkMode & InternalWalkMode.walkExpressions) {
            for (let i = 0; i < this.elements.length; i++) {
                if (isCommentStatement(this.elements[i])) {
                    walk(this.elements, i, visitor, options, this);
                } else {
                    walk(this.elements, i, visitor, options, this);
                }
            }
        }
    }
}

export class UnaryExpression extends Expression {
    constructor(
        public operator: Token,
        public right: Expression
    ) {
        super();
        this.range = util.createBoundingRange(this.operator, this.right);
    }

    public readonly range: Range;

    transpile(state: BrsTranspileState) {
        return [
            state.transpileToken(this.operator),
            ' ',
            ...this.right.transpile(state)
        ];
    }

    walk(visitor: WalkVisitor, options: WalkOptions) {
        if (options.walkMode & InternalWalkMode.walkExpressions) {
            walk(this, 'right', visitor, options);
        }
    }
}

export class VariableExpression extends Expression {
    constructor(
        public name: Identifier,
        public namespaceName: NamespacedVariableNameExpression
    ) {
        super();
        this.range = this.name.range;
    }

    public readonly range: Range;

    public getName(parseMode: ParseMode) {
        return parseMode === ParseMode.BrightScript ? this.name.text : this.name.text;
    }

    transpile(state: BrsTranspileState) {
        let result = [];
        //if the callee is the name of a known namespace function
        if (state.file.calleeIsKnownNamespaceFunction(this, this.namespaceName?.getName(ParseMode.BrighterScript))) {
            result.push(
                state.sourceNode(this, [
                    this.namespaceName.getName(ParseMode.BrightScript),
                    '_',
                    this.getName(ParseMode.BrightScript)
                ])
            );

            //transpile  normally
        } else {
            result.push(
                state.transpileToken(this.name)
            );
        }
        return result;
    }

    walk(visitor: WalkVisitor, options: WalkOptions) {
        //nothing to walk
    }
}

export class SourceLiteralExpression extends Expression {
    constructor(
        readonly token: Token
    ) {
        super();
        this.range = token.range;
    }

    public readonly range: Range;

    private getFunctionName(state: BrsTranspileState, parseMode: ParseMode) {
        let functionExpression = state.file.getFunctionExpressionAtPosition(this.token.range.start);
        let nameParts = [];
        while (functionExpression.parentFunction) {
            let index = functionExpression.parentFunction.childFunctionExpressions.indexOf(functionExpression);
            nameParts.unshift(`anon${index}`);
            functionExpression = functionExpression.parentFunction;
        }
        //get the index of this function in its parent
        nameParts.unshift(
            functionExpression.functionStatement.getName(parseMode)
        );
        return nameParts.join('$');
    }

    transpile(state: BrsTranspileState) {
        let text: string;
        switch (this.token.kind) {
            case TokenKind.SourceFilePathLiteral:
                const pathUrl = fileUrl(state.srcPath);
                text = `"${pathUrl.substring(0, 4)}" + "${pathUrl.substring(4)}"`;
                break;
            case TokenKind.SourceLineNumLiteral:
                text = `${this.token.range.start.line + 1}`;
                break;
            case TokenKind.FunctionNameLiteral:
                text = `"${this.getFunctionName(state, ParseMode.BrightScript)}"`;
                break;
            case TokenKind.SourceFunctionNameLiteral:
                text = `"${this.getFunctionName(state, ParseMode.BrighterScript)}"`;
                break;
            case TokenKind.SourceLocationLiteral:
                const locationUrl = fileUrl(state.srcPath);
                text = `"${locationUrl.substring(0, 4)}" + "${locationUrl.substring(4)}:${this.token.range.start.line + 1}"`;
                break;
            case TokenKind.PkgPathLiteral:
                text = `"${state.file.pkgPath.replace(/\.bs$/i, '.brs')}"`;
                break;
            case TokenKind.PkgLocationLiteral:
                text = `"${state.file.pkgPath.replace(/\.bs$/i, '.brs')}:" + str(LINE_NUM)`;
                break;
            case TokenKind.LineNumLiteral:
            default:
                //use the original text (because it looks like a variable)
                text = this.token.text;
                break;

        }
        return [
            state.sourceNode(this, text)
        ];
    }

    walk(visitor: WalkVisitor, options: WalkOptions) {
        //nothing to walk
    }
}

/**
 * This expression transpiles and acts exactly like a CallExpression,
 * except we need to uniquely identify these statements so we can
 * do more type checking.
 */
export class NewExpression extends Expression {
    constructor(
        readonly newKeyword: Token,
        readonly call: CallExpression
    ) {
        super();
        this.range = util.createBoundingRange(this.newKeyword, this.call);
    }

    public readonly range: Range;

    /**
     * The name of the class to initialize (with optional namespace prefixed)
     */
    public get className() {
        //the parser guarantees the callee of a new statement's call object will be
        //a NamespacedVariableNameExpression
        return this.call.callee as NamespacedVariableNameExpression;
    }

    public get namespaceName() {
        return this.call.namespaceName;
    }

    public transpile(state: BrsTranspileState) {
        const cls = state.file.getClassFileLink(
            this.className.getName(ParseMode.BrighterScript),
            this.namespaceName?.getName(ParseMode.BrighterScript)
        )?.item;
        //new statements within a namespace block can omit the leading namespace if the class resides in that same namespace.
        //So we need to figure out if this is a namespace-omitted class, or if this class exists without a namespace.
        return this.call.transpile(state, cls?.getName(ParseMode.BrightScript));
    }

    walk(visitor: WalkVisitor, options: WalkOptions) {
        if (options.walkMode & InternalWalkMode.walkExpressions) {
            walk(this, 'call', visitor, options);
        }
    }
}

export class CallfuncExpression extends Expression {
    constructor(
        readonly callee: Expression,
        readonly operator: Token,
        readonly methodName: Identifier,
        readonly openingParen: Token,
        readonly args: Expression[],
        readonly closingParen: Token
    ) {
        super();
        this.range = util.createBoundingRange(this.callee, this.operator, this.methodName, this.openingParen, ...(this.args ?? []), this.closingParen);
    }

    public readonly range: Range;

    public transpile(state: BrsTranspileState) {
        let result = [];
        result.push(
            ...this.callee.transpile(state),
            state.sourceNode(this.operator, '.callfunc'),
            state.transpileToken(this.openingParen),
            //the name of the function
            state.sourceNode(this.methodName, ['"', this.methodName.text, '"']),
            ', '
        );
        //transpile args
        //callfunc with zero args never gets called, so pass invalid as the first parameter if there are no args
        if (this.args.length === 0) {
            result.push('invalid');
        } else {
            for (let i = 0; i < this.args.length; i++) {
                //add comma between args
                if (i > 0) {
                    result.push(', ');
                }
                let arg = this.args[i];
                result.push(...arg.transpile(state));
            }
        }
        result.push(
            state.transpileToken(this.closingParen)
        );
        return result;
    }

    walk(visitor: WalkVisitor, options: WalkOptions) {
        if (options.walkMode & InternalWalkMode.walkExpressions) {
            walk(this, 'callee', visitor, options);
            for (let i = 0; i < this.args.length; i++) {
                walk(this.args, i, visitor, options, this);
            }
        }
    }
}

/**
 * Since template strings can contain newlines, we need to concatenate multiple strings together with chr() calls.
 * This is a single expression that represents the string contatenation of all parts of a single quasi.
 */
export class TemplateStringQuasiExpression extends Expression {
    constructor(
        readonly expressions: Array<LiteralExpression | EscapedCharCodeLiteralExpression>
    ) {
        super();
        this.range = util.createBoundingRange(...(this.expressions ?? []));
    }

    public readonly range: Range;

    transpile(state: BrsTranspileState, skipEmptyStrings = true) {
        let result = [];
        let plus = '';
        for (let expression of this.expressions) {
            //skip empty strings
            //TODO what does an empty string literal expression look like?
            if (expression.token.text === '' && skipEmptyStrings === true) {
                continue;
            }
            result.push(
                plus,
                ...expression.transpile(state)
            );
            plus = ' + ';
        }
        return result;
    }

    walk(visitor: WalkVisitor, options: WalkOptions) {
        if (options.walkMode & InternalWalkMode.walkExpressions) {
            for (let i = 0; i < this.expressions.length; i++) {
                walk(this.expressions, i, visitor, options, this);
            }
        }
    }
}

export class TemplateStringExpression extends Expression {
    constructor(
        readonly openingBacktick: Token,
        readonly quasis: TemplateStringQuasiExpression[],
        readonly expressions: Expression[],
        readonly closingBacktick: Token
    ) {
        super();
        //the expression always starts and ends with a quasi, so we don't need to consider the expression locations
        this.range = util.createBoundingRange(this.openingBacktick, ...(this.quasis ?? []), this.closingBacktick);
    }

    public readonly range: Range;

    transpile(state: BrsTranspileState) {
        if (this.quasis.length === 1 && this.expressions.length === 0) {
            return this.quasis[0].transpile(state);
        }
        let result = [];
        let plus = '';
        //helper function to figure out when to include the plus
        function add(...items) {
            if (items.length > 0) {
                result.push(
                    plus,
                    ...items
                );
            }
            //set the plus after the first occurance of a nonzero length set of items
            if (plus === '' && items.length > 0) {
                plus = ' + ';
            }
        }

        for (let i = 0; i < this.quasis.length; i++) {
            let quasi = this.quasis[i];
            let expression = this.expressions[i];

            add(
                ...quasi.transpile(state)
            );
            if (expression) {
                //skip the toString wrapper around certain expressions
                if (
                    isEscapedCharCodeLiteralExpression(expression) ||
                    (isLiteralExpression(expression) && isStringType(expression.type))
                ) {
                    add(
                        ...expression.transpile(state)
                    );

                    //wrap all other expressions with a bslib_toString call to prevent runtime type mismatch errors
                } else {
                    add(
                        state.bslibPrefix + '_toString(',
                        ...expression.transpile(state),
                        ')'
                    );
                }
            }
        }

        return result;
    }

    walk(visitor: WalkVisitor, options: WalkOptions) {
        if (options.walkMode & InternalWalkMode.walkExpressions) {
            //walk the quasis and expressions in left-to-right order
            for (let i = 0; i < this.quasis.length; i++) {
                walk(this.quasis, i, visitor, options, this);

                //this skips the final loop iteration since we'll always have one more quasi than expression
                if (this.expressions[i]) {
                    walk(this.expressions, i, visitor, options, this);
                }
            }
        }
    }
}

export class TaggedTemplateStringExpression extends Expression {
    constructor(
        readonly tagName: Identifier,
        readonly openingBacktick: Token,
        readonly quasis: TemplateStringQuasiExpression[],
        readonly expressions: Expression[],
        readonly closingBacktick: Token
    ) {
        super();
        //the expression always starts and ends with a quasi, so we don't need to consider the expression locations
        this.range = util.createBoundingRange(this.tagName, this.openingBacktick, ...(this.quasis ?? []), this.closingBacktick);
    }

    public readonly range: Range;

    transpile(state: BrsTranspileState) {
        let result = [];
        result.push(
            state.transpileToken(this.tagName),
            '(['
        );

        //add quasis as the first array
        for (let i = 0; i < this.quasis.length; i++) {
            let quasi = this.quasis[i];
            //separate items with a comma
            if (i > 0) {
                result.push(
                    ', '
                );
            }
            result.push(
                ...quasi.transpile(state, false)
            );
        }
        result.push(
            '], ['
        );

        //add expressions as the second array
        for (let i = 0; i < this.expressions.length; i++) {
            let expression = this.expressions[i];
            if (i > 0) {
                result.push(
                    ', '
                );
            }
            result.push(
                ...expression.transpile(state)
            );
        }
        result.push(
            state.sourceNode(this.closingBacktick, '])')
        );
        return result;
    }

    walk(visitor: WalkVisitor, options: WalkOptions) {
        if (options.walkMode & InternalWalkMode.walkExpressions) {
            //walk the quasis and expressions in left-to-right order
            for (let i = 0; i < this.quasis.length; i++) {
                walk(this.quasis, i, visitor, options, this);

                //this skips the final loop iteration since we'll always have one more quasi than expression
                if (this.expressions[i]) {
                    walk(this.expressions, i, visitor, options, this);
                }
            }
        }
    }
}

export class AnnotationExpression extends Expression {
    constructor(
        readonly atToken: Token,
        readonly nameToken: Token
    ) {
        super();
        this.name = nameToken.text;
    }

    public get range() {
        return this.cacheRange();
    }

    public cacheRange() {
        if (!this._range) {
            this._range = util.createBoundingRange(this.atToken, this.nameToken, this.call);
        }
        return this._range;
    }
    private _range: Range;

    public name: string;
    public call: CallExpression;

    /**
     * Convert annotation arguments to JavaScript types
     * @param strict If false, keep Expression objects not corresponding to JS types
     */
    getArguments(strict = true): ExpressionValue[] {
        if (!this.call) {
            return [];
        }
        return this.call.args.map(e => expressionToValue(e, strict));
    }

    transpile(state: BrsTranspileState) {
        return [];
    }

    walk(visitor: WalkVisitor, options: WalkOptions) {
        //nothing to walk
    }
    getTypedef(state: BrsTranspileState) {
        return [
            '@',
            this.name,
            ...(this.call?.transpile(state) ?? [])
        ];
    }
}

export class TernaryExpression extends Expression {
    constructor(
        readonly test: Expression,
        readonly questionMarkToken: Token,
        readonly consequent?: Expression,
        readonly colonToken?: Token,
        readonly alternate?: Expression
    ) {
        super();
        this.range = util.createBoundingRange(this.test, this.questionMarkToken, this.consequent, this.colonToken, this.alternate);
    }

    public readonly range: Range;

    transpile(state: BrsTranspileState) {
        let result = [];
        let consequentInfo = util.getExpressionInfo(this.consequent);
        let alternateInfo = util.getExpressionInfo(this.alternate);

        //get all unique variable names used in the consequent and alternate, and sort them alphabetically so the output is consistent
        let allUniqueVarNames = [...new Set([...consequentInfo.uniqueVarNames, ...alternateInfo.uniqueVarNames])].sort();
        let mutatingExpressions = [
            ...consequentInfo.expressions,
            ...alternateInfo.expressions
        ].filter(e => e instanceof CallExpression || e instanceof CallfuncExpression || e instanceof DottedGetExpression);

        if (mutatingExpressions.length > 0) {
            result.push(
                state.sourceNode(
                    this.questionMarkToken,
                    //write all the scope variables as parameters.
                    //TODO handle when there are more than 31 parameters
                    `(function(__bsCondition, ${allUniqueVarNames.join(', ')})`
                ),
                state.newline,
                //double indent so our `end function` line is still indented one at the end
                state.indent(2),
                state.sourceNode(this.test, `if __bsCondition then`),
                state.newline,
                state.indent(1),
                state.sourceNode(this.consequent ?? this.questionMarkToken, 'return '),
                ...this.consequent?.transpile(state) ?? [state.sourceNode(this.questionMarkToken, 'invalid')],
                state.newline,
                state.indent(-1),
                state.sourceNode(this.consequent ?? this.questionMarkToken, 'else'),
                state.newline,
                state.indent(1),
                state.sourceNode(this.consequent ?? this.questionMarkToken, 'return '),
                ...this.alternate?.transpile(state) ?? [state.sourceNode(this.consequent ?? this.questionMarkToken, 'invalid')],
                state.newline,
                state.indent(-1),
                state.sourceNode(this.questionMarkToken, 'end if'),
                state.newline,
                state.indent(-1),
                state.sourceNode(this.questionMarkToken, 'end function)('),
                ...this.test.transpile(state),
                state.sourceNode(this.questionMarkToken, `, ${allUniqueVarNames.join(', ')})`)
            );
            state.blockDepth--;
        } else {
            result.push(
                state.sourceNode(this.test, state.bslibPrefix + `_ternary(`),
                ...this.test.transpile(state),
                state.sourceNode(this.test, `, `),
                ...this.consequent?.transpile(state) ?? ['invalid'],
                `, `,
                ...this.alternate?.transpile(state) ?? ['invalid'],
                `)`
            );
        }
        return result;
    }

    public walk(visitor: WalkVisitor, options: WalkOptions) {
        if (options.walkMode & InternalWalkMode.walkExpressions) {
            walk(this, 'test', visitor, options);
            walk(this, 'consequent', visitor, options);
            walk(this, 'alternate', visitor, options);
        }
    }
}

export class NullCoalescingExpression extends Expression {
    constructor(
        public consequent: Expression,
        public questionQuestionToken: Token,
        public alternate: Expression
    ) {
        super();
        this.range = util.createBoundingRange(this.consequent, this.questionQuestionToken, this.alternate);
    }

    public readonly range: Range;

    transpile(state: BrsTranspileState) {
        let result = [];
        let consequentInfo = util.getExpressionInfo(this.consequent);
        let alternateInfo = util.getExpressionInfo(this.alternate);

        //get all unique variable names used in the consequent and alternate, and sort them alphabetically so the output is consistent
        let allUniqueVarNames = [...new Set([...consequentInfo.uniqueVarNames, ...alternateInfo.uniqueVarNames])].sort();
        let hasMutatingExpression = [
            ...consequentInfo.expressions,
            ...alternateInfo.expressions
        ].find(e => isCallExpression(e) || isCallfuncExpression(e) || isDottedGetExpression(e));

        if (hasMutatingExpression) {
            result.push(
                `(function(`,
                //write all the scope variables as parameters.
                //TODO handle when there are more than 31 parameters
                allUniqueVarNames.join(', '),
                ')',
                state.newline,
                //double indent so our `end function` line is still indented one at the end
                state.indent(2),
                //evaluate the consequent exactly once, and then use it in the following condition
                `__bsConsequent = `,
                ...this.consequent.transpile(state),
                state.newline,
                state.indent(),
                `if __bsConsequent <> invalid then`,
                state.newline,
                state.indent(1),
                'return __bsConsequent',
                state.newline,
                state.indent(-1),
                'else',
                state.newline,
                state.indent(1),
                'return ',
                ...this.alternate.transpile(state),
                state.newline,
                state.indent(-1),
                'end if',
                state.newline,
                state.indent(-1),
                'end function)(',
                allUniqueVarNames.join(', '),
                ')'
            );
            state.blockDepth--;
        } else {
            result.push(
                state.bslibPrefix + `_coalesce(`,
                ...this.consequent.transpile(state),
                ', ',
                ...this.alternate.transpile(state),
                ')'
            );
        }
        return result;
    }

    public walk(visitor: WalkVisitor, options: WalkOptions) {
        if (options.walkMode & InternalWalkMode.walkExpressions) {
            walk(this, 'consequent', visitor, options);
            walk(this, 'alternate', visitor, options);
        }
    }
}

export class RegexLiteralExpression extends Expression {
    public constructor(
        public tokens: {
            regexLiteral: Token;
        }
    ) {
        super();
        this.range = this.tokens.regexLiteral.range;
    }

    public readonly range: Range;

    public transpile(state: BrsTranspileState): TranspileResult {
        let text = this.tokens.regexLiteral?.text ?? '';
        let flags = '';
        //get any flags from the end
        const flagMatch = /\/([a-z]+)$/i.exec(text);
        if (flagMatch) {
            text = text.substring(0, flagMatch.index + 1);
            flags = flagMatch[1];
        }
        let pattern = text
            //remove leading and trailing slashes
            .substring(1, text.length - 1)
            //escape quotemarks
            .split('"').join('" + chr(34) + "');

        return [
            state.sourceNode(this.tokens.regexLiteral, [
                'CreateObject("roRegex", ',
                `"${pattern}", `,
                `"${flags}"`,
                ')'
            ])
        ];
    }

    walk(visitor: WalkVisitor, options: WalkOptions) {
        //nothing to walk
    }
}

export class TypeExpression extends Expression {
    public constructor(
        private tokens: {
            type?: Token;
        },
        public namespaceName?: NamespacedVariableNameExpression
    ) {
        super();
        this.range = util.createBoundingRange(this.tokens.type);
    }
    public readonly range: Range;

    private _type: BscType;
    /**
     * The this TypeExpression refers to
     */
    public get type(): BscType {
        if (this._type) {
            return this._type;
        }
        this._type = this.getType(ParseMode.BrighterScript);
        return this._type;
    }

    /**
     * Derive a BscType from the type token
     * Can deal with multiple brackets to make multidimensional arrays, eg. float[][]
     * Defaults to `DynamicType`
     */
    getType(parseMode: ParseMode = ParseMode.BrighterScript) {
        let exprType = this.tokens.type
            ? util.tokenToBscType(this.tokens.type, parseMode === ParseMode.BrighterScript, this.namespaceName)
            : new DynamicType();
        return exprType;
    }

    /**
     * Is this a valid, (eg. known) type?
     */
    isValidType(parseMode: ParseMode = ParseMode.BrighterScript) {
        return !!util.tokenToBscType(this.tokens.type, parseMode === ParseMode.BrighterScript, this.namespaceName);
    }

    /**
     * Gives a human readable string that says the type
     * @returns text to display to show the type
     */
    getText(): string {
        let result = this.tokens.type.text;
        return result;
    }

    public transpile(state: BrsTranspileState): TranspileResult {
        let result = [];
        //type declaration
        result.push(state.sourceNode({ range: this.range }, this.type.toTypeString(state.typeContext)));
        return result;
    }

    walk(visitor: WalkVisitor, options: WalkOptions) {
        //nothing to walk
    }
}

export class ArrayTypeExpression extends TypeExpression {
    public constructor(
        public innerTypes: TypeExpression[], // this is an array so that in the future when we support union types
        private bracketTokens: {
            leftBracket?: Token;
            rightBracket?: Token;
        },
        public namespaceName?: NamespacedVariableNameExpression
    ) {
        super({}, namespaceName);
        this.range = util.createBoundingRange(this.bracketTokens.leftBracket, this.bracketTokens.rightBracket, ...this.innerTypes);
    }
    public readonly range: Range;

    /*
     * TODO - Support union types
    */
    private get defaultTypeExpression() {
        return this.innerTypes[0];
    }
    /**
     * Derive a BscType from the type token
     * Returns an array type with the inner types based on the inner type expressions
     */
    getType(parseMode: ParseMode = ParseMode.BrighterScript) {
        const innerBscTypes = this.innerTypes.map(inner => inner.getType(parseMode));
        return new ArrayType(...innerBscTypes);
    }

    /**
     * Is this a valid, (eg. known) type?
     */
    isValidType(parseMode: ParseMode = ParseMode.BrighterScript) {
        if (parseMode === ParseMode.BrighterScript) {
            return this.innerTypes.reduce((validSoFar, innerType) => {
                return validSoFar && innerType.isValidType(parseMode);
            }, true);
        }
        return false;
    }

    /**
     * Gives a human readable string that says the type
     * @returns text to display to show the type
     */
    getText(): string {
        return this.defaultTypeExpression.getText() + '[]';
    }

    walk(visitor: WalkVisitor, options: WalkOptions) {
        if (options.walkMode & InternalWalkMode.walkExpressions) {
            for (let i = 0; i < this.innerTypes.length; i++) {
                walk(this.innerTypes, i, visitor, options, this);
            }
        }
    }
}

// eslint-disable-next-line @typescript-eslint/consistent-indexed-object-style
type ExpressionValue = string | number | boolean | Expression | ExpressionValue[] | { [key: string]: ExpressionValue };

function expressionToValue(expr: Expression, strict: boolean): ExpressionValue {
    if (!expr) {
        return null;
    }
    if (isUnaryExpression(expr) && isLiteralNumber(expr.right)) {
        return numberExpressionToValue(expr.right, expr.operator.text);
    }
    if (isLiteralString(expr)) {
        //remove leading and trailing quotes
        return expr.token.text.replace(/^"/, '').replace(/"$/, '');
    }
    if (isLiteralNumber(expr)) {
        return numberExpressionToValue(expr);
    }

    if (isLiteralBoolean(expr)) {
        return expr.token.text.toLowerCase() === 'true';
    }
    if (isArrayLiteralExpression(expr)) {
        return expr.elements
            .filter(e => !isCommentStatement(e))
            .map(e => expressionToValue(e, strict));
    }
    if (isAALiteralExpression(expr)) {
        return expr.elements.reduce((acc, e) => {
            if (!isCommentStatement(e)) {
                acc[e.keyToken.text] = expressionToValue(e.value, strict);
            }
            return acc;
        }, {});
    }
    return strict ? null : expr;
}

function numberExpressionToValue(expr: LiteralExpression, operator = '') {
    if (isIntegerType(expr.type) || isLongIntegerType(expr.type)) {
        return parseInt(operator + expr.token.text);
    } else {
        return parseFloat(operator + expr.token.text);
    }
}<|MERGE_RESOLUTION|>--- conflicted
+++ resolved
@@ -492,11 +492,7 @@
         public questionDotToken?: Token //  ? or ?.
     ) {
         super();
-<<<<<<< HEAD
-        this.range = util.createBoundingRange(this.obj, this.openingSquare, this.index, this.closingSquare);
-=======
         this.range = util.createBoundingRange(this.obj, this.openingSquare, this.questionDotToken, this.openingSquare, this.index, this.closingSquare);
->>>>>>> 1715af22
     }
 
     public readonly range: Range;
