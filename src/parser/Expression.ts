/* eslint-disable no-bitwise */
import type { Token, Identifier } from '../lexer/Token';
import { TokenKind } from '../lexer/TokenKind';
import type { Block, CommentStatement, FunctionStatement, NamespaceStatement } from './Statement';
import type { Range } from 'vscode-languageserver';
import util from '../util';
import type { BrsTranspileState } from './BrsTranspileState';
import { ParseMode } from './Parser';
import * as fileUrl from 'file-url';
import type { WalkOptions, WalkVisitor } from '../astUtils/visitors';
import { WalkMode } from '../astUtils/visitors';
import { walk, InternalWalkMode, walkArray } from '../astUtils/visitors';
import { isAALiteralExpression, isAAMemberExpression, isArrayLiteralExpression, isArrayType, isCallExpression, isCallableType, isCallfuncExpression, isCommentStatement, isComponentType, isDottedGetExpression, isEscapedCharCodeLiteralExpression, isFunctionExpression, isFunctionStatement, isIntegerType, isInterfaceMethodStatement, isLiteralBoolean, isLiteralExpression, isLiteralNumber, isLiteralString, isLongIntegerType, isMethodStatement, isNamespaceStatement, isNewExpression, isReferenceType, isStringType, isUnaryExpression, isVariableExpression } from '../astUtils/reflection';
import type { GetTypeOptions, TranspileResult, TypedefProvider } from '../interfaces';
import { TypeChainEntry } from '../interfaces';
import type { BscType } from '../types/BscType';
import { SymbolTypeFlag } from '../SymbolTable';
import { TypedFunctionType } from '../types/TypedFunctionType';
import { AstNodeKind, Expression } from './AstNode';
import { SymbolTable } from '../SymbolTable';
import { SourceNode } from 'source-map';
import type { TranspileState } from './TranspileState';
import { StringType } from '../types/StringType';
import { DynamicType } from '../types/DynamicType';
import { VoidType } from '../types/VoidType';
import { TypePropertyReferenceType } from '../types/ReferenceType';
import { UnionType } from '../types/UnionType';
import { ArrayType } from '../types';
import { AssociativeArrayType } from '../types/AssociativeArrayType';
import type { ComponentType } from '../types/ComponentType';
import { createToken } from '../astUtils/creators';

export type ExpressionVisitor = (expression: Expression, parent: Expression) => void;

export class BinaryExpression extends Expression {
    constructor(
        public left: Expression,
        public operator: Token,
        public right: Expression
    ) {
        super();
        this.range = util.createRangeFromPositions(this.left.range.start, this.right.range.end);
    }

    public readonly kind = AstNodeKind.BinaryExpression;

    public readonly range: Range;

    transpile(state: BrsTranspileState) {
        return [
            state.sourceNode(this.left, this.left.transpile(state)),
            ' ',
            state.transpileToken(this.operator),
            ' ',
            state.sourceNode(this.right, this.right.transpile(state))
        ];
    }

    walk(visitor: WalkVisitor, options: WalkOptions) {
        if (options.walkMode & InternalWalkMode.walkExpressions) {
            walk(this, 'left', visitor, options);
            walk(this, 'right', visitor, options);
        }
    }


    public getType(options: GetTypeOptions): BscType {
        const operatorKind = this.operator.kind;
        if (options.flags & SymbolTypeFlag.typetime) {
            // eslint-disable-next-line @typescript-eslint/switch-exhaustiveness-check
            switch (operatorKind) {
                case TokenKind.Or:
                    return new UnionType([this.left.getType(options), this.right.getType(options)]);
                //TODO: Intersection Types?, eg. case TokenKind.And:
            }
        } else if (options.flags & SymbolTypeFlag.runtime) {
            return util.binaryOperatorResultType(
                this.left.getType(options),
                this.operator,
                this.right.getType(options));
        }
        return DynamicType.instance;
    }

}


export class CallExpression extends Expression {
    static MaximumArguments = 32;

    constructor(
        readonly callee: Expression,
        /**
         * Can either be `(`, or `?(` for optional chaining
         */
        readonly openingParen: Token,
        readonly closingParen: Token,
        readonly args: Expression[],
        unused?: any
    ) {
        super();
        this.range = util.createBoundingRange(this.callee, this.openingParen, ...args, this.closingParen);
    }

    public readonly kind = AstNodeKind.CallExpression;

    public readonly range: Range;

    transpile(state: BrsTranspileState, nameOverride?: string) {
        let result = [];

        //transpile the name
        if (nameOverride) {
            result.push(state.sourceNode(this.callee, nameOverride));
        } else {
            result.push(...this.callee.transpile(state));
        }

        result.push(
            state.transpileToken(this.openingParen)
        );
        for (let i = 0; i < this.args.length; i++) {
            //add comma between args
            if (i > 0) {
                result.push(', ');
            }
            let arg = this.args[i];
            result.push(...arg.transpile(state));
        }
        if (this.closingParen) {
            result.push(
                state.transpileToken(this.closingParen)
            );
        }
        return result;
    }

    walk(visitor: WalkVisitor, options: WalkOptions) {
        if (options.walkMode & InternalWalkMode.walkExpressions) {
            walk(this, 'callee', visitor, options);
            walkArray(this.args, visitor, options, this);
        }
    }

    getType(options: GetTypeOptions) {
        const calleeType = this.callee.getType(options);
        if (options.ignoreCall) {
            return calleeType;
        }
        if (isNewExpression(this.parent)) {
            return calleeType;
        }
        if (isCallableType(calleeType) && (!isReferenceType(calleeType.returnType) || calleeType.returnType?.isResolvable())) {
            return calleeType.returnType;
        }
        if (!isReferenceType(calleeType) && (calleeType as any).returnType?.isResolvable()) {
            return (calleeType as any).returnType;
        }
        return new TypePropertyReferenceType(calleeType, 'returnType');
    }
}

export class FunctionExpression extends Expression implements TypedefProvider {
    constructor(
        readonly parameters: FunctionParameterExpression[],
        public body: Block,
        readonly functionType: Token | null,
        public end: Token,
        readonly leftParen: Token,
        readonly rightParen: Token,
        readonly asToken?: Token,
        public returnTypeExpression?: TypeExpression
    ) {
        super();

        //if there's a body, and it doesn't have a SymbolTable, assign one
        if (this.body && !this.body.symbolTable) {
            this.body.symbolTable = new SymbolTable(`Function Body`);
        }
        this.symbolTable = new SymbolTable('FunctionExpression', () => this.parent?.getSymbolTable());
    }

    public readonly kind = AstNodeKind.FunctionExpression;

    /**
     * The list of function calls that are declared within this function scope. This excludes CallExpressions
     * declared in child functions
     */
    public callExpressions = [] as CallExpression[];

    /**
     * If this function is part of a FunctionStatement, this will be set. Otherwise this will be undefined
     */
    public functionStatement?: FunctionStatement;

    public getLeadingTrivia(): Token[] {
        return this.functionType?.leadingTrivia ?? [];
    }

    /**
     * The range of the function, starting at the 'f' in function or 's' in sub (or the open paren if the keyword is missing),
     * and ending with the last n' in 'end function' or 'b' in 'end sub'
     */
    public get range() {
        return util.createBoundingRange(
            this.functionType, this.leftParen,
            ...this.parameters,
            this.rightParen,
            this.asToken,
            this.returnTypeExpression,
            this.end
        );
    }

    transpile(state: BrsTranspileState, name?: Identifier, includeBody = true) {
        let results = [];
        //'function'|'sub'
        results.push(
            state.transpileToken(this.functionType)
        );
        //functionName?
        if (name) {
            results.push(
                ' ',
                state.transpileToken(name)
            );
        }
        //leftParen
        results.push(
            state.transpileToken(this.leftParen)
        );
        //parameters
        for (let i = 0; i < this.parameters.length; i++) {
            let param = this.parameters[i];
            //add commas
            if (i > 0) {
                results.push(', ');
            }
            //add parameter
            results.push(param.transpile(state));
        }
        //right paren
        results.push(
            state.transpileToken(this.rightParen)
        );
        //as [Type]
        if (this.asToken && !state.options.removeParameterTypes && this.returnTypeExpression) {
            results.push(
                ' ',
                //as
                state.transpileToken(this.asToken),
                ' ',
                //return type
                ...this.returnTypeExpression.transpile(state)
            );
        }
        if (includeBody) {
            state.lineage.unshift(this);
            let body = this.body.transpile(state);
            state.lineage.shift();
            results.push(...body);
        }
        results.push('\n');
        //'end sub'|'end function'
        results.push(
            state.indent(),
            state.transpileToken(this.end)
        );
        return results;
    }

    getTypedef(state: BrsTranspileState) {
        let results = [
            new SourceNode(1, 0, null, [
                //'function'|'sub'
                this.functionType?.text,
                //functionName?
                ...(isFunctionStatement(this.parent) || isMethodStatement(this.parent) ? [' ', this.parent.name?.text ?? ''] : []),
                //leftParen
                '(',
                //parameters
                ...(
                    this.parameters?.map((param, i) => ([
                        //separating comma
                        i > 0 ? ', ' : '',
                        ...param.getTypedef(state)
                    ])) ?? []
                ) as any,
                //right paren
                ')',
                //as <ReturnType>
                ...(this.asToken ? [
                    ' as ',
                    ...this.returnTypeExpression.getTypedef(state)
                ] : []),
                '\n',
                state.indent(),
                //'end sub'|'end function'
                this.end.text
            ])
        ];
        return results;
    }

    walk(visitor: WalkVisitor, options: WalkOptions) {
        if (options.walkMode & InternalWalkMode.walkExpressions) {
            walkArray(this.parameters, visitor, options, this);
            walk(this, 'returnTypeExpression', visitor, options);
            //This is the core of full-program walking...it allows us to step into sub functions
            if (options.walkMode & InternalWalkMode.recurseChildFunctions) {
                walk(this, 'body', visitor, options);
            }
        }
    }

    public getType(options: GetTypeOptions): TypedFunctionType {
        //if there's a defined return type, use that
        let returnType = this.returnTypeExpression?.getType({ ...options, typeChain: undefined });
        const isSub = this.functionType.kind === TokenKind.Sub;
        //if we don't have a return type and this is a sub, set the return type to `void`. else use `dynamic`
        if (!returnType) {
            returnType = isSub ? VoidType.instance : DynamicType.instance;
        }

        const resultType = new TypedFunctionType(returnType);
        resultType.isSub = isSub;
        for (let param of this.parameters) {
            resultType.addParameter(param.name.text, param.getType({ ...options, typeChain: undefined }), !!param.defaultValue);
        }
        // Figure out this function's name if we can
        let funcName = '';
        if (isMethodStatement(this.parent) || isInterfaceMethodStatement(this.parent)) {
            funcName = this.parent.getName(ParseMode.BrighterScript);
            if (options.typeChain) {
                // Get the typechain info from the parent class
                this.parent.parent?.getType(options);
            }
        } else if (isFunctionStatement(this.parent)) {
            funcName = this.parent.getName(ParseMode.BrighterScript);
        }
        if (funcName) {
            resultType.setName(funcName);
        }
        options.typeChain?.push(new TypeChainEntry(funcName, resultType, options.flags, this.range));
        return resultType;
    }
}

export class FunctionParameterExpression extends Expression {
    constructor(
        public name: Identifier,
        public equalToken?: Token,
        public defaultValue?: Expression,
        public asToken?: Token,
        public typeExpression?: TypeExpression
    ) {
        super();
    }

    public readonly kind = AstNodeKind.FunctionParameterExpression;

    public getType(options: GetTypeOptions) {
        const paramType = this.typeExpression?.getType({ ...options, flags: SymbolTypeFlag.typetime, typeChain: undefined }) ??
            this.defaultValue?.getType({ ...options, flags: SymbolTypeFlag.runtime, typeChain: undefined }) ??
            DynamicType.instance;
        options.typeChain?.push(new TypeChainEntry(this.name.text, paramType, options.flags, this.range));
        return paramType;
    }

    public get range(): Range {
        return util.createBoundingRange(
            this.name,
            this.asToken,
            this.typeExpression,
            this.defaultValue
        );
    }

    public transpile(state: BrsTranspileState) {
        let result = [
            //name
            state.transpileToken(this.name)
        ] as any[];
        //default value
        if (this.defaultValue) {
            result.push(' = ');
            result.push(this.defaultValue.transpile(state));
        }
        //type declaration
        if (this.asToken && !state.options.removeParameterTypes) {
            result.push(' ');
            result.push(state.transpileToken(this.asToken));
            result.push(' ');
            result.push(
                ...(this.typeExpression?.transpile(state) ?? [])
            );
        }

        return result;
    }

    public getTypedef(state: BrsTranspileState): TranspileResult {
        return [
            //name
            this.name.text,
            //default value
            ...(this.defaultValue ? [
                ' = ',
                ...this.defaultValue.transpile(state)
            ] : []),
            //type declaration
            ...(this.asToken ? [
                ' as ',
                ...(this.typeExpression?.getTypedef(state) ?? [''])
            ] : [])
        ];
    }

    walk(visitor: WalkVisitor, options: WalkOptions) {
        // eslint-disable-next-line no-bitwise
        if (options.walkMode & InternalWalkMode.walkExpressions) {
            walk(this, 'defaultValue', visitor, options);
            walk(this, 'typeExpression', visitor, options);
        }
    }
}

export class DottedGetExpression extends Expression {
    constructor(
        readonly obj: Expression,
        readonly name: Identifier,
        /**
         * Can either be `.`, or `?.` for optional chaining
         */
        readonly dot: Token
    ) {
        super();
        this.range = util.createBoundingRange(this.obj, this.dot, this.name);
    }

    public readonly kind = AstNodeKind.DottedGetExpression;

    public readonly range: Range;

    transpile(state: BrsTranspileState) {
        //if the callee starts with a namespace name, transpile the name
        if (state.file.calleeStartsWithNamespace(this)) {
            return [
                state.sourceNode(this, this.getName(ParseMode.BrightScript))
            ];
        } else {
            return [
                ...this.obj.transpile(state),
                state.transpileToken(this.dot),
                state.transpileToken(this.name)
            ];
        }
    }

    walk(visitor: WalkVisitor, options: WalkOptions) {
        if (options.walkMode & InternalWalkMode.walkExpressions) {
            walk(this, 'obj', visitor, options);
        }
    }

    getType(options: GetTypeOptions) {
        const objType = this.obj?.getType(options);
        const result = objType?.getMemberType(this.name?.text, options);
        options.typeChain?.push(new TypeChainEntry(this.name?.text, result, options.flags, this.name?.range ?? this.range));
        if (result || options.flags & SymbolTypeFlag.typetime) {
            // All types should be known at typetime
            return result;
        }
        // It is possible at runtime that a value has been added dynamically to an object, or something
        // TODO: maybe have a strict flag on this?
        return DynamicType.instance;
    }

    getName(parseMode: ParseMode) {
        return util.getAllDottedGetPartsAsString(this, parseMode);
    }

}

export class XmlAttributeGetExpression extends Expression {
    constructor(
        readonly obj: Expression,
        readonly name: Identifier,
        /**
         * Can either be `@`, or `?@` for optional chaining
         */
        readonly at: Token
    ) {
        super();
        this.range = util.createBoundingRange(this.obj, this.at, this.name);
    }

    public readonly kind = AstNodeKind.XmlAttributeGetExpression;

    public readonly range: Range;

    transpile(state: BrsTranspileState) {
        return [
            ...this.obj.transpile(state),
            state.transpileToken(this.at),
            state.transpileToken(this.name)
        ];
    }

    walk(visitor: WalkVisitor, options: WalkOptions) {
        if (options.walkMode & InternalWalkMode.walkExpressions) {
            walk(this, 'obj', visitor, options);
        }
    }
}

export class IndexedGetExpression extends Expression {
    constructor(
        public obj: Expression,
        public index: Expression,
        /**
         * Can either be `[` or `?[`. If `?.[` is used, this will be `[` and `optionalChainingToken` will be `?.`
         */
        public openingSquare: Token,
        public closingSquare: Token,
        public questionDotToken?: Token //  ? or ?.
    ) {
        super();
        this.range = util.createBoundingRange(this.obj, this.openingSquare, this.questionDotToken, this.openingSquare, this.index, this.closingSquare);
    }

    public readonly kind = AstNodeKind.IndexedGetExpression;

    public readonly range: Range;

    transpile(state: BrsTranspileState) {
        return [
            ...this.obj.transpile(state),
            this.questionDotToken ? state.transpileToken(this.questionDotToken) : '',
            state.transpileToken(this.openingSquare),
            ...(this.index?.transpile(state) ?? []),
            this.closingSquare ? state.transpileToken(this.closingSquare) : ''
        ];
    }

    walk(visitor: WalkVisitor, options: WalkOptions) {
        if (options.walkMode & InternalWalkMode.walkExpressions) {
            walk(this, 'obj', visitor, options);
            walk(this, 'index', visitor, options);
        }
    }

    getType(options: GetTypeOptions): BscType {
        const objType = this.obj.getType(options);
        if (isArrayType(objType)) {
            // This is used on an array. What is the default type of that array?
            return objType.defaultType;
        }
        return super.getType(options);
    }
}

export class GroupingExpression extends Expression {
    constructor(
        readonly tokens: {
            left: Token;
            right: Token;
        },
        public expression: Expression
    ) {
        super();
        this.range = util.createBoundingRange(this.tokens.left, this.expression, this.tokens.right);
    }

    public readonly kind = AstNodeKind.GroupingExpression;

    public readonly range: Range;

    transpile(state: BrsTranspileState) {
        return [
            state.transpileToken(this.tokens.left),
            ...this.expression.transpile(state),
            state.transpileToken(this.tokens.right)
        ];
    }

    walk(visitor: WalkVisitor, options: WalkOptions) {
        if (options.walkMode & InternalWalkMode.walkExpressions) {
            walk(this, 'expression', visitor, options);
        }
    }

    getType(options: GetTypeOptions) {
        return this.expression.getType(options);
    }
}

export class LiteralExpression extends Expression {
    constructor(
        public token: Token
    ) {
        super();
    }
    public readonly kind = AstNodeKind.LiteralExpression;

    public get range() {
        return this.token.range;
    }

    public getType(options?: GetTypeOptions) {
        return util.tokenToBscType(this.token);
    }

    transpile(state: BrsTranspileState) {
        let text: string;
        if (this.token.kind === TokenKind.TemplateStringQuasi) {
            //wrap quasis with quotes (and escape inner quotemarks)
            text = `"${this.token.text.replace(/"/g, '""')}"`;

        } else if (this.token.kind === TokenKind.StringLiteral) {
            text = this.token.text;
            //add trailing quotemark if it's missing. We will have already generated a diagnostic for this.
            if (text.endsWith('"') === false) {
                text += '"';
            }
        } else {
            text = this.token.text;
        }

        return [
            state.sourceNode(this, text)
        ];
    }

    walk(visitor: WalkVisitor, options: WalkOptions) {
        //nothing to walk
    }
}

/**
 * This is a special expression only used within template strings. It exists so we can prevent producing lots of empty strings
 * during template string transpile by identifying these expressions explicitly and skipping the bslib_toString around them
 */
export class EscapedCharCodeLiteralExpression extends Expression {
    constructor(
        readonly token: Token & { charCode: number }
    ) {
        super();
        this.range = token.range;
    }

    public readonly kind = AstNodeKind.EscapedCharCodeLiteralExpression;

    readonly range: Range;

    transpile(state: BrsTranspileState) {
        return [
            state.sourceNode(this, `chr(${this.token.charCode})`)
        ];
    }

    walk(visitor: WalkVisitor, options: WalkOptions) {
        //nothing to walk
    }
}

export class ArrayLiteralExpression extends Expression {
    constructor(
        readonly elements: Array<Expression | CommentStatement>,
        readonly open: Token,
        readonly close: Token,
        readonly hasSpread = false
    ) {
        super();
        this.range = util.createBoundingRange(this.open, ...this.elements, this.close);
    }

    public readonly kind = AstNodeKind.ArrayLiteralExpression;

    public readonly range: Range;

    transpile(state: BrsTranspileState) {
        let result = [];
        result.push(
            state.transpileToken(this.open)
        );
        let hasChildren = this.elements.length > 0;
        state.blockDepth++;

        for (let i = 0; i < this.elements.length; i++) {
            let previousElement = this.elements[i - 1];
            let element = this.elements[i];

            if (isCommentStatement(element)) {
                //if the comment is on the same line as opening square or previous statement, don't add newline
                if (util.linesTouch(this.open, element) || util.linesTouch(previousElement, element)) {
                    result.push(' ');
                } else {
                    result.push(
                        '\n',
                        state.indent()
                    );
                }
                state.lineage.unshift(this);
                result.push(element.transpile(state));
                state.lineage.shift();
            } else {
                result.push('\n');

                result.push(
                    state.indent(),
                    ...element.transpile(state)
                );
            }
        }
        state.blockDepth--;
        //add a newline between open and close if there are elements
        if (hasChildren) {
            result.push('\n');
            result.push(state.indent());
        }
        if (this.close) {
            result.push(
                state.transpileToken(this.close)
            );
        }
        return result;
    }

    walk(visitor: WalkVisitor, options: WalkOptions) {
        if (options.walkMode & InternalWalkMode.walkExpressions) {
            walkArray(this.elements, visitor, options, this);
        }
    }

    getType(options: GetTypeOptions): BscType {
        const innerTypes = this.elements.filter(x => !isCommentStatement(x)).map(expr => expr.getType(options));
        return new ArrayType(...innerTypes);
    }
}

export class AAMemberExpression extends Expression {
    constructor(
        public keyToken: Token,
        public colonToken: Token,
        /** The expression evaluated to determine the member's initial value. */
        public value: Expression
    ) {
        super();
        this.range = util.createBoundingRange(this.keyToken, this.colonToken, this.value);
    }

    public readonly kind = AstNodeKind.AAMemberExpression;

    public range: Range;

    public commaToken?: Token;

    transpile(state: BrsTranspileState) {
        //TODO move the logic from AALiteralExpression loop into this function
        return [];
    }

    walk(visitor: WalkVisitor, options: WalkOptions) {
        walk(this, 'value', visitor, options);
    }

    getType(options: GetTypeOptions): BscType {
        return this.value.getType(options);
    }

}

export class AALiteralExpression extends Expression {
    constructor(
        readonly elements: Array<AAMemberExpression | CommentStatement>,
        readonly open: Token,
        readonly close: Token
    ) {
        super();
        this.range = util.createBoundingRange(this.open, ...this.elements, this.close);
    }

    public readonly kind = AstNodeKind.AALiteralExpression;

    public readonly range: Range;

    transpile(state: BrsTranspileState) {
        let result = [];
        //open curly
        result.push(
            state.transpileToken(this.open)
        );
        let hasChildren = this.elements.length > 0;
        //add newline if the object has children and the first child isn't a comment starting on the same line as opening curly
        if (hasChildren && (isCommentStatement(this.elements[0]) === false || !util.linesTouch(this.elements[0], this.open))) {
            result.push('\n');
        }
        state.blockDepth++;
        for (let i = 0; i < this.elements.length; i++) {
            let element = this.elements[i];
            let previousElement = this.elements[i - 1];
            let nextElement = this.elements[i + 1];

            //don't indent if comment is same-line
            if (isCommentStatement(element as any) &&
                (util.linesTouch(this.open, element) || util.linesTouch(previousElement, element))
            ) {
                result.push(' ');

                //indent line
            } else {
                result.push(state.indent());
            }

            //render comments
            if (isCommentStatement(element)) {
                result.push(...element.transpile(state));
            } else {
                //key
                result.push(
                    state.transpileToken(element.keyToken)
                );
                //colon
                result.push(
                    state.transpileToken(element.colonToken),
                    ' '
                );

                //value
                result.push(...element.value.transpile(state));
            }


            //if next element is a same-line comment, skip the newline
            if (nextElement && isCommentStatement(nextElement) && nextElement.range.start.line === element.range.start.line) {

                //add a newline between statements
            } else {
                result.push('\n');
            }
        }
        state.blockDepth--;

        //only indent the closing curly if we have children
        if (hasChildren) {
            result.push(state.indent());
        }
        //close curly
        if (this.close) {
            result.push(
                state.transpileToken(this.close)
            );
        }
        return result;
    }

    walk(visitor: WalkVisitor, options: WalkOptions) {
        if (options.walkMode & InternalWalkMode.walkExpressions) {
            walkArray(this.elements, visitor, options, this);
        }
    }

    getType(options: GetTypeOptions): BscType {
        const resultType = new AssociativeArrayType();
        for (const element of this.elements) {
            if (isAAMemberExpression(element)) {
                resultType.addMember(element.keyToken.text, { definingNode: element }, element.getType(options), SymbolTypeFlag.runtime);
            }
        }
        return resultType;
    }
}

export class UnaryExpression extends Expression {
    constructor(
        public operator: Token,
        public right: Expression
    ) {
        super();
        this.range = util.createBoundingRange(this.operator, this.right);
    }

    public readonly kind = AstNodeKind.UnaryExpression;

    public readonly range: Range;

    transpile(state: BrsTranspileState) {
        let separatingWhitespace: string;
        if (isVariableExpression(this.right)) {
            separatingWhitespace = this.right.name.leadingWhitespace;
        } else if (isLiteralExpression(this.right)) {
            separatingWhitespace = this.right.token.leadingWhitespace;
        } else {
            separatingWhitespace = ' ';
        }
        return [
            state.transpileToken(this.operator),
            separatingWhitespace,
            ...this.right.transpile(state)
        ];
    }

    walk(visitor: WalkVisitor, options: WalkOptions) {
        if (options.walkMode & InternalWalkMode.walkExpressions) {
            walk(this, 'right', visitor, options);
        }
    }

    getType(options: GetTypeOptions): BscType {
        return util.unaryOperatorResultType(this.operator, this.right.getType(options));
    }
}

export class VariableExpression extends Expression {
    constructor(
        readonly name: Identifier
    ) {
        super();
        this.range = this.name?.range;
    }

    public readonly kind = AstNodeKind.VariableExpression;

    public readonly range: Range;

    public getName(parseMode: ParseMode) {
        return this.name.text;
    }

    transpile(state: BrsTranspileState) {
        let result = [];
        const namespace = this.findAncestor<NamespaceStatement>(isNamespaceStatement);
        //if the callee is the name of a known namespace function
        if (state.file.calleeIsKnownNamespaceFunction(this, namespace?.getName(ParseMode.BrighterScript))) {
            result.push(
                state.sourceNode(this, [
                    namespace.getName(ParseMode.BrightScript),
                    '_',
                    this.getName(ParseMode.BrightScript)
                ])
            );

            //transpile  normally
        } else {
            result.push(
                state.transpileToken(this.name)
            );
        }
        return result;
    }

    walk(visitor: WalkVisitor, options: WalkOptions) {
        //nothing to walk
    }


    getType(options: GetTypeOptions) {
        let resultType: BscType = util.tokenToBscType(this.name);
        const nameKey = this.name.text;
        if (!resultType) {
            const symbolTable = this.getSymbolTable();
            resultType = symbolTable?.getSymbolType(nameKey, { ...options, fullName: nameKey, tableProvider: () => this.getSymbolTable() });
        }
        options.typeChain?.push(new TypeChainEntry(nameKey, resultType, options.flags, this.range));
        return resultType;
    }
}

export class SourceLiteralExpression extends Expression {
    constructor(
        readonly token: Token
    ) {
        super();
        this.range = token?.range;
    }

    public readonly range: Range;

    public readonly kind = AstNodeKind.SourceLiteralExpression;

    /**
     * Find the index of the function in its parent
     */
    private findFunctionIndex(parentFunction: FunctionExpression, func: FunctionExpression) {
        let index = -1;
        parentFunction.findChild((node) => {
            if (isFunctionExpression(node)) {
                index++;
                if (node === func) {
                    return true;
                }
            }
        }, {
            walkMode: WalkMode.visitAllRecursive
        });
        return index;
    }

    private getFunctionName(state: BrsTranspileState, parseMode: ParseMode) {
        let func = state.file.getFunctionScopeAtPosition(this.token.range.start).func;
        let nameParts = [];
        let parentFunction: FunctionExpression;
        while ((parentFunction = func.findAncestor<FunctionExpression>(isFunctionExpression))) {
            let index = this.findFunctionIndex(parentFunction, func);
            nameParts.unshift(`anon${index}`);
            func = parentFunction;
        }
        //get the index of this function in its parent
        nameParts.unshift(
            func.functionStatement.getName(parseMode)
        );
        return nameParts.join('$');
    }

    transpile(state: BrsTranspileState) {
        let text: string;
        switch (this.token.kind) {
            case TokenKind.SourceFilePathLiteral:
                const pathUrl = fileUrl(state.srcPath);
                text = `"${pathUrl.substring(0, 4)}" + "${pathUrl.substring(4)}"`;
                break;
            case TokenKind.SourceLineNumLiteral:
                text = `${this.token.range.start.line + 1}`;
                break;
            case TokenKind.FunctionNameLiteral:
                text = `"${this.getFunctionName(state, ParseMode.BrightScript)}"`;
                break;
            case TokenKind.SourceFunctionNameLiteral:
                text = `"${this.getFunctionName(state, ParseMode.BrighterScript)}"`;
                break;
            case TokenKind.SourceLocationLiteral:
                const locationUrl = fileUrl(state.srcPath);
                text = `"${locationUrl.substring(0, 4)}" + "${locationUrl.substring(4)}:${this.token.range.start.line + 1}"`;
                break;
            case TokenKind.PkgPathLiteral:
                text = `"${util.sanitizePkgPath(state.file.pkgPath)}"`;
                break;
            case TokenKind.PkgLocationLiteral:
                text = `"${util.sanitizePkgPath(state.file.pkgPath)}:" + str(LINE_NUM)`;
                break;
            case TokenKind.LineNumLiteral:
            default:
                //use the original text (because it looks like a variable)
                text = this.token.text;
                break;

        }
        return [
            state.sourceNode(this, text)
        ];
    }

    walk(visitor: WalkVisitor, options: WalkOptions) {
        //nothing to walk
    }
}

/**
 * This expression transpiles and acts exactly like a CallExpression,
 * except we need to uniquely identify these statements so we can
 * do more type checking.
 */
export class NewExpression extends Expression {
    constructor(
        readonly newKeyword: Token,
        readonly call: CallExpression
    ) {
        super();
        this.range = util.createBoundingRange(this.newKeyword, this.call);
    }

    public readonly kind = AstNodeKind.NewExpression;

    public readonly range: Range;

    /**
     * The name of the class to initialize (with optional namespace prefixed)
     */
    public get className() {
        //the parser guarantees the callee of a new statement's call object will be
        //either a VariableExpression or a DottedGet
        return this.call.callee as (VariableExpression | DottedGetExpression);
    }

    public transpile(state: BrsTranspileState) {
        const namespace = this.findAncestor<NamespaceStatement>(isNamespaceStatement);
        const cls = state.file.getClassFileLink(
            this.className.getName(ParseMode.BrighterScript),
            namespace?.getName(ParseMode.BrighterScript)
        )?.item;
        //new statements within a namespace block can omit the leading namespace if the class resides in that same namespace.
        //So we need to figure out if this is a namespace-omitted class, or if this class exists without a namespace.
        return this.call.transpile(state, cls?.getName(ParseMode.BrightScript));
    }

    walk(visitor: WalkVisitor, options: WalkOptions) {
        if (options.walkMode & InternalWalkMode.walkExpressions) {
            walk(this, 'call', visitor, options);
        }
    }

    getType(options: GetTypeOptions) {
        return this.call.getType(options);
    }
}

export class CallfuncExpression extends Expression {
    constructor(
        readonly callee: Expression,
        readonly operator: Token,
        readonly methodName: Identifier,
        readonly openingParen: Token,
        readonly args: Expression[],
        readonly closingParen: Token
    ) {
        super();
        this.range = util.createBoundingRange(
            callee,
            operator,
            methodName,
            openingParen,
            ...args,
            closingParen
        );
    }

    public readonly kind = AstNodeKind.CallfuncExpression;

    public readonly range: Range;


    public transpile(state: BrsTranspileState) {
        let result = [];
        result.push(
            ...this.callee.transpile(state),
            state.sourceNode(this.operator, '.callfunc'),
            state.transpileToken(this.openingParen),
            //the name of the function
            state.sourceNode(this.methodName, ['"', this.methodName.text, '"']),
            ', '
        );
        //transpile args
        //callfunc with zero args never gets called, so pass invalid as the first parameter if there are no args
        if (this.args.length === 0) {
            result.push('invalid');
        } else {
            for (let i = 0; i < this.args.length; i++) {
                //add comma between args
                if (i > 0) {
                    result.push(', ');
                }
                let arg = this.args[i];
                result.push(...arg.transpile(state));
            }
        }
        result.push(
            state.transpileToken(this.closingParen)
        );
        return result;
    }

    walk(visitor: WalkVisitor, options: WalkOptions) {
        if (options.walkMode & InternalWalkMode.walkExpressions) {
            walk(this, 'callee', visitor, options);
            walkArray(this.args, visitor, options, this);
        }
    }

    getType(options: GetTypeOptions) {
        let result: BscType = DynamicType.instance;
        // a little hacky here with checking options.ignoreCall because callFuncExpression has the method name
        // It's nicer for CallExpression, because it's a call on any expression.

        const calleeType = this.callee.getType({ ...options, flags: SymbolTypeFlag.runtime });
        if (isComponentType(calleeType) || isReferenceType(calleeType)) {
            const funcType = (calleeType as ComponentType).getCallFuncType(this.methodName.text, options);
            options.typeChain?.push(new TypeChainEntry(this.methodName.text, funcType, options.flags, this.methodName.range, createToken(TokenKind.Callfunc)));
            if (options.ignoreCall) {
                result = funcType;
            }
            /* TODO:
                make callfunc return types work
            else if (isCallableType(funcType) && (!isReferenceType(funcType.returnType) || funcType.returnType.isResolvable())) {
                result = funcType.returnType;
            } else if (!isReferenceType(funcType) && (funcType as any)?.returnType?.isResolvable()) {
                result = (funcType as any).returnType;
            } else {
                return new TypePropertyReferenceType(funcType, 'returnType');
            }
            */
        }

        return result;
    }
}

/**
 * Since template strings can contain newlines, we need to concatenate multiple strings together with chr() calls.
 * This is a single expression that represents the string contatenation of all parts of a single quasi.
 */
export class TemplateStringQuasiExpression extends Expression {
    constructor(
        readonly expressions: Array<LiteralExpression | EscapedCharCodeLiteralExpression>
    ) {
        super();
        this.range = util.createBoundingRange(
            ...expressions
        );
    }

    public readonly kind = AstNodeKind.TemplateStringQuasiExpression;

    readonly range: Range;

    transpile(state: BrsTranspileState, skipEmptyStrings = true) {
        let result = [];
        let plus = '';
        for (let expression of this.expressions) {
            //skip empty strings
            //TODO what does an empty string literal expression look like?
            if (expression.token.text === '' && skipEmptyStrings === true) {
                continue;
            }
            result.push(
                plus,
                ...expression.transpile(state)
            );
            plus = ' + ';
        }
        return result;
    }

    walk(visitor: WalkVisitor, options: WalkOptions) {
        if (options.walkMode & InternalWalkMode.walkExpressions) {
            walkArray(this.expressions, visitor, options, this);
        }
    }
}

export class TemplateStringExpression extends Expression {
    constructor(
        readonly openingBacktick: Token,
        readonly quasis: TemplateStringQuasiExpression[],
        readonly expressions: Expression[],
        readonly closingBacktick: Token
    ) {
        super();
        this.range = util.createBoundingRange(
            openingBacktick,
            quasis[0],
            quasis[quasis.length - 1],
            closingBacktick
        );
    }

    public readonly kind = AstNodeKind.TemplateStringExpression;

    public readonly range: Range;

    public getType(options: GetTypeOptions) {
        return StringType.instance;
    }

    transpile(state: BrsTranspileState) {
        if (this.quasis.length === 1 && this.expressions.length === 0) {
            return this.quasis[0].transpile(state);
        }
        let result = ['('];
        let plus = '';
        //helper function to figure out when to include the plus
        function add(...items) {
            if (items.length > 0) {
                result.push(
                    plus,
                    ...items
                );
            }
            //set the plus after the first occurance of a nonzero length set of items
            if (plus === '' && items.length > 0) {
                plus = ' + ';
            }
        }

        for (let i = 0; i < this.quasis.length; i++) {
            let quasi = this.quasis[i];
            let expression = this.expressions[i];

            add(
                ...quasi.transpile(state)
            );
            if (expression) {
                //skip the toString wrapper around certain expressions
                if (
                    isEscapedCharCodeLiteralExpression(expression) ||
                    (isLiteralExpression(expression) && isStringType(expression.getType()))
                ) {
                    add(
                        ...expression.transpile(state)
                    );

                    //wrap all other expressions with a bslib_toString call to prevent runtime type mismatch errors
                } else {
                    add(
                        state.bslibPrefix + '_toString(',
                        ...expression.transpile(state),
                        ')'
                    );
                }
            }
        }
        //the expression should be wrapped in parens so it can be used line a single expression at runtime
        result.push(')');

        return result;
    }

    walk(visitor: WalkVisitor, options: WalkOptions) {
        if (options.walkMode & InternalWalkMode.walkExpressions) {
            //walk the quasis and expressions in left-to-right order
            for (let i = 0; i < this.quasis.length; i++) {
                walk(this.quasis, i, visitor, options, this);

                //this skips the final loop iteration since we'll always have one more quasi than expression
                if (this.expressions[i]) {
                    walk(this.expressions, i, visitor, options, this);
                }
            }
        }
    }
}

export class TaggedTemplateStringExpression extends Expression {
    constructor(
        readonly tagName: Identifier,
        readonly openingBacktick: Token,
        readonly quasis: TemplateStringQuasiExpression[],
        readonly expressions: Expression[],
        readonly closingBacktick: Token
    ) {
        super();
        this.range = util.createBoundingRange(
            tagName,
            openingBacktick,
            quasis[0],
            quasis[quasis.length - 1],
            closingBacktick
        );
    }

    public readonly kind = AstNodeKind.TaggedTemplateStringExpression;

    public readonly range: Range;

    transpile(state: BrsTranspileState) {
        let result = [];
        result.push(
            state.transpileToken(this.tagName),
            '(['
        );

        //add quasis as the first array
        for (let i = 0; i < this.quasis.length; i++) {
            let quasi = this.quasis[i];
            //separate items with a comma
            if (i > 0) {
                result.push(
                    ', '
                );
            }
            result.push(
                ...quasi.transpile(state, false)
            );
        }
        result.push(
            '], ['
        );

        //add expressions as the second array
        for (let i = 0; i < this.expressions.length; i++) {
            let expression = this.expressions[i];
            if (i > 0) {
                result.push(
                    ', '
                );
            }
            result.push(
                ...expression.transpile(state)
            );
        }
        result.push(
            state.sourceNode(this.closingBacktick, '])')
        );
        return result;
    }

    walk(visitor: WalkVisitor, options: WalkOptions) {
        if (options.walkMode & InternalWalkMode.walkExpressions) {
            //walk the quasis and expressions in left-to-right order
            for (let i = 0; i < this.quasis.length; i++) {
                walk(this.quasis, i, visitor, options, this);

                //this skips the final loop iteration since we'll always have one more quasi than expression
                if (this.expressions[i]) {
                    walk(this.expressions, i, visitor, options, this);
                }
            }
        }
    }
}

export class AnnotationExpression extends Expression {
    constructor(
        readonly atToken: Token,
        readonly nameToken: Token
    ) {
        super();
        this.name = nameToken.text;
    }

    public get range() {
        return util.createBoundingRange(
            this.atToken,
            this.nameToken,
            this.call
        );
    }

<<<<<<< HEAD
    public readonly kind = AstNodeKind.AnnotationExpression;

    public range: Range;

    public name: string;

=======
    public name: string;
>>>>>>> cbc8eec1
    public call: CallExpression;

    /**
     * Convert annotation arguments to JavaScript types
     * @param strict If false, keep Expression objects not corresponding to JS types
     */
    getArguments(strict = true): ExpressionValue[] {
        if (!this.call) {
            return [];
        }
        return this.call.args.map(e => expressionToValue(e, strict));
    }

    public getLeadingTrivia(): Token[] {
        return this.atToken.leadingTrivia;
    }

    transpile(state: BrsTranspileState) {
        return [];
    }

    walk(visitor: WalkVisitor, options: WalkOptions) {
        //nothing to walk
    }
    getTypedef(state: BrsTranspileState) {
        return [
            '@',
            this.name,
            ...(this.call?.transpile(state) ?? [])
        ];
    }
}

export class TernaryExpression extends Expression {
    constructor(
        readonly test: Expression,
        readonly questionMarkToken: Token,
        readonly consequent?: Expression,
        readonly colonToken?: Token,
        readonly alternate?: Expression
    ) {
        super();
        this.range = util.createBoundingRange(
            test,
            questionMarkToken,
            consequent,
            colonToken,
            alternate
        );
    }

    public readonly kind = AstNodeKind.TernaryExpression;

    public range: Range;

    transpile(state: BrsTranspileState) {
        let result = [];
        let consequentInfo = util.getExpressionInfo(this.consequent);
        let alternateInfo = util.getExpressionInfo(this.alternate);

        //get all unique variable names used in the consequent and alternate, and sort them alphabetically so the output is consistent
        let allUniqueVarNames = [...new Set([...consequentInfo.uniqueVarNames, ...alternateInfo.uniqueVarNames])].sort();
        let mutatingExpressions = [
            ...consequentInfo.expressions,
            ...alternateInfo.expressions
        ].filter(e => e instanceof CallExpression || e instanceof CallfuncExpression || e instanceof DottedGetExpression);

        if (mutatingExpressions.length > 0) {
            result.push(
                state.sourceNode(
                    this.questionMarkToken,
                    //write all the scope variables as parameters.
                    //TODO handle when there are more than 31 parameters
                    `(function(__bsCondition, ${allUniqueVarNames.join(', ')})`
                ),
                state.newline,
                //double indent so our `end function` line is still indented one at the end
                state.indent(2),
                state.sourceNode(this.test, `if __bsCondition then`),
                state.newline,
                state.indent(1),
                state.sourceNode(this.consequent ?? this.questionMarkToken, 'return '),
                ...this.consequent?.transpile(state) ?? [state.sourceNode(this.questionMarkToken, 'invalid')],
                state.newline,
                state.indent(-1),
                state.sourceNode(this.consequent ?? this.questionMarkToken, 'else'),
                state.newline,
                state.indent(1),
                state.sourceNode(this.consequent ?? this.questionMarkToken, 'return '),
                ...this.alternate?.transpile(state) ?? [state.sourceNode(this.consequent ?? this.questionMarkToken, 'invalid')],
                state.newline,
                state.indent(-1),
                state.sourceNode(this.questionMarkToken, 'end if'),
                state.newline,
                state.indent(-1),
                state.sourceNode(this.questionMarkToken, 'end function)('),
                ...this.test.transpile(state),
                state.sourceNode(this.questionMarkToken, `, ${allUniqueVarNames.join(', ')})`)
            );
            state.blockDepth--;
        } else {
            result.push(
                state.sourceNode(this.test, state.bslibPrefix + `_ternary(`),
                ...this.test.transpile(state),
                state.sourceNode(this.test, `, `),
                ...this.consequent?.transpile(state) ?? ['invalid'],
                `, `,
                ...this.alternate?.transpile(state) ?? ['invalid'],
                `)`
            );
        }
        return result;
    }

    public walk(visitor: WalkVisitor, options: WalkOptions) {
        if (options.walkMode & InternalWalkMode.walkExpressions) {
            walk(this, 'test', visitor, options);
            walk(this, 'consequent', visitor, options);
            walk(this, 'alternate', visitor, options);
        }
    }
}

export class NullCoalescingExpression extends Expression {
    constructor(
        public consequent: Expression,
        public questionQuestionToken: Token,
        public alternate: Expression
    ) {
        super();
        this.range = util.createBoundingRange(
            consequent,
            questionQuestionToken,
            alternate
        );
    }

    public readonly kind = AstNodeKind.NullCoalescingExpression;

    public readonly range: Range;

    transpile(state: BrsTranspileState) {
        let result = [];
        let consequentInfo = util.getExpressionInfo(this.consequent);
        let alternateInfo = util.getExpressionInfo(this.alternate);

        //get all unique variable names used in the consequent and alternate, and sort them alphabetically so the output is consistent
        let allUniqueVarNames = [...new Set([...consequentInfo.uniqueVarNames, ...alternateInfo.uniqueVarNames])].sort();
        let hasMutatingExpression = [
            ...consequentInfo.expressions,
            ...alternateInfo.expressions
        ].find(e => isCallExpression(e) || isCallfuncExpression(e) || isDottedGetExpression(e));

        if (hasMutatingExpression) {
            result.push(
                `(function(`,
                //write all the scope variables as parameters.
                //TODO handle when there are more than 31 parameters
                allUniqueVarNames.join(', '),
                ')',
                state.newline,
                //double indent so our `end function` line is still indented one at the end
                state.indent(2),
                //evaluate the consequent exactly once, and then use it in the following condition
                `__bsConsequent = `,
                ...this.consequent.transpile(state),
                state.newline,
                state.indent(),
                `if __bsConsequent <> invalid then`,
                state.newline,
                state.indent(1),
                'return __bsConsequent',
                state.newline,
                state.indent(-1),
                'else',
                state.newline,
                state.indent(1),
                'return ',
                ...this.alternate.transpile(state),
                state.newline,
                state.indent(-1),
                'end if',
                state.newline,
                state.indent(-1),
                'end function)(',
                allUniqueVarNames.join(', '),
                ')'
            );
            state.blockDepth--;
        } else {
            result.push(
                state.bslibPrefix + `_coalesce(`,
                ...this.consequent.transpile(state),
                ', ',
                ...this.alternate.transpile(state),
                ')'
            );
        }
        return result;
    }

    public walk(visitor: WalkVisitor, options: WalkOptions) {
        if (options.walkMode & InternalWalkMode.walkExpressions) {
            walk(this, 'consequent', visitor, options);
            walk(this, 'alternate', visitor, options);
        }
    }
}

export class RegexLiteralExpression extends Expression {
    public constructor(
        public tokens: {
            regexLiteral: Token;
        }
    ) {
        super();
    }

    public readonly kind = AstNodeKind.RegexLiteralExpression;

    public get range() {
        return this.tokens?.regexLiteral?.range;
    }

    public transpile(state: BrsTranspileState): TranspileResult {
        let text = this.tokens.regexLiteral?.text ?? '';
        let flags = '';
        //get any flags from the end
        const flagMatch = /\/([a-z]+)$/i.exec(text);
        if (flagMatch) {
            text = text.substring(0, flagMatch.index + 1);
            flags = flagMatch[1];
        }
        let pattern = text
            //remove leading and trailing slashes
            .substring(1, text.length - 1)
            //escape quotemarks
            .split('"').join('" + chr(34) + "');

        return [
            state.sourceNode(this.tokens.regexLiteral, [
                'CreateObject("roRegex", ',
                `"${pattern}", `,
                `"${flags}"`,
                ')'
            ])
        ];
    }

    walk(visitor: WalkVisitor, options: WalkOptions) {
        //nothing to walk
    }
}

// eslint-disable-next-line @typescript-eslint/consistent-indexed-object-style
type ExpressionValue = string | number | boolean | Expression | ExpressionValue[] | { [key: string]: ExpressionValue };

function expressionToValue(expr: Expression, strict: boolean): ExpressionValue {
    if (!expr) {
        return null;
    }
    if (isUnaryExpression(expr) && isLiteralNumber(expr.right)) {
        return numberExpressionToValue(expr.right, expr.operator.text);
    }
    if (isLiteralString(expr)) {
        //remove leading and trailing quotes
        return expr.token.text.replace(/^"/, '').replace(/"$/, '');
    }
    if (isLiteralNumber(expr)) {
        return numberExpressionToValue(expr);
    }

    if (isLiteralBoolean(expr)) {
        return expr.token.text.toLowerCase() === 'true';
    }
    if (isArrayLiteralExpression(expr)) {
        return expr.elements
            .filter(e => !isCommentStatement(e))
            .map(e => expressionToValue(e, strict));
    }
    if (isAALiteralExpression(expr)) {
        return expr.elements.reduce((acc, e) => {
            if (!isCommentStatement(e)) {
                acc[e.keyToken.text] = expressionToValue(e.value, strict);
            }
            return acc;
        }, {});
    }
    return strict ? null : expr;
}

function numberExpressionToValue(expr: LiteralExpression, operator = '') {
    if (isIntegerType(expr.getType()) || isLongIntegerType(expr.getType())) {
        return parseInt(operator + expr.token.text);
    } else {
        return parseFloat(operator + expr.token.text);
    }
}

export class TypeExpression extends Expression implements TypedefProvider {
    constructor(
        /**
         * The standard AST expression that represents the type for this TypeExpression.
         */
        public expression: Expression
    ) {
        super();
        this.range = expression?.range;
    }

    public readonly kind = AstNodeKind.TypeExpression;

    public range: Range;

    public transpile(state: BrsTranspileState): TranspileResult {
        return [this.getType({ flags: SymbolTypeFlag.typetime }).toTypeString()];
    }
    public walk(visitor: WalkVisitor, options: WalkOptions) {
        if (options.walkMode & InternalWalkMode.walkExpressions) {
            walk(this, 'expression', visitor, options);
        }
    }

    public getType(options: GetTypeOptions): BscType {
        return this.expression.getType({ ...options, flags: SymbolTypeFlag.typetime });
    }

    getTypedef(state: TranspileState): (string | SourceNode)[] {
        // TypeDefs should pass through any valid type names
        return this.expression.transpile(state as BrsTranspileState);
    }

    getName(parseMode = ParseMode.BrighterScript): string {
        //TODO: this may not support Complex Types, eg. generics or Unions
        return util.getAllDottedGetPartsAsString(this.expression, parseMode);
    }

    getNameParts(): string[] {
        //TODO: really, this code is only used to get Namespaces. It could be more clear.
        return util.getAllDottedGetParts(this.expression).map(x => x.text);
    }

}

export class TypeCastExpression extends Expression {
    constructor(
        public obj: Expression,
        public asToken?: Token,
        public typeExpression?: TypeExpression
    ) {
        super();
        this.range = util.createBoundingRange(
            this.obj,
            this.asToken,
            this.typeExpression
        );
    }

    public readonly kind = AstNodeKind.TypeCastExpression;

    public range: Range;

    public transpile(state: BrsTranspileState): TranspileResult {
        return this.obj.transpile(state);
    }
    public walk(visitor: WalkVisitor, options: WalkOptions) {
        if (options.walkMode & InternalWalkMode.walkExpressions) {
            walk(this, 'obj', visitor, options);
            walk(this, 'typeExpression', visitor, options);
        }
    }

    public getType(options: GetTypeOptions): BscType {
        return this.typeExpression.getType(options);
    }
}

export class TypedArrayExpression extends Expression {
    constructor(
        public innerType: Expression,
        public leftBracket: Token,
        public rightBracket: Token
    ) {
        super();
        this.range = util.createBoundingRange(
            this.innerType,
            this.leftBracket,
            this.rightBracket
        );
    }

    public readonly kind = AstNodeKind.TypedArrayExpression;

    public range: Range;

    public transpile(state: BrsTranspileState): TranspileResult {
        return [this.getType({ flags: SymbolTypeFlag.typetime }).toTypeString()];
    }

    public walk(visitor: WalkVisitor, options: WalkOptions) {
        if (options.walkMode & InternalWalkMode.walkExpressions) {
            walk(this, 'innerType', visitor, options);
        }
    }

    public getType(options: GetTypeOptions): BscType {
        return new ArrayType(this.innerType.getType(options));
    }
}<|MERGE_RESOLUTION|>--- conflicted
+++ resolved
@@ -1418,6 +1418,8 @@
         this.name = nameToken.text;
     }
 
+    public readonly kind = AstNodeKind.AnnotationExpression;
+
     public get range() {
         return util.createBoundingRange(
             this.atToken,
@@ -1426,16 +1428,8 @@
         );
     }
 
-<<<<<<< HEAD
-    public readonly kind = AstNodeKind.AnnotationExpression;
-
-    public range: Range;
-
     public name: string;
 
-=======
-    public name: string;
->>>>>>> cbc8eec1
     public call: CallExpression;
 
     /**
