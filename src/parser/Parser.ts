--- conflicted
+++ resolved
@@ -2330,24 +2330,14 @@
 
             if (this.checkAny(TokenKind.PlusPlus, TokenKind.MinusMinus)) {
                 this.diagnostics.push({
-<<<<<<< HEAD
                     ...DiagnosticMessages.unexpectedOperator(),
-                    range: this.peek().location?.range
-=======
-                    ...DiagnosticMessages.consecutiveIncrementDecrementOperatorsAreNotAllowed(),
                     location: this.peek().location
->>>>>>> 353f4638
                 });
                 throw this.lastDiagnosticAsError();
             } else if (isCallExpression(expr)) {
                 this.diagnostics.push({
-<<<<<<< HEAD
                     ...DiagnosticMessages.unexpectedOperator(),
-                    range: expressionStart.location?.range
-=======
-                    ...DiagnosticMessages.incrementDecrementOperatorsAreNotAllowedAsResultOfFunctionCall(),
                     location: expressionStart.location
->>>>>>> 353f4638
                 });
                 throw this.lastDiagnosticAsError();
             }
