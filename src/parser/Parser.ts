import type {
    Token,
    Identifier,
    BlockTerminator
} from '../lexer';
import {
    TokenKind,
    AllowedLocalIdentifiers,
    AssignmentOperators,
    DisallowedLocalIdentifiersText,
    AllowedProperties,
    Lexer,
    BrighterScriptSourceLiterals,
    isToken
} from '../lexer';

import type { Argument } from '../brsTypes';
import {
<<<<<<< HEAD
=======
    BrsInvalid,
    BrsBoolean,
    BrsString,
    Int32,
    ValueKind,
    StdlibArgument,
    FunctionParameterExpression,
    valueKindFromString
} from '../brsTypes';
import type {
>>>>>>> 5367b57c
    Statement,
    PrintSeparatorTab,
    PrintSeparatorSpace,
    ElseIf
} from './Statement';
import {
    FunctionStatement,
    CommentStatement,
    AssignmentStatement,
    WhileStatement,
    ExitWhileStatement,
    ForStatement,
    ForEachStatement,
    ExitForStatement,
    LibraryStatement,
    Block,
    IfStatement,
    DottedSetStatement,
    IndexedSetStatement,
    ExpressionStatement,
    IncrementStatement,
    ReturnStatement,
    EndStatement,
    PrintStatement,
    LabelStatement,
    GotoStatement,
    StopStatement,
    NamespaceStatement,
    Body,
    ImportStatement,
    ClassFieldStatement,
    ClassMethodStatement,
    ClassStatement
} from './Statement';
import type { DiagnosticInfo } from '../DiagnosticMessages';
import { DiagnosticMessages } from '../DiagnosticMessages';
import { util } from '../util';
import type { Expression } from './Expression';
import {
    AALiteralExpression,
    AAMemberExpression,
    ArrayLiteralExpression,
    BinaryExpression,
    CallExpression,
    CallfuncExpression,
    DottedGetExpression,
    FunctionExpression,
    GroupingExpression,
    IndexedGetExpression,
    LiteralExpression,
    NamespacedVariableNameExpression,
    NewExpression,
    UnaryExpression,
    VariableExpression,
    XmlAttributeGetExpression,
    TemplateStringExpression,
    EscapedCharCodeLiteralExpression,
    TemplateStringQuasiExpression,
    TaggedTemplateStringExpression,
    SourceLiteralExpression, FunctionParameterExpression
} from './Expression';
import type { Diagnostic, Range } from 'vscode-languageserver';
import { Logger } from '../Logger';
import { isCallExpression, isCallfuncExpression, isClassMethodStatement, isCommentStatement, isDottedGetExpression, isIndexedGetExpression, isVariableExpression } from '../astUtils/reflection';
import { createVisitor, WalkMode } from '../astUtils/visitors';
import { createStringLiteral } from '../astUtils/creators';

export class Parser {
    /**
     * The array of tokens passed to `parse()`
     */
    public tokens: Token[];

    /**
     * The current token index
     */
    public current: number;

    /**
     * The list of statements for the parsed file
     */
    public ast: Body;

    public get statements() {
        return this.ast.statements;
    }

    /**
     * References for significant statements/expressions in the parser.
     * These are initially extracted during parse-time to improve performance, but will also be dynamically regenerated if need be.
     *
     * If a plugin modifies the AST, then the plugin should call Parser#invalidateReferences() to force this list to refresh
     */
    public get references() {
        //build the references object if it's missing.
        if (!this._references) {
            this.findReferences();
        }
        return this._references;
    }

    private _references: References = createReferences();

    /**
     * Invalidates (clears) the references collection. This should be called anytime the AST has been manipulated.
     */
    invalidateReferences() {
        this._references = undefined;
    }

    private addPropertyHints(item: Token | AALiteralExpression) {
        if (isToken(item)) {
            const name = item.text;
            this._references.propertyHints[name.toLowerCase()] = name;
        } else {
            for (const member of item.elements) {
                if (!isCommentStatement(member)) {
                    const name = member.keyToken.text;
                    if (!name.startsWith('"')) {
                        this._references.propertyHints[name.toLowerCase()] = name;
                    }
                }
            }
        }
    }

    /**
     * The list of diagnostics found during the parse process
     */
    public diagnostics: Diagnostic[];

    /**
     * The depth of the calls to function declarations. Helps some checks know if they are at the root or not.
     */
    private namespaceAndFunctionDepth: number;

    /**
     * The options used to parse the file
     */
    public options: ParseOptions;

    private globalTerminators = [] as TokenKind[][];

    /**
     * When a namespace has been started, this gets set. When it's done, this gets unset.
     * It is useful for passing the namespace into certain statements that need it
     */
    private currentNamespaceName: NamespacedVariableNameExpression;

    /**
     * When a FunctionExpression has been started, this gets set. When it's done, this gets unset.
     * It's useful for passing the function into statements and expressions that need to be located
     * by function later on.
     */
    private currentFunctionExpression: FunctionExpression;

    /**
     * A list of identifiers that are permitted to be used as local variables. We store this in a property because we augment the list in the constructor
     * based on the parse mode
     */
    private allowedLocalIdentifiers: TokenKind[];

    /**
     * Get the currently active global terminators
     */
    private peekGlobalTerminators() {
        return this.globalTerminators[this.globalTerminators.length - 1] ?? [];
    }

    /**
     * Static wrapper around creating a new parser and parsing a list of tokens
     */
    public static parse(source: string, options?: ParseOptions): Parser;
    public static parse(tokens: Token[], options?: ParseOptions): Parser;
    public static parse(toParse: Token[] | string, options?: ParseOptions): Parser {
        let tokens: Token[];
        if (typeof toParse === 'string') {
            tokens = Lexer.scan(toParse).tokens;
        } else {
            tokens = toParse;
        }
        return new Parser().parse(tokens, options);
    }

    /**
     * Parses an array of `Token`s into an abstract syntax tree
     * @param toParse the array of tokens to parse. May not contain any whitespace tokens
     * @returns the same instance of the parser which contains the diagnostics and statements
     */
    public parse(tokens: Token[], options?: ParseOptions) {
        this.logger = options?.logger ?? new Logger();
        this.tokens = tokens;
        this.options = this.sanitizeParseOptions(options);
        this.allowedLocalIdentifiers = [
            ...AllowedLocalIdentifiers,
            //when in plain brightscript mode, the BrighterScript source literals can be used as regular variables
            ...(this.options.mode === ParseMode.BrightScript ? BrighterScriptSourceLiterals : [])
        ];
        this.current = 0;
        this.diagnostics = [];
        this.namespaceAndFunctionDepth = 0;

        this.ast = this.body();

        return this;
    }

    private logger: Logger;

    private body() {
        let body = new Body([]);
        if (this.tokens.length > 0) {
            try {
                while (
                    //not at end of tokens
                    !this.isAtEnd() &&
                    //the next token is not one of the end terminators
                    !this.check(...this.peekGlobalTerminators())
                ) {
                    let dec = this.declaration();
                    if (dec) {
                        body.statements.push(dec);
                    }
                }
            } catch (parseError) {
                //do nothing with the parse error for now. perhaps we can remove this?
                console.error(parseError);
            }
        }
        return body;
    }

    private sanitizeParseOptions(options: ParseOptions) {
        return {
            mode: 'brightscript',
            ...(options || {})
        } as ParseOptions;
    }

    /**
     * Determine if the parser is currently parsing tokens at the root level.
     */
    private isAtRootLevel() {
        return this.namespaceAndFunctionDepth === 0;
    }

    /**
     * Throws an error if the input file type is not BrighterScript
     */
    private warnIfNotBrighterScriptMode(featureName: string) {
        if (this.options.mode !== ParseMode.BrighterScript) {
            let diagnostic = {
                ...DiagnosticMessages.bsFeatureNotSupportedInBrsFiles(featureName),
                range: this.peek().range
            } as Diagnostic;
            this.diagnostics.push(diagnostic);
        }
    }

    /**
     * Throws an exception using the last diagnostic message
     */
    private lastDiagnosticAsError() {
        let error = new Error(this.diagnostics[this.diagnostics.length - 1]?.message);
        (error as any).isDiagnostic = true;
        return error;
    }

    private declaration(...additionalTerminators: BlockTerminator[]): Statement | undefined {
        try {
            // consume any leading newlines
            while (this.match(TokenKind.Newline)) { }

            if (this.check(TokenKind.Class)) {
                return this.classDeclaration();
            }

            if (this.check(TokenKind.Sub, TokenKind.Function)) {
                return this.functionDeclaration(false);
            }

            if (this.checkLibrary()) {
                return this.libraryStatement();
            }

            if (this.check(TokenKind.Namespace)) {
                return this.namespaceStatement();
            }

            // BrightScript is like python, in that variables can be declared without a `var`,
            // `let`, (...) keyword. As such, we must check the token *after* an identifier to figure
            // out what to do with it.
            if (
                this.check(TokenKind.Identifier, ...this.allowedLocalIdentifiers) &&
                this.checkNext(...AssignmentOperators)
            ) {
                return this.assignment(...additionalTerminators);
            }

            if (this.check(TokenKind.Comment)) {
                let stmt = this.commentStatement();
                //scrap consecutive newlines
                while (this.match(TokenKind.Newline)) {

                }
                return stmt;
            }

            //catch certain global terminators to prevent unnecessary lookahead (i.e. like `end namespace`, no need to continue)
            if (this.check(...this.peekGlobalTerminators())) {
                return;
            }

            return this.statement(...additionalTerminators);
        } catch (error) {
            //if the error is not a diagnostic, then log the error for debugging purposes
            if (!error.isDiagnostic) {
                this.logger.error(error);
            }
            this.synchronize();
        }
    }

    /**
     * A BrighterScript class declaration
     */
    private classDeclaration(): ClassStatement {
        this.warnIfNotBrighterScriptMode('class declarations');
        let classKeyword = this.consume(
            DiagnosticMessages.expectedClassKeyword(),
            TokenKind.Class
        );
        let extendsKeyword: Token;
        let parentClassName: NamespacedVariableNameExpression;

        //get the class name
        let className = this.tryConsume(DiagnosticMessages.expectedIdentifierAfterKeyword('class'), TokenKind.Identifier, ...this.allowedLocalIdentifiers) as Identifier;

        //see if the class inherits from parent
        if (this.peek().text.toLowerCase() === 'extends') {
            extendsKeyword = this.advance();

            parentClassName = this.getNamespacedVariableNameExpression();
            //the only thing allowed after a class declaration is a comment or a newline
            this.flagUntil(TokenKind.Comment, TokenKind.Newline);
        }
        let body = [] as Statement[];

        //consume any trailing comments on the class declaration line
        if (this.check(TokenKind.Comment)) {
            body.push(this.commentStatement());
        }

        //consume newlines (at least one)
        while (this.match(TokenKind.Newline)) {
        }

        //gather up all class members (Fields, Methods)
        while (this.check(TokenKind.Public, TokenKind.Protected, TokenKind.Private, TokenKind.Function, TokenKind.Sub, TokenKind.Comment, TokenKind.Identifier, ...AllowedProperties)) {
            try {
                let accessModifier: Token;
                if (this.check(TokenKind.Public, TokenKind.Protected, TokenKind.Private)) {
                    //use actual access modifier
                    accessModifier = this.advance();
                }

                let overrideKeyword: Token;
                if (this.peek().text.toLowerCase() === 'override') {
                    overrideKeyword = this.advance();
                }

                //methods (function/sub keyword OR identifier followed by opening paren)
                if (this.check(TokenKind.Function, TokenKind.Sub) || (this.check(TokenKind.Identifier, ...AllowedProperties) && this.checkNext(TokenKind.LeftParen))) {
                    let funcDeclaration = this.functionDeclaration(false);

                    //remove this function from the lists because it's not a callable
                    const functionStatement = this._references.functionStatements.pop();

                    //if we have an overrides keyword AND this method is called 'new', that's not allowed
                    if (overrideKeyword && funcDeclaration.name.text.toLowerCase() === 'new') {
                        this.diagnostics.push({
                            ...DiagnosticMessages.cannotUseOverrideKeywordOnConstructorFunction(),
                            range: overrideKeyword.range
                        });
                    }
                    const methodStatement = new ClassMethodStatement(
                        accessModifier,
                        funcDeclaration.name,
                        funcDeclaration.func,
                        overrideKeyword
                    );

                    //refer to this statement as parent of the expression
                    functionStatement.func.functionStatement = methodStatement;

                    body.push(methodStatement);

                    //fields
                } else if (this.check(TokenKind.Identifier, ...AllowedProperties)) {
                    body.push(
                        this.classFieldDeclaration(accessModifier)
                    );

                    //class fields cannot be overridden
                    if (overrideKeyword) {
                        this.diagnostics.push({
                            ...DiagnosticMessages.classFieldCannotBeOverridden(),
                            range: overrideKeyword.range
                        });
                    }

                    //comments
                } else if (this.check(TokenKind.Comment)) {
                    body.push(
                        this.commentStatement()
                    );
                }
            } catch (e) {
                //throw out any failed members and move on to the next line
                this.flagUntil(TokenKind.Newline, TokenKind.Eof);
            }

            if (this.check(TokenKind.Comment)) {
                body.push(
                    this.commentStatement()
                );
            }

            //if the previous token was NOT a newline, then
            //there shouldn't be anything else after the method / field declaration, so flag extra stuff
            if (!this.checkPrevious(TokenKind.Newline)) {
                this.flagUntil(TokenKind.Newline, TokenKind.Eof);
            }

            //consume trailing newlines
            while (this.match(TokenKind.Newline)) { }
        }

        //consume trailing newlines
        while (this.match(TokenKind.Newline)) { }

        let endingKeyword = this.advance();
        if (endingKeyword.kind !== TokenKind.EndClass) {
            this.diagnostics.push({
                ...DiagnosticMessages.couldNotFindMatchingEndKeyword('class'),
                range: endingKeyword.range
            });
        }
        //consume any trailing newlines
        while (this.match(TokenKind.Newline)) {

        }

        const result = new ClassStatement(
            classKeyword,
            className,
            body,
            endingKeyword,
            extendsKeyword,
            parentClassName,
            this.currentNamespaceName
        );
        this._references.classStatements.push(result);
        return result;
    }

    private classFieldDeclaration(accessModifier: Token | null) {
        let name = this.consume(
            DiagnosticMessages.expectedClassFieldIdentifier(),
            TokenKind.Identifier,
            ...AllowedProperties
        ) as Identifier;
        let asToken: Token;
        let fieldType: Token;
        //look for `as SOME_TYPE`
        if (this.check(TokenKind.As)) {
            asToken = this.advance();
            fieldType = this.advance();

            //no field type specified
            if (!util.tokenToBscType(fieldType) && !this.check(TokenKind.Identifier)) {
                this.diagnostics.push({
                    ...DiagnosticMessages.expectedValidTypeToFollowAsKeyword(),
                    range: this.peek().range
                });
            }
        }

        let initialValue: Expression;
        let equal: Token;
        //if there is a field initializer
        if (this.check(TokenKind.Equal)) {
            equal = this.advance();
            initialValue = this.expression();
        }

        return new ClassFieldStatement(
            accessModifier,
            name,
            asToken,
            fieldType,
            equal,
            initialValue
        );
    }

    /**
     * An array of CallExpression for the current function body
     */
    private callExpressions = [];

    private functionDeclaration(isAnonymous: true): FunctionExpression;
    private functionDeclaration(isAnonymous: false): FunctionStatement;
    private functionDeclaration(isAnonymous: boolean) {
        let previousCallExpressions = this.callExpressions;
        this.callExpressions = [];
        try {
            //track depth to help certain statements need to know if they are contained within a function body
            this.namespaceAndFunctionDepth++;
            let functionType: Token;
            if (this.check(TokenKind.Sub, TokenKind.Function)) {
                functionType = this.advance();
            } else {
                this.diagnostics.push({
                    ...DiagnosticMessages.missingCallableKeyword(),
                    range: this.peek().range
                });
                functionType = {
                    isReserved: true,
                    kind: TokenKind.Function,
                    text: 'function',
                    //zero-length location means derived
                    range: {
                        start: this.peek().range.start,
                        end: this.peek().range.start
                    },
                    leadingWhitespace: ''
                };
            }
            let isSub = functionType && functionType.kind === TokenKind.Sub;
            let functionTypeText = isSub ? 'sub' : 'function';
            let name: Identifier;
            let leftParen: Token;

            if (isAnonymous) {
                leftParen = this.consume(
                    DiagnosticMessages.expectedLeftParenAfterCallable(functionTypeText),
                    TokenKind.LeftParen
                );
            } else {
                name = this.consume(
                    DiagnosticMessages.expectedNameAfterCallableKeyword(functionTypeText),
                    TokenKind.Identifier,
                    ...AllowedProperties
                ) as Identifier;
                leftParen = this.consume(
                    DiagnosticMessages.expectedLeftParenAfterCallableName(functionTypeText),
                    TokenKind.LeftParen
                );

                //prevent functions from ending with type designators
                let lastChar = name.text[name.text.length - 1];
                if (['$', '%', '!', '#', '&'].includes(lastChar)) {
                    //don't throw this error; let the parser continue
                    this.diagnostics.push({
                        ...DiagnosticMessages.functionNameCannotEndWithTypeDesignator(functionTypeText, name.text, lastChar),
                        range: name.range
                    });
                }
            }

            let params = [] as FunctionParameterExpression[];
            let asToken: Token;
            let typeToken: Token;
            if (!this.check(TokenKind.RightParen)) {
                do {
                    if (params.length >= CallExpression.MaximumArguments) {
                        this.diagnostics.push({
                            ...DiagnosticMessages.tooManyCallableParameters(params.length, CallExpression.MaximumArguments),
                            range: this.peek().range
                        });
                    }

                    params.push(this.functionParameter());
                } while (this.match(TokenKind.Comma));
            }
            let rightParen = this.advance();

            if (this.check(TokenKind.As)) {
                asToken = this.advance();

                typeToken = this.advance();

                if (!util.tokenToBscType(typeToken)) {
                    this.diagnostics.push({
                        ...DiagnosticMessages.invalidFunctionReturnType(typeToken.text ?? ''),
                        range: typeToken.range
                    });
                }
            }

            params.reduce((haveFoundOptional: boolean, param: FunctionParameterExpression) => {
                if (haveFoundOptional && !param.defaultValue) {
                    this.diagnostics.push({
                        ...DiagnosticMessages.requiredParameterMayNotFollowOptionalParameter(param.name.text),
                        range: param.range
                    });
                }

                return haveFoundOptional || !!param.defaultValue;
            }, false);
            let comment: CommentStatement;
            //get a comment if available
            if (this.check(TokenKind.Comment)) {
                comment = this.commentStatement();
            }

            this.consume(
                DiagnosticMessages.expectedNewlineOrColonAfterCallableSignature(functionTypeText),
                TokenKind.Newline,
                TokenKind.Colon
            );
            while (this.match(TokenKind.Newline)) { }
            let func = new FunctionExpression(
                params,
                undefined, //body
                functionType,
                undefined, //ending keyword
                leftParen,
                rightParen,
                asToken,
                typeToken,
                this.currentFunctionExpression
            );
            //if there is a parent function, register this function with the parent
            if (this.currentFunctionExpression) {
                this.currentFunctionExpression.childFunctionExpressions.push(func);
            }

            this._references.functionExpressions.push(func);

            let previousFunctionExpression = this.currentFunctionExpression;
            this.currentFunctionExpression = func;

            //make sure to restore the currentFunctionExpression even if the body block fails to parse
            try {
                //support ending the function with `end sub` OR `end function`
                func.body = this.block(TokenKind.EndSub, TokenKind.EndFunction);
            } finally {
                this.currentFunctionExpression = previousFunctionExpression;
            }

            if (!func.body) {
                this.diagnostics.push({
                    ...DiagnosticMessages.callableBlockMissingEndKeyword(functionTypeText),
                    range: this.peek().range
                });
                throw this.lastDiagnosticAsError();
            }
            //prepend comment to body
            if (comment) {
                func.body.statements.unshift(comment);
            }
            // consume 'end sub' or 'end function'
            func.end = this.advance();
            let expectedEndKind = isSub ? TokenKind.EndSub : TokenKind.EndFunction;

            //if `function` is ended with `end sub`, or `sub` is ended with `end function`, then
            //add an error but don't hard-fail so the AST can continue more gracefully
            if (func.end.kind !== expectedEndKind) {
                this.diagnostics.push({
                    ...DiagnosticMessages.mismatchedEndCallableKeyword(functionTypeText, func.end.text),
                    range: this.peek().range
                });
            }
            func.callExpressions = this.callExpressions;

            if (isAnonymous) {
                return func;
            } else {
                // only consume trailing newlines in the statement context; expressions
                // expect to handle their own trailing whitespace
                while (this.match(TokenKind.Newline)) {
                }
                let result = new FunctionStatement(name, func, this.currentNamespaceName);
                func.functionStatement = result;
                this._references.functionStatements.push(result);
                return result;
            }
        } finally {
            this.namespaceAndFunctionDepth--;
            //restore the previous CallExpression list
            this.callExpressions = previousCallExpressions;
        }
    }

    private functionParameter(): FunctionParameterExpression {
        if (!this.check(TokenKind.Identifier, ...this.allowedLocalIdentifiers)) {
            this.diagnostics.push({
                ...DiagnosticMessages.expectedParameterNameButFound(this.peek().text),
                range: this.peek().range
            });
            throw this.lastDiagnosticAsError();
        }

        let name = this.advance() as Identifier;
        // force the name into an identifier so the AST makes some sense
        name.kind = TokenKind.Identifier;

        let typeToken: Token | undefined;
        let defaultValue;

        // parse argument default value
        if (this.match(TokenKind.Equal)) {
            // it seems any expression is allowed here -- including ones that operate on other arguments!
            defaultValue = this.expression();
        }

        let asToken = null;
        if (this.check(TokenKind.As)) {
            asToken = this.advance();

            typeToken = this.advance();

            if (!util.tokenToBscType(typeToken)) {
                this.diagnostics.push({
                    ...DiagnosticMessages.functionParameterTypeIsInvalid(name.text, typeToken.text),
                    range: typeToken.range
                });
                throw this.lastDiagnosticAsError();
            }
        }

        return new FunctionParameterExpression(
            name,
            typeToken,
            defaultValue,
            asToken
        );
    }

    private assignment(...additionalterminators: TokenKind[]): AssignmentStatement {
        let name = this.advance() as Identifier;
        //add diagnostic if name is a reserved word that cannot be used as an identifier
        if (DisallowedLocalIdentifiersText.has(name.text.toLowerCase())) {
            this.diagnostics.push({
                ...DiagnosticMessages.cannotUseReservedWordAsIdentifier(name.text),
                range: name.range
            });
        }
        let operator = this.consume(
            DiagnosticMessages.expectedOperatorAfterIdentifier(AssignmentOperators, name.text),
            ...AssignmentOperators
        );

        let value = this.expression();
        if (!this.check(...additionalterminators, TokenKind.Comment)) {
            this.consume(
                DiagnosticMessages.expectedNewlineOrColonAfterAssignment(),
                TokenKind.Newline,
                TokenKind.Colon,
                TokenKind.Eof,
                ...additionalterminators
            );
        }
        while (this.match(TokenKind.Newline)) { }

        let result: AssignmentStatement;
        if (operator.kind === TokenKind.Equal) {
            result = new AssignmentStatement(operator, name, value, this.currentFunctionExpression);
        } else {
            result = new AssignmentStatement(
                operator,
                name,
                new BinaryExpression(new VariableExpression(name, this.currentNamespaceName), operator, value),
                this.currentFunctionExpression
            );
        }
        this._references.assignmentStatements.push(result);
        return result;
    }

    private checkLibrary() {
        let isLibraryToken = this.check(TokenKind.Library);

        //if we are at the top level, any line that starts with "library" should be considered a library statement
        if (this.isAtRootLevel() && isLibraryToken) {
            return true;

            //not at root level, library statements are all invalid here, but try to detect if the tokens look
            //like a library statement (and let the libraryStatement function handle emitting the diagnostics)
        } else if (isLibraryToken && this.checkNext(TokenKind.StringLiteral)) {
            return true;

            //definitely not a library statement
        } else {
            return false;
        }
    }

    private statement(...additionalterminators: BlockTerminator[]): Statement | undefined {
        if (this.checkLibrary()) {
            return this.libraryStatement();
        }

        if (this.check(TokenKind.Import)) {
            return this.importStatement();
        }

        if (this.check(TokenKind.Stop)) {
            return this.stopStatement();
        }

        if (this.check(TokenKind.If)) {
            return this.ifStatement();
        }

        if (this.check(TokenKind.Print)) {
            return this.printStatement(...additionalterminators);
        }

        if (this.check(TokenKind.While)) {
            return this.whileStatement();
        }

        if (this.check(TokenKind.ExitWhile)) {
            return this.exitWhile();
        }

        if (this.check(TokenKind.For)) {
            return this.forStatement();
        }

        if (this.check(TokenKind.ForEach)) {
            return this.forEachStatement();
        }

        if (this.check(TokenKind.ExitFor)) {
            return this.exitFor();
        }

        if (this.check(TokenKind.End)) {
            return this.endStatement();
        }

        if (this.match(TokenKind.Return)) {
            return this.returnStatement();
        }

        if (this.check(TokenKind.Goto)) {
            return this.gotoStatement();
        }

        //does this line look like a label? (i.e.  `someIdentifier:` )
        if (this.check(TokenKind.Identifier) && this.checkNext(TokenKind.Colon)) {
            return this.labelStatement();
        }

        // TODO: support multi-statements
        return this.setStatement(...additionalterminators);
    }

    private whileStatement(): WhileStatement {
        const whileKeyword = this.advance();
        const condition = this.expression();

        let comment: CommentStatement;
        if (this.check(TokenKind.Comment)) {
            comment = this.commentStatement();
        }

        this.consume(
            DiagnosticMessages.expectedNewlineAfterWhileCondition(),
            TokenKind.Newline
        );
        while (this.match(TokenKind.Newline)) { }
        const whileBlock = this.block(TokenKind.EndWhile);
        if (!whileBlock) {
            this.diagnostics.push({
                ...DiagnosticMessages.couldNotFindMatchingEndKeyword('while'),
                range: this.peek().range
            });
            throw this.lastDiagnosticAsError();
        }

        //set comment as first statement in block
        if (comment) {
            whileBlock.statements.unshift(comment);
        }

        const endWhile = this.advance();
        while (this.match(TokenKind.Newline)) {
        }

        return new WhileStatement(
            { while: whileKeyword, endWhile: endWhile },
            condition,
            whileBlock
        );
    }

    private exitWhile(): ExitWhileStatement {
        let keyword = this.advance();

        if (this.check(TokenKind.Newline, TokenKind.Comment) === false) {
            this.diagnostics.push({
                ...DiagnosticMessages.expectedNewlineAfterExitWhile(),
                range: this.peek().range
            });
        }
        while (this.match(TokenKind.Newline)) { }
        return new ExitWhileStatement({ exitWhile: keyword });
    }

    private forStatement(): ForStatement {
        const forToken = this.advance();
        const initializer = this.assignment(TokenKind.To);
        const toToken = this.advance();
        const finalValue = this.expression();
        let incrementExpression: Expression | undefined;
        let stepToken: Token | undefined;

        if (this.check(TokenKind.Step)) {
            stepToken = this.advance();
            incrementExpression = this.expression();
        } else {
            // BrightScript for/to/step loops default to a step of 1 if no `step` is provided
        }
        while (this.match(TokenKind.Newline)) {

        }

        let body = this.block(TokenKind.EndFor, TokenKind.Next);
        if (!body) {
            this.diagnostics.push({
                ...DiagnosticMessages.expectedEndForOrNextToTerminateForLoop(),
                range: this.peek().range
            });
            throw this.lastDiagnosticAsError();
        }
        let endForToken = this.advance();
        while (this.match(TokenKind.Newline)) { }

        // WARNING: BrightScript doesn't delete the loop initial value after a for/to loop! It just
        // stays around in scope with whatever value it was when the loop exited.
        return new ForStatement(
            forToken,
            initializer,
            toToken,
            finalValue,
            body,
            endForToken,
            stepToken,
            incrementExpression
        );
    }

    private forEachStatement(): ForEachStatement {
        let forEach = this.advance();
        let name = this.advance();

        let maybeIn = this.peek();
        if (this.check(TokenKind.Identifier) && maybeIn.text.toLowerCase() === 'in') {
            this.advance();
        } else {
            this.diagnostics.push({
                ...DiagnosticMessages.expectedInAfterForEach(name.text),
                range: this.peek().range
            });
            throw this.lastDiagnosticAsError();
        }

        let target = this.expression();
        if (!target) {
            this.diagnostics.push({
                ...DiagnosticMessages.expectedExpressionAfterForEachIn(),
                range: this.peek().range
            });
            throw this.lastDiagnosticAsError();
        }
        let comment: CommentStatement;
        if (this.check(TokenKind.Comment)) {
            comment = this.commentStatement();
        }
        this.advance();
        while (this.match(TokenKind.Newline)) {

        }

        let body = this.block(TokenKind.EndFor, TokenKind.Next);
        if (!body) {
            this.diagnostics.push({
                ...DiagnosticMessages.expectedEndForOrNextToTerminateForLoop(),
                range: this.peek().range
            });
            throw this.lastDiagnosticAsError();
        }

        //add comment to beginning of block of avaiable
        if (comment) {
            body.statements.unshift(comment);
        }
        let endFor = this.advance();
        while (this.match(TokenKind.Newline)) { }

        return new ForEachStatement(
            {
                forEach: forEach,
                in: maybeIn,
                endFor: endFor
            },
            name,
            target,
            body
        );
    }

    private exitFor(): ExitForStatement {
        let keyword = this.advance();
        if (!this.check(TokenKind.Comment)) {
            this.consume(
                DiagnosticMessages.expectedNewlineAfterExitFor(),
                TokenKind.Newline
            );
            while (this.match(TokenKind.Newline)) { }
        }
        return new ExitForStatement({ exitFor: keyword });
    }

    private commentStatement() {
        //if this comment is on the same line as the previous statement,
        //then this comment should be treated as a single-line comment
        let prev = this.previous();
        if (prev && prev.range.end.line === this.peek().range.start.line) {
            return new CommentStatement([this.advance()]);
        } else {
            let comments = [this.advance()];
            while (this.check(TokenKind.Newline)) {
                //absorb newlines
                while (this.match(TokenKind.Newline)) { }

                //if this is a comment, and it's the next line down from the previous comment
                if (this.check(TokenKind.Comment) && comments[comments.length - 1].range.end.line === this.peek().range.start.line - 1) {
                    comments.push(this.advance());
                } else {
                    break;
                }
            }
            return new CommentStatement(comments);
        }
    }

    private namespaceStatement(): NamespaceStatement | undefined {
        this.warnIfNotBrighterScriptMode('namespace');
        let keyword = this.advance();

        if (!this.isAtRootLevel()) {
            this.diagnostics.push({
                ...DiagnosticMessages.keywordMustBeDeclaredAtRootLevel('namespace'),
                range: keyword.range
            });
        }
        this.namespaceAndFunctionDepth++;

        let name = this.getNamespacedVariableNameExpression();
        //the only thing allowed after a namespace declaration is a comment or a newline
        this.flagUntil(TokenKind.Comment, TokenKind.Newline);

        //set the current namespace name
        this.currentNamespaceName = name;

        this.globalTerminators.push([TokenKind.EndNamespace]);
        let body = this.body();
        this.globalTerminators.pop();

        //unset the current namespace name
        this.currentNamespaceName = undefined;

        let endKeyword: Token;
        if (this.check(TokenKind.EndNamespace)) {
            endKeyword = this.advance();
        } else {
            //the `end namespace` keyword is missing. add a diagnostic, but keep parsing
            this.diagnostics.push({
                ...DiagnosticMessages.couldNotFindMatchingEndKeyword('namespace'),
                range: keyword.range
            });
        }

        //scrap newlines
        while (this.match(TokenKind.Newline)) { }

        this.namespaceAndFunctionDepth--;
        let result = new NamespaceStatement(keyword, name, body, endKeyword);
        this._references.namespaceStatements.push(result);

        return result;
    }

    /**
     * Get an expression with identifiers separated by periods. Useful for namespaces and class extends
     */
    private getNamespacedVariableNameExpression() {
        let firstIdentifier = this.consume(
            DiagnosticMessages.expectedIdentifierAfterKeyword(this.previous().text),
            TokenKind.Identifier,
            ...this.allowedLocalIdentifiers
        ) as Identifier;

        let expr: DottedGetExpression | VariableExpression;

        if (firstIdentifier) {
            // force it into an identifier so the AST makes some sense
            firstIdentifier.kind = TokenKind.Identifier;
            expr = new VariableExpression(firstIdentifier, null);

            //consume multiple dot identifiers (i.e. `Name.Space.Can.Have.Many.Parts`)
            while (this.check(TokenKind.Dot)) {
                let dot = this.tryConsume(
                    DiagnosticMessages.foundUnexpectedToken(this.peek().text),
                    TokenKind.Dot
                );
                if (!dot) {
                    break;
                }
                let identifier = this.tryConsume(
                    DiagnosticMessages.expectedIdentifier(),
                    TokenKind.Identifier,
                    ...this.allowedLocalIdentifiers,
                    ...AllowedProperties
                ) as Identifier;
                // force it into an identifier so the AST makes some sense
                identifier.kind = TokenKind.Identifier;

                if (!identifier) {
                    break;
                }
                expr = new DottedGetExpression(expr, identifier, dot);
            }
        }
        return new NamespacedVariableNameExpression(expr);
    }

    /**
     * Add an 'unexpected token' diagnostic for any token found between current and the first stopToken found.
     */
    private flagUntil(...stopTokens: TokenKind[]) {
        while (!this.check(...stopTokens) && !this.isAtEnd()) {
            let token = this.advance();
            this.diagnostics.push({
                ...DiagnosticMessages.foundUnexpectedToken(token.text),
                range: token.range
            });
        }
    }

    /**
     * Consume tokens until one of the `stopTokenKinds` is encountered
     * @param tokenKinds
     * @return - the list of tokens consumed, EXCLUDING the `stopTokenKind` (you can use `this.peek()` to see which one it was)
     */
    private consumeUntil(...stopTokenKinds: TokenKind[]) {
        let result = [] as Token[];
        //take tokens until we encounter one of the stopTokenKinds
        while (!stopTokenKinds.includes(this.peek().kind)) {
            result.push(this.advance());
        }
        return result;
    }

    private libraryStatement(): LibraryStatement | undefined {
        let libStatement = new LibraryStatement({
            library: this.advance(),
            //grab the next token only if it's a string
            filePath: this.tryConsume(
                DiagnosticMessages.expectedStringLiteralAfterKeyword('library'),
                TokenKind.StringLiteral
            )
        });

        //consume all tokens until the end of the line
        this.flagUntil(TokenKind.Newline, TokenKind.Eof, TokenKind.Colon, TokenKind.Comment);

        //consume to the next newline, eof, or colon
        while (this.match(TokenKind.Newline, TokenKind.Eof, TokenKind.Colon)) { }
        this._references.libraryStatements.push(libStatement);
        return libStatement;
    }

    private importStatement() {
        this.warnIfNotBrighterScriptMode('import statements');
        let importStatement = new ImportStatement(
            this.advance(),
            //grab the next token only if it's a string
            this.tryConsume(
                DiagnosticMessages.expectedStringLiteralAfterKeyword('import'),
                TokenKind.StringLiteral
            )
        );

        //consume all tokens until the end of the line
        this.flagUntil(TokenKind.Newline, TokenKind.Eof, TokenKind.Colon, TokenKind.Comment);

        //consume to the next newline, eof, or colon
        while (this.match(TokenKind.Newline, TokenKind.Eof, TokenKind.Colon)) { }
        this._references.importStatements.push(importStatement);
        return importStatement;
    }

    private templateString(isTagged: boolean): TemplateStringExpression | TaggedTemplateStringExpression {
        this.warnIfNotBrighterScriptMode('template string');

        //get the tag name
        let tagName: Identifier;
        if (isTagged) {
            tagName = this.consume(DiagnosticMessages.expectedIdentifier(), TokenKind.Identifier, ...AllowedProperties) as Identifier;
            // force it into an identifier so the AST makes some sense
            tagName.kind = TokenKind.Identifier;
        }

        let quasis = [] as TemplateStringQuasiExpression[];
        let expressions = [];
        let openingBacktick = this.peek();
        this.advance();
        let currentQuasiExpressionParts = [];
        while (!this.isAtEnd() && !this.check(TokenKind.BackTick)) {
            let next = this.peek();
            if (next.kind === TokenKind.TemplateStringQuasi) {
                //a quasi can actually be made up of multiple quasis when it includes char literals
                currentQuasiExpressionParts.push(
                    new LiteralExpression(next)
                );
                this.advance();
            } else if (next.kind === TokenKind.EscapedCharCodeLiteral) {
                currentQuasiExpressionParts.push(
                    new EscapedCharCodeLiteralExpression(<any>next)
                );
                this.advance();
            } else {
                //finish up the current quasi
                quasis.push(
                    new TemplateStringQuasiExpression(currentQuasiExpressionParts)
                );
                currentQuasiExpressionParts = [];

                if (next.kind === TokenKind.TemplateStringExpressionBegin) {
                    this.advance();
                }
                //now keep this expression
                expressions.push(this.expression());
                if (!this.isAtEnd() && this.check(TokenKind.TemplateStringExpressionEnd)) {
                    //TODO is it an error if this is not present?
                    this.advance();
                } else {
                    this.diagnostics.push({
                        ...DiagnosticMessages.unterminatedTemplateExpression(),
                        range: util.getRange(openingBacktick, this.peek())
                    });
                    throw this.lastDiagnosticAsError();
                }
            }
        }

        //store the final set of quasis
        quasis.push(
            new TemplateStringQuasiExpression(currentQuasiExpressionParts)
        );

        if (this.isAtEnd()) {
            //error - missing backtick
            this.diagnostics.push({
                ...DiagnosticMessages.unterminatedTemplateStringAtEndOfFile(),
                range: util.getRange(openingBacktick, this.peek())
            });
            throw this.lastDiagnosticAsError();

        } else {
            let closingBacktick = this.advance();
            if (isTagged) {
                return new TaggedTemplateStringExpression(tagName, openingBacktick, quasis, expressions, closingBacktick);
            } else {
                return new TemplateStringExpression(openingBacktick, quasis, expressions, closingBacktick);
            }
        }
    }

    private ifStatement(): IfStatement {
        const ifToken = this.advance();
        const startingRange = ifToken.range;

        const condition = this.expression();
        let thenBranch: Block;
        let elseIfBranches: ElseIf[] = [];
        let elseBranch: Block | undefined;

        let thenToken: Token | undefined;
        let endIfToken: Token | undefined;
        let elseToken: Token | undefined;

        if (this.check(TokenKind.Then)) {
            // `then` is optional after `if ...condition...`, so only advance to the next token if `then` is present
            thenToken = this.advance();
        }

        let comment: CommentStatement;
        if (this.check(TokenKind.Comment)) {
            comment = this.commentStatement();
        }

        if (this.match(TokenKind.Newline) || this.match(TokenKind.Colon)) {
            //consume until no more colons
            while (this.check(TokenKind.Colon)) {
                this.advance();
            }

            //consume exactly 1 newline, if found
            if (this.check(TokenKind.Newline)) {
                this.advance();
            }

            //keep track of the current error count, because if the then branch fails,
            //we will trash them in favor of a single error on if
            let diagnosticsLengthBeforeBlock = this.diagnostics.length;

            // we're parsing a multi-line ("block") form of the BrightScript if/then/else and must find
            // a trailing "end if"

            let maybeThenBranch = this.block(TokenKind.EndIf, TokenKind.Else, TokenKind.ElseIf);
            if (!maybeThenBranch) {
                //throw out any new diagnostics created as a result of a `then` block parse failure.
                //the block() function will discard the current line, so any discarded diagnostics will
                //resurface if they are legitimate, and not a result of a malformed if statement
                this.diagnostics.splice(diagnosticsLengthBeforeBlock, this.diagnostics.length - diagnosticsLengthBeforeBlock);

                //this whole if statement is bogus...add error to the if token and hard-fail
                this.diagnostics.push({
                    ...DiagnosticMessages.expectedEndIfElseIfOrElseToTerminateThenBlock(),
                    range: ifToken.range
                });
                throw this.lastDiagnosticAsError();
            }
            //add any comment from the same line as the if statement
            if (comment) {
                maybeThenBranch.statements.unshift(comment);
            }
            let blockEnd = this.previous();
            if (blockEnd.kind === TokenKind.EndIf) {
                endIfToken = blockEnd;
            }

            thenBranch = maybeThenBranch;
            this.match(TokenKind.Newline);

            // attempt to read a bunch of "else if" clauses
            while (this.check(TokenKind.ElseIf)) {
                let elseIfToken = this.advance();
                let elseIfCondition = this.expression();
                let thenToken: Token;
                if (this.check(TokenKind.Then)) {
                    // `then` is optional after `else if ...condition...`, so only advance to the next token if `then` is present
                    thenToken = this.advance();
                }

                //consume any trailing colons
                while (this.check(TokenKind.Colon)) {
                    this.advance();
                }

                while (this.match(TokenKind.Newline)) { }

                let elseIfThen = this.block(TokenKind.EndIf, TokenKind.Else, TokenKind.ElseIf);
                if (!elseIfThen) {
                    this.diagnostics.push({
                        ...DiagnosticMessages.expectedEndIfElseIfOrElseToTerminateThenBlock(),
                        range: this.peek().range
                    });
                }

                let blockEnd = this.previous();
                if (blockEnd.kind === TokenKind.EndIf) {
                    endIfToken = blockEnd;
                }

                elseIfBranches.push({
                    condition: elseIfCondition,
                    thenBranch: elseIfThen,
                    thenToken: thenToken,
                    elseIfToken: elseIfToken
                });
            }

            if (this.match(TokenKind.Else)) {
                elseToken = this.previous();
                //consume any trailing colons
                while (this.check(TokenKind.Colon)) {
                    this.advance();
                }

                while (this.match(TokenKind.Newline)) { }

                elseBranch = this.block(TokenKind.EndIf);
                endIfToken = this.advance(); // skip past "end if"

                //ensure that single-line `if` statements have a colon right before 'end if'
                if (util.sameStartLine(ifToken, endIfToken)) {
                    let index = this.tokens.indexOf(endIfToken);
                    let previousToken = this.tokens[index - 1];
                    if (previousToken.kind !== TokenKind.Colon) {
                        this.diagnostics.push({
                            ...DiagnosticMessages.expectedColonToPreceedEndIf(),
                            range: ifToken.range
                        });
                    }
                }
                this.match(TokenKind.Newline);
            } else {
                this.match(TokenKind.Newline);
                endIfToken = this.consume(
                    DiagnosticMessages.expectedEndIfToCloseIfStatement(startingRange.start),
                    TokenKind.EndIf
                );

                //ensure that single-line `if` statements have a colon right before 'end if'
                if (util.sameStartLine(ifToken, endIfToken)) {
                    let index = this.tokens.indexOf(endIfToken);
                    let previousToken = this.tokens[index - 1];
                    if (previousToken.kind !== TokenKind.Colon) {
                        this.diagnostics.push({
                            ...DiagnosticMessages.expectedColonToPreceedEndIf(),
                            range: endIfToken.range
                        });
                    }
                }
                this.match(TokenKind.Newline);
            }
        } else {
            let thenStatement = this.declaration(TokenKind.ElseIf, TokenKind.Else);
            if (!thenStatement) {
                this.diagnostics.push({
                    ...DiagnosticMessages.expectedStatementToFollowConditionalCondition(ifToken.text),
                    range: this.peek().range
                });
                throw this.lastDiagnosticAsError();
            }
            thenBranch = new Block([thenStatement], this.peek().range);

            //add any comment from the same line as the if statement
            if (comment) {
                thenBranch.statements.unshift(comment);
            }

            while (this.previous().kind !== TokenKind.Newline && this.match(TokenKind.ElseIf)) {
                let elseIf = this.previous();
                let elseIfCondition = this.expression();
                let thenToken: Token;
                if (this.check(TokenKind.Then)) {
                    // `then` is optional after `else if ...condition...`, so only advance to the next token if `then` is present
                    thenToken = this.advance();
                }

                let elseIfThen = this.declaration(TokenKind.ElseIf, TokenKind.Else);
                if (!elseIfThen) {
                    this.diagnostics.push({
                        ...DiagnosticMessages.expectedStatementToFollowConditionalCondition(elseIf.text),
                        range: this.peek().range
                    });
                    throw this.lastDiagnosticAsError();
                }

                elseIfBranches.push({
                    condition: elseIfCondition,
                    thenBranch: new Block([elseIfThen], this.peek().range),
                    thenToken: thenToken,
                    elseIfToken: elseIf
                });
            }
            if (this.previous().kind !== TokenKind.Newline && this.match(TokenKind.Else)) {
                elseToken = this.previous();
                let elseStatement = this.declaration();
                if (!elseStatement) {
                    this.diagnostics.push({
                        ...DiagnosticMessages.expectedStatementToFollowElse(),
                        range: this.peek().range
                    });
                    throw this.lastDiagnosticAsError();
                }
                elseBranch = new Block([elseStatement], this.peek().range);
            }
        }

        return new IfStatement(
            {
                if: ifToken,
                then: thenToken,
                endIf: endIfToken,
                else: elseToken
            },
            condition,
            thenBranch,
            elseIfBranches,
            elseBranch
        );
    }
    private expressionStatement(expr: Expression, additionalTerminators: BlockTerminator[]): ExpressionStatement | IncrementStatement {
        let expressionStart = this.peek();

        if (this.check(TokenKind.PlusPlus, TokenKind.MinusMinus)) {
            let operator = this.advance();

            if (this.check(TokenKind.PlusPlus, TokenKind.MinusMinus)) {
                this.diagnostics.push({
                    ...DiagnosticMessages.consecutiveIncrementDecrementOperatorsAreNotAllowed(),
                    range: this.peek().range
                });
                throw this.lastDiagnosticAsError();
            } else if (isCallExpression(expr)) {
                this.diagnostics.push({
                    ...DiagnosticMessages.incrementDecrementOperatorsAreNotAllowedAsResultOfFunctionCall(),
                    range: expressionStart.range
                });
                throw this.lastDiagnosticAsError();
            }

            while (this.match(TokenKind.Newline, TokenKind.Colon)) {
            }

            return new IncrementStatement(expr, operator);
        }

        if (!this.check(...additionalTerminators, TokenKind.Comment)) {
            this.consume(
                DiagnosticMessages.expectedNewlineOrColonAfterExpressionStatement(),
                TokenKind.Newline,
                TokenKind.Colon,
                TokenKind.Eof
            );
        }

        if (isCallExpression(expr) || isCallfuncExpression(expr)) {
            return new ExpressionStatement(expr);
        }

        //at this point, it's probably an error. However, we recover a little more gracefully by creating an assignment
        this.diagnostics.push({
            ...DiagnosticMessages.expectedStatementOrFunctionCallButReceivedExpression(),
            range: expressionStart.range
        });
        throw this.lastDiagnosticAsError();
    }
    private setStatement(
        ...additionalTerminators: BlockTerminator[]
    ): DottedSetStatement | IndexedSetStatement | ExpressionStatement | IncrementStatement {
        /**
         * Attempts to find an expression-statement or an increment statement.
         * While calls are valid expressions _and_ statements, increment (e.g. `foo++`)
         * statements aren't valid expressions. They _do_ however fall under the same parsing
         * priority as standalone function calls though, so we can parse them in the same way.
         */


        let expr = this.call();
        if (this.check(...AssignmentOperators) && !(isCallExpression(expr))) {
            let left = expr;
            let operator = this.advance();
            let right = this.expression();

            // Create a dotted or indexed "set" based on the left-hand side's type
            if (isIndexedGetExpression(left)) {
                this.consume(
                    DiagnosticMessages.expectedNewlineOrColonAfterIndexedSetStatement(),
                    TokenKind.Newline,
                    TokenKind.Else,
                    TokenKind.ElseIf,
                    TokenKind.Colon,
                    TokenKind.Eof,
                    TokenKind.Comment
                );
                //if we just consumed a comment, backtrack 1 token so it can be collected later
                if (this.checkPrevious(TokenKind.Comment)) {
                    this.current--;
                }

                return new IndexedSetStatement(
                    left.obj,
                    left.index,
                    operator.kind === TokenKind.Equal
                        ? right
                        : new BinaryExpression(left, operator, right),
                    left.openingSquare,
                    left.closingSquare
                );
            } else if (isDottedGetExpression(left)) {
                this.consume(
                    DiagnosticMessages.expectedNewlineOrColonAfterDottedSetStatement(),
                    TokenKind.Newline,
                    TokenKind.Else,
                    TokenKind.ElseIf,
                    TokenKind.Colon,
                    TokenKind.Eof,
                    TokenKind.Comment
                );
                //if we just consumed a comment, backtrack 1 token so it can be collected later
                if (this.checkPrevious(TokenKind.Comment)) {
                    this.current--;
                }

                return new DottedSetStatement(
                    left.obj,
                    left.name,
                    operator.kind === TokenKind.Equal
                        ? right
                        : new BinaryExpression(left, operator, right)
                );
            } else {
                return this.expressionStatement(expr, additionalTerminators);
            }
        } else {
            return this.expressionStatement(expr, additionalTerminators);
        }
    }

    private printStatement(...additionalterminators: BlockTerminator[]): PrintStatement {
        let printKeyword = this.advance();

        let values: (
            | Expression
            | PrintSeparatorTab
            | PrintSeparatorSpace)[] = [];

        //print statements can be empty, so look for empty print conditions
        if (this.isAtEnd() || this.check(TokenKind.Newline, TokenKind.Colon)) {
            //TODO we aren't a runtime, so do we need to do this?
            let emptyStringLiteral = createStringLiteral('');
            values.push(emptyStringLiteral);
        } else {
            values.push(this.expression());
        }

        while (!this.check(TokenKind.Newline, TokenKind.Colon, ...additionalterminators, TokenKind.Comment) && !this.isAtEnd()) {
            if (this.check(TokenKind.Semicolon)) {
                values.push(this.advance() as PrintSeparatorSpace);
            }

            if (this.check(TokenKind.Comma)) {
                values.push(this.advance() as PrintSeparatorTab);
            }

            if (!this.check(TokenKind.Newline, TokenKind.Colon) && !this.isAtEnd()) {
                values.push(this.expression());
            }
        }

        if (!this.check(...additionalterminators, TokenKind.Comment)) {
            this.consume(
                DiagnosticMessages.expectedNewlineOrColonAfterPrintedValues(),
                TokenKind.Newline,
                TokenKind.Colon,
                TokenKind.Eof
            );
        }

        //consume excess newlines
        while (this.match(TokenKind.Newline)) { }

        return new PrintStatement({ print: printKeyword }, values);
    }

    /**
     * Parses a return statement with an optional return value.
     * @returns an AST representation of a return statement.
     */
    private returnStatement(): ReturnStatement {
        let tokens = { return: this.previous() };

        if (this.check(TokenKind.Colon, TokenKind.Newline, TokenKind.Eof)) {
            while (this.match(TokenKind.Colon, TokenKind.Newline, TokenKind.Eof)) { }
            return new ReturnStatement(tokens);
        }

        let toReturn = this.expression();
        while (this.match(TokenKind.Newline, TokenKind.Colon)) {
        }

        return new ReturnStatement(tokens, toReturn);
    }

    /**
     * Parses a `label` statement
     * @returns an AST representation of an `label` statement.
     */
    private labelStatement() {
        let tokens = {
            identifier: this.advance(),
            colon: this.advance()
        };

        if (!this.check(TokenKind.Comment)) {
            this.consume(
                DiagnosticMessages.labelsMustBeDeclaredOnTheirOwnLine(),
                TokenKind.Newline,
                TokenKind.Eof
            );
        }

        return new LabelStatement(tokens);
    }

    /**
     * Parses a `goto` statement
     * @returns an AST representation of an `goto` statement.
     */
    private gotoStatement() {
        let tokens = {
            goto: this.advance(),
            label: this.consume(
                DiagnosticMessages.expectedLabelIdentifierAfterGotoKeyword(),
                TokenKind.Identifier
            )
        };

        while (this.match(TokenKind.Newline, TokenKind.Colon)) { }

        return new GotoStatement(tokens);
    }

    /**
     * Parses an `end` statement
     * @returns an AST representation of an `end` statement.
     */
    private endStatement() {
        let endTokens = { end: this.advance() };

        while (this.match(TokenKind.Newline)) { }

        return new EndStatement(endTokens);
    }
    /**
     * Parses a `stop` statement
     * @returns an AST representation of a `stop` statement
     */
    private stopStatement() {
        let tokens = { stop: this.advance() };

        while (this.match(TokenKind.Newline, TokenKind.Colon)) {

        }

        return new StopStatement(tokens);
    }

    /**
     * Parses a block, looking for a specific terminating TokenKind to denote completion.
     * @param terminators the token(s) that signifies the end of this block; all other terminators are
     *                    ignored.
     */
    private block(...terminators: BlockTerminator[]): Block | undefined {
        let startingToken = this.peek();

        const statements: Statement[] = [];
        while (!this.check(...terminators) && !this.isAtEnd()) {
            //grab the location of the current token
            let loopCurrent = this.current;
            let dec = this.declaration();

            if (dec) {
                statements.push(dec);
            } else {
                //something went wrong. reset to the top of the loop
                this.current = loopCurrent;

                //scrap the entire line (hopefully whatever failed has added a diagnostic)
                this.consumeUntil(TokenKind.Colon, TokenKind.Newline, TokenKind.Eof);

                //trash the next token. this prevents an infinite loop. not exactly sure why we need this,
                //but there's already an error in the file being parsed, so just leave this line here
                this.advance();
            }
            //trash any newline characters
            while (this.match(TokenKind.Newline)) { }
        }

        if (this.isAtEnd()) {
            return undefined;
            // TODO: Figure out how to handle unterminated blocks well
        }

        return new Block(statements, startingToken.range);
    }

    private expression(): Expression {
        return this.anonymousFunction();
    }

    private anonymousFunction(): Expression {
        if (this.check(TokenKind.Sub, TokenKind.Function)) {
            return this.functionDeclaration(true);
        }

        //template string
        if (this.check(TokenKind.BackTick)) {
            return this.templateString(false);
            //tagged template string (currently we do not support spaces between the identifier and the backtick
        } else if (this.check(TokenKind.Identifier, ...AllowedLocalIdentifiers) && this.checkNext(TokenKind.BackTick)) {
            return this.templateString(true);
        }

        return this.boolean();
    }

    private boolean(): Expression {
        let expr = this.relational();

        while (this.match(TokenKind.And, TokenKind.Or)) {
            let operator = this.previous();
            let right = this.relational();
            expr = new BinaryExpression(expr, operator, right);
        }

        return expr;
    }

    private relational(): Expression {
        let expr = this.additive();

        while (
            this.match(
                TokenKind.Equal,
                TokenKind.LessGreater,
                TokenKind.Greater,
                TokenKind.GreaterEqual,
                TokenKind.Less,
                TokenKind.LessEqual
            )
        ) {
            let operator = this.previous();
            let right = this.additive();
            expr = new BinaryExpression(expr, operator, right);
        }

        return expr;
    }

    // TODO: bitshift

    private additive(): Expression {
        let expr = this.multiplicative();

        while (this.match(TokenKind.Plus, TokenKind.Minus)) {
            let operator = this.previous();
            let right = this.multiplicative();
            expr = new BinaryExpression(expr, operator, right);
        }

        return expr;
    }

    private multiplicative(): Expression {
        let expr = this.exponential();

        while (this.match(
            TokenKind.Forwardslash,
            TokenKind.Backslash,
            TokenKind.Star,
            TokenKind.Mod,
            TokenKind.LeftShift,
            TokenKind.RightShift
        )) {
            let operator = this.previous();
            let right = this.exponential();
            expr = new BinaryExpression(expr, operator, right);
        }

        return expr;
    }

    private exponential(): Expression {
        let expr = this.prefixUnary();

        while (this.match(TokenKind.Caret)) {
            let operator = this.previous();
            let right = this.prefixUnary();
            expr = new BinaryExpression(expr, operator, right);
        }

        return expr;
    }

    private prefixUnary(): Expression {
        if (this.match(TokenKind.Not, TokenKind.Minus)) {
            let operator = this.previous();
            let right = this.prefixUnary();
            return new UnaryExpression(operator, right);
        }

        return this.call();
    }

    private indexedGet(expr: Expression) {
        let openingSquare = this.previous();
        while (this.match(TokenKind.Newline)) { }

        let index = this.expression();

        while (this.match(TokenKind.Newline)) { }
        let closingSquare = this.consume(
            DiagnosticMessages.expectedRightSquareBraceAfterArrayOrObjectIndex(),
            TokenKind.RightSquareBracket
        );

        return new IndexedGetExpression(expr, index, openingSquare, closingSquare);
    }

    private newExpression() {
        this.warnIfNotBrighterScriptMode(`using 'new' keyword to construct a class`);
        let newToken = this.advance();

        let nameExpr = this.getNamespacedVariableNameExpression();
        let leftParen = this.consume(
            DiagnosticMessages.foundUnexpectedToken(this.peek().text),
            TokenKind.LeftParen
        );
        let call = this.finishCall(leftParen, nameExpr);
        //pop the call from the  callExpressions list because this is technically something else
        this.callExpressions.pop();
        let result = new NewExpression(newToken, call);
        this._references.newExpressions.push(result);
        return result;
    }

    /**
     * A callfunc expression (i.e. `node@.someFunctionOnNode()`)
     */
    private callfunc(callee: Expression): Expression {
        this.warnIfNotBrighterScriptMode('callfunc operator');
        let operator = this.previous();
        let methodName = this.consume(DiagnosticMessages.expectedIdentifier(), TokenKind.Identifier, ...AllowedProperties);
        // force it into an identifier so the AST makes some sense
        methodName.kind = TokenKind.Identifier;
        let openParen = this.consume(DiagnosticMessages.expectedOpenParenToFollowCallfuncIdentifier(), TokenKind.LeftParen);
        let call = this.finishCall(openParen, callee, false);

        return new CallfuncExpression(callee, operator, methodName as Identifier, openParen, call.args, call.closingParen);
    }

    private call(): Expression {
        if (this.check(TokenKind.New) && this.checkNext(TokenKind.Identifier, ...this.allowedLocalIdentifiers)) {
            return this.newExpression();
        }
        let expr = this.primary();

        while (true) {
            if (this.match(TokenKind.LeftParen)) {
                expr = this.finishCall(this.previous(), expr);
            } else if (this.match(TokenKind.LeftSquareBracket)) {
                expr = this.indexedGet(expr);
            } else if (this.match(TokenKind.Callfunc)) {
                expr = this.callfunc(expr);
            } else if (this.match(TokenKind.Dot)) {
                if (this.match(TokenKind.LeftSquareBracket)) {
                    expr = this.indexedGet(expr);
                } else {
                    let dot = this.previous();
                    let name = this.consume(
                        DiagnosticMessages.expectedPropertyNameAfterPeriod(),
                        TokenKind.Identifier,
                        ...AllowedProperties
                    );

                    // force it into an identifier so the AST makes some sense
                    name.kind = TokenKind.Identifier;

                    expr = new DottedGetExpression(expr, name as Identifier, dot);
                    this.addPropertyHints(name);
                }
            } else if (this.check(TokenKind.At)) {
                let dot = this.advance();
                let name = this.consume(
                    DiagnosticMessages.expectedAttributeNameAfterAtSymbol(),
                    TokenKind.Identifier,
                    ...AllowedProperties
                );

                // force it into an identifier so the AST makes some sense
                name.kind = TokenKind.Identifier;

                expr = new XmlAttributeGetExpression(expr, name as Identifier, dot);
                //only allow a single `@` expression
                break;
            } else {
                break;
            }
        }
        return expr;
    }

    private finishCall(openingParen: Token, callee: Expression, addToCallExpressionList = true) {
        let args = [] as Expression[];
        while (this.match(TokenKind.Newline)) {
        }

        if (!this.check(TokenKind.RightParen)) {
            do {
                while (this.match(TokenKind.Newline)) { }

                if (args.length >= CallExpression.MaximumArguments) {
                    this.diagnostics.push({
                        ...DiagnosticMessages.tooManyCallableArguments(args.length, CallExpression.MaximumArguments),
                        range: this.peek().range
                    });
                    throw this.lastDiagnosticAsError();
                }
                args.push(this.expression());
            } while (this.match(TokenKind.Comma));
        }

        while (this.match(TokenKind.Newline)) { }

        const closingParen = this.consume(
            DiagnosticMessages.expectedRightParenAfterFunctionCallArguments(),
            TokenKind.RightParen
        );

        if (isVariableExpression(callee)) {
            callee.isCalled = true;
        }

        let expression = new CallExpression(callee, openingParen, closingParen, args, this.currentNamespaceName);
        if (addToCallExpressionList) {
            this.callExpressions.push(expression);
        }
        return expression;
    }

    private primary(): Expression {
        switch (true) {
            case this.match(TokenKind.False):
                return new LiteralExpression(this.previous());
            case this.match(TokenKind.True):
                return new LiteralExpression(this.previous());
            case this.match(TokenKind.Invalid):
                return new LiteralExpression(this.previous());
            case this.match(
                TokenKind.IntegerLiteral,
                TokenKind.LongIntegerLiteral,
                TokenKind.FloatLiteral,
                TokenKind.DoubleLiteral,
                TokenKind.StringLiteral
            ):
                return new LiteralExpression(this.previous());
            //capture source literals (LINE_NUM if brightscript, or a bunch of them if brighterscript
            case this.match(TokenKind.LineNumLiteral, ...(this.options.mode === ParseMode.BrightScript ? [] : BrighterScriptSourceLiterals)):
                return new SourceLiteralExpression(this.previous());
            case this.match(TokenKind.Identifier, ...this.allowedLocalIdentifiers):
                return new VariableExpression(this.previous() as Identifier, this.currentNamespaceName);
            case this.match(TokenKind.LeftParen):
                let left = this.previous();
                let expr = this.expression();
                let right = this.consume(
                    DiagnosticMessages.unmatchedLeftParenAfterExpression(),
                    TokenKind.RightParen
                );
                return new GroupingExpression({ left: left, right: right }, expr);
            case this.match(TokenKind.LeftSquareBracket):
                let elements: Array<Expression | CommentStatement> = [];
                let openingSquare = this.previous();

                //add any comment found right after the opening square
                if (this.check(TokenKind.Comment)) {
                    elements.push(new CommentStatement([this.advance()]));
                }

                while (this.match(TokenKind.Newline)) {
                }

                if (!this.match(TokenKind.RightSquareBracket)) {
                    elements.push(this.expression());

                    while (this.match(TokenKind.Comma, TokenKind.Newline, TokenKind.Comment)) {
                        if (this.checkPrevious(TokenKind.Comment) || this.check(TokenKind.Comment)) {
                            let comment = this.check(TokenKind.Comment) ? this.advance() : this.previous();
                            elements.push(new CommentStatement([comment]));
                        }
                        while (this.match(TokenKind.Newline)) {

                        }

                        if (this.check(TokenKind.RightSquareBracket)) {
                            break;
                        }

                        elements.push(this.expression());
                    }

                    this.consume(
                        DiagnosticMessages.unmatchedLeftSquareBraceAfterArrayLiteral(),
                        TokenKind.RightSquareBracket
                    );
                }

                let closingSquare = this.previous();

                //this.consume("Expected newline or ':' after array literal", TokenKind.Newline, TokenKind.Colon, TokenKind.Eof);
                return new ArrayLiteralExpression(elements, openingSquare, closingSquare);
            case this.match(TokenKind.LeftCurlyBrace):
                let openingBrace = this.previous();
                let members: Array<AAMemberExpression | CommentStatement> = [];

                let key = () => {
                    let result = {
                        colonToken: null as Token,
                        keyToken: null as Token,
                        range: null as Range
                    };
                    if (this.check(TokenKind.Identifier, ...AllowedProperties)) {
                        result.keyToken = this.advance();
                    } else if (this.check(TokenKind.StringLiteral)) {
                        result.keyToken = this.advance();
                    } else {
                        this.diagnostics.push({
                            ...DiagnosticMessages.unexpectedAAKey(),
                            range: this.peek().range
                        });
                        throw this.lastDiagnosticAsError();
                    }

                    result.colonToken = this.consume(
                        DiagnosticMessages.expectedColonBetweenAAKeyAndvalue(),
                        TokenKind.Colon
                    );
                    result.range = util.getRange(result.keyToken, result.colonToken);
                    return result;
                };

                while (this.match(TokenKind.Newline)) {
                }

                if (!this.match(TokenKind.RightCurlyBrace)) {
                    if (this.check(TokenKind.Comment)) {
                        members.push(new CommentStatement([this.advance()]));
                    } else {
                        let k = key();
                        let expr = this.expression();
                        members.push(new AAMemberExpression(
                            k.keyToken,
                            k.colonToken,
                            expr
                        ));
                    }

                    while (this.match(TokenKind.Comma, TokenKind.Newline, TokenKind.Colon, TokenKind.Comment)) {
                        //check for comment at the end of the current line
                        if (this.check(TokenKind.Comment) || this.checkPrevious(TokenKind.Comment)) {
                            let token = this.checkPrevious(TokenKind.Comment) ? this.previous() : this.advance();
                            members.push(new CommentStatement([token]));
                        } else {
                            while (this.match(TokenKind.Newline, TokenKind.Colon)) {

                            }
                            //check for a comment on its own line
                            if (this.check(TokenKind.Comment) || this.checkPrevious(TokenKind.Comment)) {
                                let token = this.checkPrevious(TokenKind.Comment) ? this.previous() : this.advance();
                                members.push(new CommentStatement([token]));
                                continue;
                            }

                            if (this.check(TokenKind.RightCurlyBrace)) {
                                break;
                            }
                            let k = key();
                            let expr = this.expression();
                            members.push(new AAMemberExpression(
                                k.keyToken,
                                k.colonToken,
                                expr
                            ));
                        }
                    }

                    this.consume(
                        DiagnosticMessages.unmatchedLeftCurlyAfterAALiteral(),
                        TokenKind.RightCurlyBrace
                    );
                }

                let closingBrace = this.previous();

                const aaExpr = new AALiteralExpression(members, openingBrace, closingBrace);
                this.addPropertyHints(aaExpr);
                return aaExpr;
            case this.match(TokenKind.Pos, TokenKind.Tab):
                let token = Object.assign(this.previous(), {
                    kind: TokenKind.Identifier
                }) as Identifier;
                return new VariableExpression(token, this.currentNamespaceName);
            case this.check(TokenKind.Function, TokenKind.Sub):
                return this.anonymousFunction();
            case this.check(TokenKind.Comment):
                return new CommentStatement([this.advance()]);
            default:
                //if we found an expected terminator, don't throw a diagnostic...just return undefined
                if (this.check(...this.peekGlobalTerminators())) {
                    //don't throw a diagnostic, just return undefined

                    //something went wrong...throw an error so the upstream processor can scrap this line and move on
                } else {
                    this.diagnostics.push({
                        ...DiagnosticMessages.foundUnexpectedToken(this.peek().text),
                        range: this.peek().range
                    });
                    throw this.lastDiagnosticAsError();
                }
        }
    }

    /**
     * Pop tokens until we encounter a token not in the specified list
     * @param tokenKinds
     */
    private match(...tokenKinds: TokenKind[]) {
        for (let tokenKind of tokenKinds) {
            if (this.check(tokenKind)) {
                this.advance();
                return true;
            }
        }

        return false;
    }

    private consume(diagnosticInfo: DiagnosticInfo, ...tokenKinds: TokenKind[]): Token {
        let token = this.tryConsume(diagnosticInfo, ...tokenKinds);
        if (token) {
            return token;
        } else {
            let error = new Error(diagnosticInfo.message);
            (error as any).isDiagnostic = true;
            throw error;
        }
    }

    /**
     * Consume, or add a message if not found. But then continue and return undefined
     * @param message
     * @param tokenKinds
     */
    private tryConsume(diagnostic: DiagnosticInfo, ...tokenKinds: TokenKind[]): Token | undefined {
        let foundTokenKind = tokenKinds
            .map(tokenKind => this.peek().kind === tokenKind)
            .reduce((foundAny, foundCurrent) => foundAny || foundCurrent, false);

        if (foundTokenKind) {
            return this.advance();
        }
        this.diagnostics.push({
            ...diagnostic,
            range: this.peek().range
        });
    }

    private advance(): Token {
        if (!this.isAtEnd()) {
            this.current++;
        }
        return this.previous();
    }

    private checkPrevious(...tokenKinds: TokenKind[]) {
        if (this.isAtEnd()) {
            return false;
        }

        return tokenKinds.some(tokenKind => this.previous().kind === tokenKind);
    }

    private check(...tokenKinds: TokenKind[]) {
        if (this.isAtEnd()) {
            return false;
        }

        return tokenKinds.some(tokenKind => this.peek().kind === tokenKind);
    }

    private checkNext(...tokenKinds: TokenKind[]) {
        if (this.isAtEnd()) {
            return false;
        }

        return tokenKinds.some(tokenKind => this.peekNext().kind === tokenKind);
    }

    private isAtEnd() {
        return this.peek().kind === TokenKind.Eof;
    }

    private peekNext() {
        if (this.isAtEnd()) {
            return this.peek();
        }
        return this.tokens[this.current + 1];
    }

    private peek() {
        return this.tokens[this.current];
    }

    private previous() {
        return this.tokens[this.current - 1];
    }

    private synchronize() {
        this.advance(); // skip the erroneous token

        while (!this.isAtEnd()) {
            if (this.previous().kind === TokenKind.Newline || this.previous().kind === TokenKind.Colon) {
                // newlines and ':' characters separate statements
                return;
            }

            switch (this.peek().kind) { //eslint-disable-line @typescript-eslint/switch-exhaustiveness-check
                case TokenKind.Namespace:
                case TokenKind.Class:
                case TokenKind.Function:
                case TokenKind.Sub:
                case TokenKind.If:
                case TokenKind.For:
                case TokenKind.ForEach:
                case TokenKind.While:
                case TokenKind.Print:
                case TokenKind.Return:
                    // start parsing again from the next block starter or obvious
                    // expression start
                    return;
            }

            this.advance();
        }
    }

    /**
     * References are found during the initial parse.
     * However, sometimes plugins can modify the AST, requiring a full walk to re-compute all references.
     * This does that walk.
     */
    private findReferences() {
        this._references = createReferences();

        this.ast.walk(createVisitor({
            AssignmentStatement: s => {
                this._references.assignmentStatements.push(s);
            },
            ClassStatement: s => {
                this._references.classStatements.push(s);
            },
            NamespaceStatement: s => {
                this._references.namespaceStatements.push(s);
            },
            FunctionStatement: s => {
                this._references.functionStatements.push(s);
            },
            ImportStatement: s => {
                this._references.importStatements.push(s);
            },
            LibraryStatement: s => {
                this._references.libraryStatements.push(s);
            },
            FunctionExpression: (expression, parent) => {
                if (!isClassMethodStatement(parent)) {
                    this._references.functionExpressions.push(expression);
                }
            },
            NewExpression: e => {
                this._references.newExpressions.push(e);
            },
            AALiteralExpression: e => {
                this.addPropertyHints(e);
            },
            DottedGetExpression: e => {
                this.addPropertyHints(e.name);
            },
            DottedSetStatement: e => {
                this.addPropertyHints(e.name);
            }
        }), {
            walkMode: WalkMode.visitAllRecursive
        });
    }

    public dispose() {
    }
}

export enum ParseMode {
    BrightScript = 'BrightScript',
    BrighterScript = 'BrighterScript'
}

export interface ParseOptions {
    /**
     * The parse mode. When in 'BrightScript' mode, no BrighterScript syntax is allowed, and will emit diagnostics.
     */
    mode: ParseMode;
    /**
     * A logger that should be used for logging. If omitted, a default logger is used
     */
    logger?: Logger;
}

function createReferences(): References {
    return {
        assignmentStatements: [],
        classStatements: [],
        functionStatements: [],
        functionExpressions: [],
        importStatements: [],
        libraryStatements: [],
        namespaceStatements: [],
        newExpressions: [],
        propertyHints: {}
    };
}

export interface References {
    assignmentStatements: AssignmentStatement[];
    classStatements: ClassStatement[];
    namespaceStatements: NamespaceStatement[];
    functionStatements: FunctionStatement[];
    functionExpressions: FunctionExpression[];
    importStatements: ImportStatement[];
    libraryStatements: LibraryStatement[];
    newExpressions: NewExpression[];
    propertyHints: Record<string, string>;
}<|MERGE_RESOLUTION|>--- conflicted
+++ resolved
@@ -13,22 +13,7 @@
     BrighterScriptSourceLiterals,
     isToken
 } from '../lexer';
-
-import type { Argument } from '../brsTypes';
-import {
-<<<<<<< HEAD
-=======
-    BrsInvalid,
-    BrsBoolean,
-    BrsString,
-    Int32,
-    ValueKind,
-    StdlibArgument,
-    FunctionParameterExpression,
-    valueKindFromString
-} from '../brsTypes';
 import type {
->>>>>>> 5367b57c
     Statement,
     PrintSeparatorTab,
     PrintSeparatorSpace,
