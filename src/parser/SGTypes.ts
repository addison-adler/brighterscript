--- conflicted
+++ resolved
@@ -1,8 +1,6 @@
 import { SourceNode } from 'source-map';
 import type { Range } from 'vscode-languageserver';
-<<<<<<< HEAD
-import { createSGInterface } from '../astUtils';
-import { createSGAttribute, createSGInterfaceField, createSGInterfaceFunction } from '../astUtils/creators';
+import { createSGAttribute, createSGInterface, createSGInterfaceField, createSGInterfaceFunction } from '../astUtils/creators';
 import type { FileReference } from '../interfaces';
 import { BooleanType } from '../types/BooleanType';
 import { DynamicType } from '../types/DynamicType';
@@ -11,11 +9,6 @@
 import { IntegerType } from '../types/IntegerType';
 import { LongIntegerType } from '../types/LongIntegerType';
 import { StringType } from '../types/StringType';
-=======
-import { createSGAttribute } from '../astUtils/creators';
-import { isSGChildren, isSGCustomization, isSGField, isSGFunction, isSGInterface, isSGScript } from '../astUtils/xml';
-import type { FileReference, TranspileResult } from '../interfaces';
->>>>>>> 0631a9d6
 import util from '../util';
 import type { TranspileState } from './TranspileState';
 
@@ -346,6 +339,8 @@
 
 export class SGChildren extends SGTag { }
 
+export class SGCustomization extends SGTag { }
+
 export class SGScript extends SGTag {
 
     public cdata?: SGToken;
@@ -513,7 +508,6 @@
         return this.getChildNodesByTagName<SGInterfaceFunction>('function');
     }
 
-<<<<<<< HEAD
     public get members() {
         const result = [] as Array<SGInterfaceMember>;
         for (const node of this.childNodes) {
@@ -546,21 +540,6 @@
             const tagName = node.tagName?.toLowerCase();
             if (tagName === 'function' && (node as SGInterfaceFunction).name === name) {
                 return true;
-=======
-    constructor(
-        tag: SGToken = { text: 'interface' },
-        content?: SGTag[],
-        range?: Range
-    ) {
-        super(tag, [], range);
-        if (content) {
-            for (const tag of content) {
-                if (isSGField(tag)) {
-                    this.fields.push(tag);
-                } else if (isSGFunction(tag)) {
-                    this.functions.push(tag);
-                }
->>>>>>> 0631a9d6
             }
         }
         return false;
@@ -648,7 +627,6 @@
 }
 
 export class SGComponent extends SGTag {
-<<<<<<< HEAD
 
     /**
      * Get all the <Field> and <Function> elements across all <Interface> nodes in this component
@@ -659,27 +637,6 @@
             members.push(
                 ...ifaceNode.members
             );
-=======
-    constructor(
-        tag: SGToken = { text: 'component' },
-        attributes?: SGAttribute[],
-        content?: SGTag[],
-        range?: Range
-    ) {
-        super(tag, attributes, range);
-        if (content) {
-            for (const tag of content) {
-                if (isSGInterface(tag)) {
-                    this.api = tag;
-                } else if (isSGScript(tag)) {
-                    this.scripts.push(tag);
-                } else if (isSGChildren(tag)) {
-                    this.children = tag;
-                } else if (isSGCustomization(tag)) {
-                    this.customizations.push(tag);
-                }
-            }
->>>>>>> 0631a9d6
         }
         return members as Readonly<typeof members>;
     }
@@ -697,7 +654,9 @@
         return children[children.length - 1];
     }
 
-    public customizations: SGNode[] = [];
+    public get customizations() {
+        return this.getChildNodesByTagName<SGCustomization>('customization');
+    }
 
     get name() {
         return this.getAttributeValue('name');
@@ -747,7 +706,6 @@
                 return field;
             }
         }
-<<<<<<< HEAD
     }
 
     /**
@@ -818,14 +776,6 @@
             }
         }
         return false;
-=======
-        if (this.customizations.length > 0) {
-            body.push(...this.customizations.map(node => node.transpile(state)));
-        }
-        state.blockDepth--;
-        body.push(state.indentText, '</', this.tag.text, '>\n');
-        return body;
->>>>>>> 0631a9d6
     }
 }
 
