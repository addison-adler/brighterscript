--- conflicted
+++ resolved
@@ -163,7 +163,6 @@
         };
     }
 
-<<<<<<< HEAD
     mapElement({ children }: ElementCstNode): SGTag {
         const startTagOpen = this.mapToken(children.OPEN[0]);
         const startTagName = this.mapToken(children.Name[0]);
@@ -179,7 +178,7 @@
 
         switch (startTagName.text) {
             case 'component':
-                childrenContent = this.mapElements(content, ['interface', 'script', 'children']);
+                childrenContent = this.mapElements(content, ['interface', 'script', 'children', 'customization']);
                 return new SGComponent(startTagOpen, startTagName, attributes, startTagClose, childrenContent, endTagOpen, endTagName, endTagClose);
             case 'interface':
                 childrenContent = this.mapElements(content, ['field', 'function']);
@@ -217,68 +216,6 @@
                 childrenContent = this.mapNodes(content);
                 return new SGNode(startTagOpen, startTagName, attributes, startTagClose, childrenContent, endTagOpen, endTagName, endTagClose);
         }
-=======
-    return {
-        prolog: prolog,
-        root: root
-    };
-}
-
-//not exposed by @xml-tools/parser
-interface IToken {
-    image: string;
-    startOffset: number;
-    startLine?: number;
-    startColumn?: number;
-    endOffset?: number;
-    endLine?: number;
-    endColumn?: number;
-}
-
-function mapElement({ children }: ElementCstNode, diagnostics: Diagnostic[]): SGTag {
-    const nameToken = children.Name[0];
-    let range: Range;
-    const selfClosing = !!children.SLASH_CLOSE;
-    if (selfClosing) {
-        const scToken = children.SLASH_CLOSE[0];
-        range = rangeFromTokens(nameToken, scToken);
-    } else {
-        const endToken = children.END?.[0];
-        range = rangeFromTokens(nameToken, endToken);
-    }
-    const name = mapToken(nameToken);
-    const attributes = mapAttributes(children.attribute);
-    const content = children.content?.[0];
-    switch (name.text) {
-        case 'component':
-            const componentContent = mapElements(content, ['interface', 'script', 'children', 'customization'], diagnostics);
-            return new SGComponent(name, attributes, componentContent, range);
-        case 'interface':
-            const interfaceContent = mapElements(content, ['field', 'function'], diagnostics);
-            return new SGInterface(name, interfaceContent, range);
-        case 'field':
-            if (hasElements(content)) {
-                reportUnexpectedChildren(name, diagnostics);
-            }
-            return new SGField(name, attributes, range);
-        case 'function':
-            if (hasElements(content)) {
-                reportUnexpectedChildren(name, diagnostics);
-            }
-            return new SGFunction(name, attributes, range);
-        case 'script':
-            if (hasElements(content)) {
-                reportUnexpectedChildren(name, diagnostics);
-            }
-            const cdata = getCdata(content);
-            return new SGScript(name, attributes, cdata, range);
-        case 'children':
-            const childrenContent = mapNodes(content);
-            return new SGChildren(name, childrenContent, range);
-        default:
-            const nodeContent = mapNodes(content);
-            return new SGNode(name, attributes, nodeContent, range);
->>>>>>> 0631a9d6
     }
 
     mapNode({ children }: ElementCstNode): SGNode {
