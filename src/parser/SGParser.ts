--- conflicted
+++ resolved
@@ -321,7 +321,6 @@
         return result;
     }
 
-<<<<<<< HEAD
     /**
      * Create a partial token from the given token. This only supports single-line tokens.
      * @param startOffset the offset to start the new token. If negative, subtracts from token.length
@@ -346,34 +345,7 @@
                 token.endLine - 1,
                 token.startColumn - 1 + (startOffset + length)
             )
-=======
-function mapAttributes(attributes: AttributeCstNode[]): SGAttribute[] {
-    return attributes?.map(({ children }) => {
-        const key = children.Name[0];
-        const value = children.STRING?.[0];
-
-        let openQuote: SGToken;
-        let closeQuote: SGToken;
-        //capture the leading and trailing quote tokens
-        const match = /^(["']).*?(["'])$/.exec(value?.image);
-        if (match) {
-            const range = rangeFromTokenValue(value);
-            openQuote = {
-                text: match[1],
-                range: util.createRange(range.start.line, range.start.character, range.start.line, range.start.character + 1)
-            };
-            closeQuote = {
-                text: match[1],
-                range: util.createRange(range.end.line, range.end.character - 1, range.end.line, range.end.character)
-            };
-        }
-        return {
-            key: mapToken(key),
-            openQuote: openQuote,
-            value: mapToken(value, true),
-            closeQuote: closeQuote,
-            range: rangeFromTokens(key, value)
->>>>>>> 1715af22
+
         };
     }
 
