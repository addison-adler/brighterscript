--- conflicted
+++ resolved
@@ -847,15 +847,10 @@
                 end class
             `, [
                 'ClassStatement',
-<<<<<<< HEAD
-                'ClassFieldStatement',
+                'FieldStatement',
                 'TypeExpression',
-                'ClassFieldStatement',
+                'FieldStatement',
                 'TypeExpression',
-=======
-                'FieldStatement',
-                'FieldStatement',
->>>>>>> 6ed4c3a2
                 'LiteralExpression',
                 'MethodStatement',
                 'FunctionExpression',
