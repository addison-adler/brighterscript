--- conflicted
+++ resolved
@@ -13,12 +13,9 @@
 import { isPrintStatement } from './reflection';
 import { createCall, createToken, createVariableExpression } from './creators';
 import { createStackedVisitor } from './stackedVisitor';
-<<<<<<< HEAD
-import type { AfterFileParseEvent } from '../interfaces';
-=======
 import { AstEditor } from './AstEditor';
 import { Parser } from '../parser/Parser';
->>>>>>> 638fde47
+import type { AfterFileParseEvent } from '../interfaces';
 
 describe('astUtils visitors', () => {
     const rootDir = process.cwd();
