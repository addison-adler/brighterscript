/* eslint-disable no-multi-spaces */
import type { CancellationToken } from 'vscode-languageserver';
import { CancellationTokenSource, Range } from 'vscode-languageserver';
import { expect } from 'chai';
import * as sinon from 'sinon';
import { Program } from '../Program';
import type { BrsFile } from '../files/BrsFile';
import type { Statement } from '../parser/Statement';
import { PrintStatement, Block, ReturnStatement } from '../parser/Statement';
import type { Expression } from '../parser/Expression';
import { TokenKind } from '../lexer/TokenKind';
import { createVisitor, WalkMode, walkStatements } from './visitors';
import { isPrintStatement } from './reflection';
import { createToken } from './creators';
import { createStackedVisitor } from './stackedVisitor';
import type { AfterFileParseEvent } from '../interfaces';

describe('astUtils visitors', () => {
    const rootDir = process.cwd();
    let program: Program;

    const PRINTS_SRC = `
        sub Main()
            print 1
            print 2

            function exec(s)
                s()
            end function

            exec(sub()
                print 8
            end sub)

            if a = 1
                print 3
            else if a = 2
                print 4
            else
                print 5
            end if

            while a <> invalid
                print 6
            end while

            for a = 1 to 10
                print 7
            end for
        end sub
    `;

    const EXPRESSIONS_SRC = `
        sub Main()
            'comment
            print "msg"; 3
            print \`expand \${var}\`
            a = "a"
            b = "b" + c
            m.global.x = "x"
            aa[10] = "aa"
            exec("e", some())
            for i = 1 to 10
            end for
            for each n in aa
            end for
            while i < 10
                i++
            end while
            if j > 0
            else if j < -10
            end if
            return invalid
        end sub
    `;

    beforeEach(() => {
        program = new Program({ rootDir: rootDir });
    });
    afterEach(() => {
        program.dispose();
    });

    function functionsWalker(visitor: (statement: Statement, parent: Statement) => void, cancel?: CancellationToken) {
        return (file: BrsFile) => {
            file.parser.references.functionExpressions.some(functionExpression => {
                visitor(functionExpression.body, undefined);
                walkStatements(functionExpression.body, (statement, parent) => visitor(statement, parent), cancel);
                return cancel?.isCancellationRequested;
            });
        };
    }

    describe('Statements', () => {
        it('Walks through all the statements with depth', () => {
            const actual: string[] = [];
            const visitor = createStackedVisitor((s: Statement, stack: Statement[]) => {
                const d = stack.length;
                actual.push(`${s.constructor.name}:${d}`);
            });
            const walker = functionsWalker(visitor);
            program.plugins.add({
                name: 'walker',
<<<<<<< HEAD
                afterFileParse: (event) => walker(event.file as BrsFile)
            });
            program.setFile('source/main.brs', PRINTS_SRC);
=======
                afterFileParse: file => walker(file as BrsFile)
            });
            program.addOrReplaceFile('source/main.brs', PRINTS_SRC);
>>>>>>> edc72b08
            expect(actual).to.deep.equal([
                'Block:0',                // Main sub body
                'PrintStatement:1',       // print 1
                'PrintStatement:1',       // print 2
                'FunctionStatement:1',    // function exec(s)
                'ExpressionStatement:1',  // exec(...)
                'IfStatement:1',          // if a = 1
                'Block:2',                // then block
                'PrintStatement:3',       // print 3
                'IfStatement:2',          // elseif statement
                'Block:3',                // elseif block
                'PrintStatement:4',       // print 4
                'Block:3',                // else block
                'PrintStatement:4',       // print 5
                'WhileStatement:1',       // while a <> invalid
                'Block:2',                // while block
                'PrintStatement:3',       // print 6
                'ForStatement:1',         // for a = 1 to 10
                'AssignmentStatement:2',  // a = 1
                'Block:2',                // for block
                'PrintStatement:3',       // print 7
                'Block:0',                // function exec body
                'ExpressionStatement:1',  //   s()
                'Block:0',                // anon sub body
                'PrintStatement:1'        //   print 8
            ]);
        });

        it('Walks through all the statements with token not cancelled', () => {
            const cancel = new CancellationTokenSource();
            const actual: string[] = [];
            const walker = functionsWalker(s => actual.push(s.constructor.name), cancel.token);
            program.plugins.add({
                name: 'walker',
<<<<<<< HEAD
                afterFileParse: (event) => walker(event.file as BrsFile)
            });
            program.setFile('source/file.brs', PRINTS_SRC);
=======
                afterFileParse: file => walker(file as BrsFile)
            });
            program.addOrReplaceFile('source/main.brs', PRINTS_SRC);
>>>>>>> edc72b08
            expect(actual).to.deep.equal([
                'Block',                // Main sub body
                'PrintStatement',       // print 1
                'PrintStatement',       // print 2
                'FunctionStatement',    // function exec(s)
                'ExpressionStatement',  // exec(...)
                'IfStatement',          // if a = 1
                'Block',                // then block
                'PrintStatement',       // print 3
                'IfStatement',          // elseif statement
                'Block',                // elseif block
                'PrintStatement',       // print 4
                'Block',                // else block
                'PrintStatement',       // print 5
                'WhileStatement',       // while a <> invalid
                'Block',                // while block
                'PrintStatement',       // print 6
                'ForStatement',         // for a = 1 to 10
                'AssignmentStatement',  // a = 1
                'Block',                // for block
                'PrintStatement',       // print 7
                'Block',                // function exec body
                'ExpressionStatement',  //   s()
                'Block',                // anon sub body
                'PrintStatement'        //   print 8
            ]);
        });

        it('Stops walking when requested', () => {
            const cancel = new CancellationTokenSource();
            const actual: string[] = [];
            let count = 0;
            const walker = functionsWalker(s => {
                actual.push(s.constructor.name);
                if (isPrintStatement(s)) {
                    if (++count === 4) {
                        cancel.cancel();
                    }
                }
            }, cancel.token);
            program.plugins.add({
                name: 'walker',
<<<<<<< HEAD
                afterFileParse: (event: AfterFileParseEvent) => {
                    walker(event.file as BrsFile);
                }
            });
            program.setFile('source/file.brs', PRINTS_SRC);
=======
                afterFileParse: file => walker(file as BrsFile)
            });
            program.addOrReplaceFile('source/main.brs', PRINTS_SRC);
>>>>>>> edc72b08
            expect(actual).to.deep.equal([
                'Block',                // Main sub body
                'PrintStatement',       // print 1
                'PrintStatement',       // print 2
                'FunctionStatement',    // function exec(s)
                'ExpressionStatement',  // exec(...)
                'IfStatement',          // if a = 1
                'Block',                // then block
                'PrintStatement',       // print 3
                'IfStatement',          // elseif statement
                'Block',                // elseif block
                'PrintStatement'        // print 4
            ]);
        });
    });

    describe('Statement visitor', () => {
        it('Maps statements to individual handlers', () => {
            const printHandler = sinon.spy();
            const blockHandler = sinon.spy();
            const visitor = createVisitor({
                PrintStatement: printHandler,
                Block: blockHandler
            });
            const printStatement = new PrintStatement({
                print: createToken(TokenKind.Print)
            }, []);
            const blockStatement = new Block([], Range.create(0, 0, 0, 0));
            visitor(printStatement, undefined);
            visitor(blockStatement, undefined);
            expect(printHandler.callCount).to.equal(1);
            expect(printHandler.calledWith(printStatement)).to.be.true;
            expect(blockHandler.callCount).to.equal(1);
            expect(blockHandler.calledWith(blockStatement)).to.be.true;
        });
    });

    describe('Statement editor', () => {
        it('allows replacing statements', () => {
            const printStatement1 = new PrintStatement({
                print: createToken(TokenKind.Print)
            }, []);
            const printStatement2 = new PrintStatement({
                print: createToken(TokenKind.Print)
            }, []);
            const block = new Block([
                printStatement1,
                new ReturnStatement({ return: createToken(TokenKind.Return) })
            ], Range.create(0, 0, 0, 0));
            const visitor = createVisitor({
                PrintStatement: () => printStatement2
            });
            walkStatements(block, visitor);
            expect(block.statements[0]).to.equal(printStatement2);
        });
    });

    describe('Expressions', () => {
        it('Walks through all expressions', () => {
            const actual = [];
            let curr: { statement: Statement; depth: number };
            const statementVisitor = createStackedVisitor((statement: Statement, stack: Statement[]) => {
                curr = { statement: statement, depth: stack.length };
            });
            function expressionVisitor(expression: Expression, _: Statement | Expression) {
                const { statement, depth } = curr;
                actual.push(`${statement.constructor.name}:${depth}:${expression.constructor.name}`);
            }
            const walker = functionsWalker((statement, parentStatement) => {
                statementVisitor(statement, parentStatement);
                statement.walk(expressionVisitor, {
                    walkMode: WalkMode.visitLocalExpressions
                });
            });
            program.plugins.add({
                name: 'walker',
<<<<<<< HEAD
                afterFileParse: (event) => walker(event.file as BrsFile)
            });

            program.setFile('source/file.brs', EXPRESSIONS_SRC);
=======
                afterFileParse: (file) => walker(file as BrsFile)
            });

            program.addOrReplaceFile('source/main.brs', EXPRESSIONS_SRC);
>>>>>>> edc72b08
            expect(actual).to.deep.equal([
                //The comment statement is weird because it can't be both a statement and expression, but is treated that way. Just ignore it for now until we refactor comments.
                //'CommentStatement:1:CommentStatement',          // '<comment>
                'PrintStatement:1:LiteralExpression',             // print <"msg">; 3
                'PrintStatement:1:LiteralExpression',             // print "msg"; <3>
                'PrintStatement:1:TemplateStringExpression',      // print <`expand ${var}`>
                'PrintStatement:1:TemplateStringQuasiExpression', // print `<expand >${var}`
                'PrintStatement:1:LiteralExpression',             // print `<"expand ">${var}`
                'PrintStatement:1:VariableExpression',            // print `expand ${<var>}`
                'PrintStatement:1:TemplateStringQuasiExpression', // print `expand ${var}<>`
                'PrintStatement:1:LiteralExpression',             // print `expand ${var}<"">`
                'AssignmentStatement:1:LiteralExpression',        // a = <"a">
                'AssignmentStatement:1:BinaryExpression',         // b = <"b" + "c">
                'AssignmentStatement:1:LiteralExpression',        // b = <"b"> + c
                'AssignmentStatement:1:VariableExpression',       // b = "b" + <c>
                'DottedSetStatement:1:DottedGetExpression',       // <m.global.x> = "x"
                'DottedSetStatement:1:VariableExpression',        // <m>.global.x = "x"
                'DottedSetStatement:1:LiteralExpression',         // m.global.x = <"x">
                'IndexedSetStatement:1:VariableExpression',       // <aa>[10] = "aa"
                'IndexedSetStatement:1:LiteralExpression',        // aa[<10>] = "aa"
                'IndexedSetStatement:1:LiteralExpression',        // aa[10] = <"aa">
                'ExpressionStatement:1:CallExpression',           // <exec("e", some())>
                'ExpressionStatement:1:VariableExpression',       // <exec>("e", some())
                'ExpressionStatement:1:LiteralExpression',        // exec(<"e">, some())
                'ExpressionStatement:1:CallExpression',           // exec("e", <some()>)
                'ExpressionStatement:1:VariableExpression',       // exec("e", <some>())
                'ForStatement:1:LiteralExpression',               // for i = <1> to 10
                'AssignmentStatement:2:LiteralExpression',        // for <i = 1> to 10
                'ForEachStatement:1:VariableExpression',          // for each n in <aa>
                'WhileStatement:1:BinaryExpression',              // while <i < 10>
                'WhileStatement:1:VariableExpression',            // while <i> < 10
                'WhileStatement:1:LiteralExpression',             // while i < <10>
                'IncrementStatement:3:VariableExpression',        //   <i>++
                'IfStatement:1:BinaryExpression',                 // if <j > 0>
                'IfStatement:1:VariableExpression',               // if <j> > 0
                'IfStatement:1:LiteralExpression',                // if j > <0>
                'IfStatement:2:BinaryExpression',                 // else if <j < -10>
                'IfStatement:2:VariableExpression',               // else if <j> < -10
                'IfStatement:2:UnaryExpression',                  // else if j < <-10>
                'IfStatement:2:LiteralExpression',                // else if j < -<10>
                'ReturnStatement:1:LiteralExpression'             // return <invalid>
            ]);
        });
    });

    describe('walk', () => {
        function testWalk(text: string, expectedConstructors: string[], walkMode = WalkMode.visitAllRecursive) {
            const file = program.setFile<BrsFile>('source/main.bs', text);
            const items = [];
            let index = 1;
            file.ast.walk((element: any) => {
                element._testId = index++;
                items.push(element);
            }, {
                walkMode: walkMode
            });
            index = 1;
            expect(items.map(x => `${x.constructor.name}:${x._testId}`)).to.eql(expectedConstructors.map(x => `${x}:${index++}`));
        }

        it('Walks through all expressions until cancelled', () => {
            const file = program.setFile<BrsFile>('source/main.bs', `
                sub logger(message = "nil" as string)
                    innerLog = sub(message = "nil" as string)
                        print message
                    end sub
                    innerLog(message)
                end sub
            `);

            const cancel = new CancellationTokenSource();
            let count = 0;
            const stopIndex = 5;

            file.ast.walk((statement, parent) => {
                count++;
                if (count === stopIndex) {
                    cancel.cancel();
                }
            }, {
                walkMode: WalkMode.visitAllRecursive,
                cancel: cancel.token
            });

            expect(count).to.equal(stopIndex);
        });

        it('walks if statement', () => {
            testWalk(`
                sub main()
                    if true then
                        print "true"
                    else if true then
                        print "true"
                    else
                        print "true"
                    end if
                end sub
            `, [
                'FunctionStatement',
                'FunctionExpression',
                'Block',
                //if
                'IfStatement',
                'LiteralExpression',
                'Block',
                'PrintStatement',
                'LiteralExpression',
                //else if
                'IfStatement',
                'LiteralExpression',
                'Block',
                'PrintStatement',
                'LiteralExpression',
                //else
                'Block',
                'PrintStatement',
                'LiteralExpression'
            ]);
        });

        it('walks if statement without else', () => {
            testWalk(`
                sub main()
                    if true then
                        print "true"
                    end if
                end sub
            `, [
                'FunctionStatement',
                'FunctionExpression',
                'Block',
                'IfStatement',
                'LiteralExpression',
                'Block',
                'PrintStatement',
                'LiteralExpression'
            ]);
        });

        it('walks increment statement', () => {
            testWalk(`
                sub main()
                    age = 12
                    age++
                end sub
            `, [
                'FunctionStatement',
                'FunctionExpression',
                'Block',
                'AssignmentStatement',
                'LiteralExpression',
                'IncrementStatement',
                'VariableExpression'
            ]);
        });

        it('walks ForStatement', () => {
            testWalk(`
                sub main()
                    for i = 0 to 10 step 1
                        print i
                    end for
                end sub
            `, [
                'FunctionStatement',
                'FunctionExpression',
                'Block',
                'ForStatement',
                'AssignmentStatement',
                'LiteralExpression',
                'LiteralExpression',
                'LiteralExpression',
                'Block',
                'PrintStatement',
                'VariableExpression'
            ]);
        });

        it('walks ForEachStatement', () => {
            testWalk(`
                sub main()
                    for each item in [1,2,3]
                        print item
                    end for
                end sub
            `, [
                'FunctionStatement',
                'FunctionExpression',
                'Block',
                'ForEachStatement',
                'ArrayLiteralExpression',
                'LiteralExpression',
                'LiteralExpression',
                'LiteralExpression',
                'Block',
                'PrintStatement',
                'VariableExpression'
            ]);
        });

        it('walks dotted and indexed set statements', () => {
            testWalk(`
                sub main()
                    person = {}
                    person.name = "person"
                    person["age"] = 12
                end sub
            `, [
                'FunctionStatement',
                'FunctionExpression',
                'Block',
                'AssignmentStatement',
                'AALiteralExpression',
                'DottedSetStatement',
                'VariableExpression',
                'LiteralExpression',
                'IndexedSetStatement',
                'VariableExpression',
                'LiteralExpression',
                'LiteralExpression'
            ]);
        });

        it('walks while loop', () => {
            testWalk(`
                sub main()
                    while 1 + 1 = 2
                        print "infinite"
                    end while
                end sub
            `, [
                'FunctionStatement',
                'FunctionExpression',
                'Block',
                'WhileStatement',
                'BinaryExpression',
                'BinaryExpression',
                'LiteralExpression',
                'LiteralExpression',
                'LiteralExpression',
                'Block',
                'PrintStatement',
                'LiteralExpression'
            ]);
        });

        it('walks namespace', () => {
            testWalk(`
               namespace NameA.NameB
               end namespace
            `, [
                'NamespaceStatement',
                'NamespacedVariableNameExpression',
                'DottedGetExpression',
                'VariableExpression'
            ]);
        });

        it('walks nested functions', () => {
            testWalk(`
                sub main()
                    print "main"
                    inner1 = sub()
                        print "inner1"
                        inner2 = sub()
                            print "inner2"
                            inner3 = sub()
                                print "inner3"
                            end sub
                        end sub
                    end sub
                end sub
            `, [
                //sub main()
                'FunctionStatement',
                'FunctionExpression',
                'Block',
                'PrintStatement',
                'LiteralExpression',

                //inner1 = sub()
                'AssignmentStatement',
                'FunctionExpression',
                'Block',
                'PrintStatement',
                'LiteralExpression',

                //inner2 = sub()
                'AssignmentStatement',
                'FunctionExpression',
                'Block',
                'PrintStatement',
                'LiteralExpression',

                //inner3 = sub
                'AssignmentStatement',
                'FunctionExpression',
                'Block',
                'PrintStatement',
                'LiteralExpression'
            ]);
        });

        it('walks CallExpression', () => {
            testWalk(`
                sub main()
                    Sleep(123)
                end sub
            `, [
                'FunctionStatement',
                'FunctionExpression',
                'Block',
                'ExpressionStatement',
                'CallExpression',
                'VariableExpression',
                'LiteralExpression'
            ]);
        });

        it('walks function parameters', () => {
            testWalk(`
                sub main(arg1)
                    speak = sub(arg1, arg2)
                    end sub
                end sub
            `, [
                'FunctionStatement',
                'FunctionExpression',
                'FunctionParameterExpression',
                'Block',
                'AssignmentStatement',
                'FunctionExpression',
                'FunctionParameterExpression',
                'FunctionParameterExpression',
                'Block'
            ]);
        });

        it('walks DottedGetExpression', () => {
            testWalk(`
                sub main()
                    print person.name
                end sub
            `, [
                'FunctionStatement',
                'FunctionExpression',
                'Block',
                'PrintStatement',
                'DottedGetExpression',
                'VariableExpression'
            ]);
        });

        it('walks XmlAttributeGetExpression', () => {
            testWalk(`
                sub main()
                    print person@name
                end sub
            `, [
                'FunctionStatement',
                'FunctionExpression',
                'Block',
                'PrintStatement',
                'XmlAttributeGetExpression',
                'VariableExpression'
            ]);
        });

        it('walks IndexedGetExpression', () => {
            testWalk(`
                sub main()
                    print person["name"]
                end sub
            `, [
                'FunctionStatement',
                'FunctionExpression',
                'Block',
                'PrintStatement',
                'IndexedGetExpression',
                'VariableExpression',
                'LiteralExpression'
            ]);
        });

        it('walks GroupingExpression', () => {
            testWalk(`
                sub main()
                    print 1 + ( 1 + 2 )
                end sub
            `, [
                'FunctionStatement',
                'FunctionExpression',
                'Block',
                'PrintStatement',
                'BinaryExpression',
                'LiteralExpression',
                'GroupingExpression',
                'BinaryExpression',
                'LiteralExpression',
                'LiteralExpression'
            ]);
        });

        it('walks AALiteralExpression', () => {
            testWalk(`
                sub main()
                    person = {
                        'comment
                        "name": "John Doe"
                    }
                end sub
            `, [
                'FunctionStatement',
                'FunctionExpression',
                'Block',
                'AssignmentStatement',
                'AALiteralExpression',
                'CommentStatement',
                'AAMemberExpression',
                'LiteralExpression'
            ]);
        });

        it('walks UnaryExpression', () => {
            testWalk(`
                sub main()
                   isAlive = not isDead
                end sub
            `, [
                'FunctionStatement',
                'FunctionExpression',
                'Block',
                'AssignmentStatement',
                'UnaryExpression',
                'VariableExpression'
            ]);
        });

        it('walks TemplateStringExpression', () => {
            testWalk(`
                sub main()
                   print \`Hello \${worldVar}\`
                end sub
            `, [
                'FunctionStatement',
                'FunctionExpression',
                'Block',
                'PrintStatement',
                'TemplateStringExpression',
                'TemplateStringQuasiExpression',
                'LiteralExpression',
                'VariableExpression',
                'TemplateStringQuasiExpression',
                'LiteralExpression'
            ]);
        });

        it('walks ReturnStatement with or without value', () => {
            testWalk(`
                sub main()
                    a = 0
                    if a = 0 then
                        return
                    else if a > 0 then
                        return 1
                    else
                        return 'nothing
                    end if
                end sub
            `, [
                'FunctionStatement',
                'FunctionExpression',
                'Block',
                'AssignmentStatement',
                'LiteralExpression',
                //if
                'IfStatement',
                'BinaryExpression',
                'VariableExpression',
                'LiteralExpression',
                'Block',
                'ReturnStatement',
                //else if
                'IfStatement',
                'BinaryExpression',
                'VariableExpression',
                'LiteralExpression',
                'Block',
                'ReturnStatement',
                'LiteralExpression',
                //else
                'Block',
                'ReturnStatement',
                'CommentStatement'
            ]);
        });

        it('walks TaggedTemplateStringExpression', () => {
            testWalk(`
                sub main()
                   print tag\`Hello \${worldVar}\`
                end sub
            `, [
                'FunctionStatement',
                'FunctionExpression',
                'Block',
                'PrintStatement',
                'TaggedTemplateStringExpression',
                'TemplateStringQuasiExpression',
                'LiteralExpression',
                'VariableExpression',
                'TemplateStringQuasiExpression',
                'LiteralExpression'
            ]);
        });

        it('walks CharCodeLiteral expression within TemplateLiteralExpression', () => {
            testWalk(`
                sub main()
                   print \`\\n\`
                end sub
            `, [
                'FunctionStatement',
                'FunctionExpression',
                'Block',
                'PrintStatement',
                'TemplateStringExpression',
                'TemplateStringQuasiExpression',
                'LiteralExpression',
                'EscapedCharCodeLiteralExpression',
                'LiteralExpression'
            ]);
        });

        it('walks NewExpression', () => {
            testWalk(`
                sub main()
                  person = new Person()
                end sub
            `, [
                'FunctionStatement',
                'FunctionExpression',
                'Block',
                'AssignmentStatement',
                'NewExpression',
                'CallExpression',
                'NamespacedVariableNameExpression',
                'VariableExpression'
            ]);
        });

        it('walks CallfuncExpression', () => {
            testWalk(`
                sub main()
                  person@.doSomething("arg1")
                end sub
            `, [
                'FunctionStatement',
                'FunctionExpression',
                'Block',
                'ExpressionStatement',
                'CallfuncExpression',
                'VariableExpression',
                'LiteralExpression'
            ]);
        });

        it('walks ClassStatement', () => {
            testWalk(`
                class Person
                    name as string
                    age as integer = 1
                    function getName()
                        return m.name
                    end function
                end class
            `, [
                'ClassStatement',
                'ClassFieldStatement',
                'ClassFieldStatement',
                'LiteralExpression',
                'ClassMethodStatement',
                'FunctionExpression',
                'Block',
                'ReturnStatement',
                'DottedGetExpression',
                'VariableExpression'
            ]);
        });

        it('visits all statements and no expressions', () => {
            testWalk(`
                sub main()
                    log = sub(message)
                        print "hello " + message
                    end sub
                    log("hello" + " world")
                end sub
            `, [
                'FunctionStatement',
                'Block',
                'AssignmentStatement',
                'Block',
                'PrintStatement',
                'ExpressionStatement'
            ], WalkMode.visitStatementsRecursive);
        });

        it('visits all expressions and no statement', () => {
            testWalk(`
                sub main()
                    log = sub(message)
                        print "hello " + message
                    end sub
                    log("hello" + " world")
                end sub
            `, [
                'FunctionExpression',
                'FunctionExpression',
                'FunctionParameterExpression',
                'BinaryExpression',
                'LiteralExpression',
                'VariableExpression',
                'CallExpression',
                'VariableExpression',
                'BinaryExpression',
                'LiteralExpression',
                'LiteralExpression'
            ], WalkMode.visitExpressionsRecursive);
        });
    });
});<|MERGE_RESOLUTION|>--- conflicted
+++ resolved
@@ -101,15 +101,9 @@
             const walker = functionsWalker(visitor);
             program.plugins.add({
                 name: 'walker',
-<<<<<<< HEAD
                 afterFileParse: (event) => walker(event.file as BrsFile)
             });
             program.setFile('source/main.brs', PRINTS_SRC);
-=======
-                afterFileParse: file => walker(file as BrsFile)
-            });
-            program.addOrReplaceFile('source/main.brs', PRINTS_SRC);
->>>>>>> edc72b08
             expect(actual).to.deep.equal([
                 'Block:0',                // Main sub body
                 'PrintStatement:1',       // print 1
@@ -144,15 +138,9 @@
             const walker = functionsWalker(s => actual.push(s.constructor.name), cancel.token);
             program.plugins.add({
                 name: 'walker',
-<<<<<<< HEAD
                 afterFileParse: (event) => walker(event.file as BrsFile)
             });
-            program.setFile('source/file.brs', PRINTS_SRC);
-=======
-                afterFileParse: file => walker(file as BrsFile)
-            });
-            program.addOrReplaceFile('source/main.brs', PRINTS_SRC);
->>>>>>> edc72b08
+            program.setFile('source/main.brs', PRINTS_SRC);
             expect(actual).to.deep.equal([
                 'Block',                // Main sub body
                 'PrintStatement',       // print 1
@@ -195,17 +183,11 @@
             }, cancel.token);
             program.plugins.add({
                 name: 'walker',
-<<<<<<< HEAD
                 afterFileParse: (event: AfterFileParseEvent) => {
                     walker(event.file as BrsFile);
                 }
             });
-            program.setFile('source/file.brs', PRINTS_SRC);
-=======
-                afterFileParse: file => walker(file as BrsFile)
-            });
-            program.addOrReplaceFile('source/main.brs', PRINTS_SRC);
->>>>>>> edc72b08
+            program.setFile('source/main.brs', PRINTS_SRC);
             expect(actual).to.deep.equal([
                 'Block',                // Main sub body
                 'PrintStatement',       // print 1
@@ -282,17 +264,10 @@
             });
             program.plugins.add({
                 name: 'walker',
-<<<<<<< HEAD
                 afterFileParse: (event) => walker(event.file as BrsFile)
             });
 
-            program.setFile('source/file.brs', EXPRESSIONS_SRC);
-=======
-                afterFileParse: (file) => walker(file as BrsFile)
-            });
-
-            program.addOrReplaceFile('source/main.brs', EXPRESSIONS_SRC);
->>>>>>> edc72b08
+            program.setFile('source/main.brs', EXPRESSIONS_SRC);
             expect(actual).to.deep.equal([
                 //The comment statement is weird because it can't be both a statement and expression, but is treated that way. Just ignore it for now until we refactor comments.
                 //'CommentStatement:1:CommentStatement',          // '<comment>
