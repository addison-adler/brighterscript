--- conflicted
+++ resolved
@@ -1,15 +1,10 @@
 import type { Range } from 'vscode-languageserver';
 import type { Identifier, Token } from '../lexer/Token';
+import { SGAttribute, SGComponent, SGInterface, SGInterfaceField, SGInterfaceFunction, SGScript } from '../parser/SGTypes';
 import { TokenKind } from '../lexer/TokenKind';
 import type { Expression, NamespacedVariableNameExpression } from '../parser/Expression';
-<<<<<<< HEAD
-import { LiteralExpression, CallExpression, DottedGetExpression, VariableExpression } from '../parser/Expression';
-import { SGAttribute, SGComponent, SGInterface, SGInterfaceField, SGInterfaceFunction, SGScript } from '../parser/SGTypes';
-=======
 import { LiteralExpression, CallExpression, DottedGetExpression, VariableExpression, FunctionExpression } from '../parser/Expression';
-import type { SGAttribute } from '../parser/SGTypes';
 import { Block, ClassMethodStatement } from '../parser/Statement';
->>>>>>> 1888c33a
 
 /**
  * A range that points to nowhere. Used to give non-null ranges to programmatically-added source code.
