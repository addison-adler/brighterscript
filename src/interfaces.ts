--- conflicted
+++ resolved
@@ -1,8 +1,4 @@
-<<<<<<< HEAD
-import type { Range, Diagnostic, CodeAction, SemanticTokenTypes, SemanticTokenModifiers, Position, CompletionItem, Location, DocumentSymbol, Disposable } from 'vscode-languageserver-protocol';
-=======
 import type { Range, Diagnostic, CodeAction, Position, CompletionItem, Location, DocumentSymbol, WorkspaceSymbol } from 'vscode-languageserver-protocol';
->>>>>>> 99e7601e
 import type { Scope } from './Scope';
 import type { BrsFile } from './files/BrsFile';
 import type { XmlFile } from './files/XmlFile';
