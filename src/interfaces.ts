import type { Range, Diagnostic, CodeAction, SemanticTokenTypes, SemanticTokenModifiers, Position, CompletionItem, Location } from 'vscode-languageserver';
import type { Scope } from './Scope';
import type { BrsFile } from './files/BrsFile';
import type { XmlFile } from './files/XmlFile';
import type { TypedFunctionType } from './types/TypedFunctionType';
import type { ParseMode } from './parser/Parser';
import type { Program } from './Program';
import type { ProgramBuilder } from './ProgramBuilder';
import type { ClassStatement, ConstStatement, EnumStatement, FunctionStatement, NamespaceStatement } from './parser/Statement';
import type { AstNode, AstNodeKind, Expression, Statement } from './parser/AstNode';
import type { TranspileState } from './parser/TranspileState';
import type { SourceNode } from 'source-map';
import type { BscType } from './types/BscType';
import type { Editor } from './astUtils/Editor';
import type { Identifier, Token } from './lexer/Token';
import type { BscFile } from './files/BscFile';
import type { FileFactory } from './files/Factory';
import type { LazyFileData } from './files/LazyFileData';
import type { SymbolTable } from './SymbolTable';
import type { SymbolTypeFlag } from './SymbolTableFlag';
import { createToken } from './astUtils/creators';
import { TokenKind } from './lexer/TokenKind';

export interface BsDiagnostic extends Diagnostic {
    file: BscFile;
    /**
     * A generic data container where additional details of the diagnostic can be stored. These are stripped out before being sent to a languageclient, and not printed to the console.
     */
    data?: any;
}

export enum DiagnosticOrigin {
    Program = 'Program',
    Scope = 'Scope',
    File = 'File',
    ASTSegment = 'AstSegment'
}

export interface BsDiagnosticWithOrigin extends BsDiagnostic {
    origin: DiagnosticOrigin;
    astSegment?: AstNode;
}

export interface Callable {
    file: BscFile;
    name: string;
    /**
     * Is the callable declared as "sub". If falsey, assumed declared as "function"
     */
    isSub: boolean;
    type: TypedFunctionType;
    /**
     * A short description of the callable. Should be a short sentence.
     */
    shortDescription?: string;
    /**
     * A more lengthy explanation of the callable. This is parsed as markdown
     */
    documentation?: string;
    params: CallableParam[];
    /**
     * The full range of the function or sub.
     */
    range: Range;
    /**
     * The range of the name of this callable
     */
    nameRange?: Range;
    isDeprecated?: boolean;
    getName: (parseMode: ParseMode) => string;
    /**
     * Indicates whether or not this callable has an associated namespace
     */
    hasNamespace: boolean;
    /**
     * Gives access to the whole statement if you need more data than provided by the interface
     */
    functionStatement: FunctionStatement;
}

export interface CallableParam {
    name: string;
    type: BscType;
    /**
     * Is this parameter required or optional?
     */
    isOptional: boolean;
    /**
     * Indicates that an unlimited number of arguments can be passed in
     */
    isRestArgument?: boolean;
}

export interface FileObj {
    src: string;
    dest: string;
}

/**
 * Represents a file import in a component <script> tag
 */
export interface FileReference {
    /**
     * The destPath for the referenced file.
     */
    destPath: string;
    text: string;
    /**
     * The file that is doing the import. Note this is NOT the file the destPath points to.
     */
    sourceFile: XmlFile | BrsFile;
    /**
     * The full range of this file reference.
     * Keep in mind that file references can come from xml script tags
     * as well as bs file import statements.
     * If the range is null, then this import is derived so skip any location-based logic
     */
    filePathRange?: Range;
}

export interface VariableDeclaration {
    name: string;
    getType: () => BscType;
    /**
     * The range for the variable name
     */
    nameRange: Range;
    /**
     * Since only one variable can be declared at a time,
     * we only need to know the line index
     */
    lineIndex: number;
}

export interface LabelDeclaration {
    name: string;
    /**
     * The range for the label name
     */
    nameRange: Range;
    /**
     * The line of the label
     */
    lineIndex: number;
}

/**
 * A wrapper around a callable to provide more information about where it came from
 */
export interface CallableContainer {
    callable: Callable;
    scope: Scope;
}

export type CallableContainerMap = Map<string, CallableContainer[]>;

export interface CommentFlag {
    file: BscFile;
    /**
     * The location of the ignore comment.
     */
    range: Range;
    /**
     * The range that this flag applies to (i.e. the lines that should be suppressed/re-enabled)
     */
    affectedRange: Range;
    codes: DiagnosticCode[] | null;
}

export type CompilerPluginFactory = () => CompilerPlugin;

export interface CompilerPlugin {
    name: string;
    /**
     * Called before a new program is created
     */
    beforeProgramCreate?(event: BeforeProgramCreateEvent): any;
    /**
     * Called after a new program is created
     */
    afterProgramCreate?(event: AfterProgramCreateEvent): any;


    /**
     * Called before the program gets prepared for building
     */
    beforePrepareProgram?(event: BeforePrepareProgramEvent): any;
    /**
     * Called when the program gets prepared for building
     */
    prepareProgram?(event: PrepareProgramEvent): any;
    /**
     * Called after the program gets prepared for building
     */
    afterPrepareProgram?(event: AfterPrepareProgramEvent): any;


    /**
     * Called before the entire program is validated
     */
    beforeProgramValidate?(event: BeforeProgramValidateEvent): any;
    /**
     * Called before the entire program is validated
     */
    onProgramValidate?(event: OnProgramValidateEvent): any;
    /**
     * Called after the program has been validated
     */
    afterProgramValidate?(event: AfterProgramValidateEvent): any;

    /**
     * Called right before the program is disposed/destroyed
     */
    beforeProgramDispose?(event: BeforeProgramDisposeEvent): any;

    /**
     * Emitted before the program starts collecting completions
     */
    beforeProvideCompletions?(event: BeforeProvideCompletionsEvent): any;
    /**
     * Use this event to contribute completions
     */
    provideCompletions?(event: ProvideCompletionsEvent): any;
    /**
     * Emitted after the program has finished collecting completions, but before they are sent to the client
     */
    afterProvideCompletions?(event: AfterProvideCompletionsEvent): any;


    /**
     * Called before the `provideHover` hook. Use this if you need to prepare any of the in-memory objects before the `provideHover` gets called
     */
    beforeProvideHover?(event: BeforeProvideHoverEvent): any;
    /**
     * Called when bsc looks for hover information. Use this if your plugin wants to contribute hover information.
     */
    provideHover?(event: ProvideHoverEvent): any;
    /**
     * Called after the `provideHover` hook. Use this if you want to intercept or sanitize the hover data (even from other plugins) before it gets sent to the client.
     */
    afterProvideHover?(event: AfterProvideHoverEvent): any;

    /**
     * Called after a scope was created
     */
    afterScopeCreate?(event: AfterScopeCreateEvent): any;

    beforeScopeDispose?(event: BeforeScopeDisposeEvent): any;
    onScopeDispose?(event: OnScopeDisposeEvent): any;
    afterScopeDispose?(event: AfterScopeDisposeEvent): any;

    beforeScopeValidate?(event: BeforeScopeValidateEvent): any;
    /**
     * Called before the `provideDefinition` hook
     */
    beforeProvideDefinition?(event: BeforeProvideDefinitionEvent): any;
    /**
     * Provide one or more `Location`s where the symbol at the given position was originally defined
     * @param event
     */
    provideDefinition?(event: ProvideDefinitionEvent): any;
    /**
     * Called after `provideDefinition`. Use this if you want to intercept or sanitize the definition data provided by bsc or other plugins
     * @param event
     */
    afterProvideDefinition?(event: AfterProvideDefinitionEvent): any;

<<<<<<< HEAD
=======

    /**
     * Called before the `provideReferences` hook
     */
    beforeProvideReferences?(event: BeforeProvideReferencesEvent): any;
    /**
     * Provide all of the `Location`s where the symbol at the given position is located
     * @param event
     */
    provideReferences?(event: ProvideReferencesEvent): any;
    /**
     * Called after `provideReferences`. Use this if you want to intercept or sanitize the references data provided by bsc or other plugins
     * @param event
     */
    afterProvideReferences?(event: AfterProvideReferencesEvent): any;


    onGetSemanticTokens?: PluginHandler<OnGetSemanticTokensEvent>;
>>>>>>> 54cdd426
    //scope events
    onScopeValidate?(event: OnScopeValidateEvent): any;
    afterScopeValidate?(event: BeforeScopeValidateEvent): any;

    onGetCodeActions?(event: OnGetCodeActionsEvent): any;
    onGetSemanticTokens?(event: OnGetSemanticTokensEvent): any;


    /**
     * Called before plugins are asked to provide files to the program. (excludes virtual files produced by `provideFile` events).
     * Call the `setFileData()` method to override the file contents.
     */
    beforeProvideFile?(event: BeforeProvideFileEvent): any;
    /**
     * Give plugins the opportunity to handle processing a file. (excludes virtual files produced by `provideFile` events)
     */
    provideFile?(event: ProvideFileEvent): any;
    /**
     * Called after a file was added to the program. (excludes virtual files produced by `provideFile` events)
     */
    afterProvideFile?(event: AfterProvideFileEvent): any;


    /**
     * Called before a file is added to the program.
     * Includes physical files as well as any virtual files produced by `provideFile` events
     */
    beforeFileAdd?(event: BeforeFileAddEvent): any;
    /**
     * Called after a file has been added to the program.
     * Includes physical files as well as any virtual files produced by `provideFile` events
     */
    afterFileAdd?(event: AfterFileAddEvent): any;

    /**
     * Called before a file is removed from the program. This includes physical and virtual files
     */
    beforeFileRemove?(event: BeforeFileRemoveEvent): any;
    /**
     * Called after a file has been removed from the program. This includes physical and virtual files
     */
    afterFileRemove?(event: AfterFileRemoveEvent): any;


    /**
     * Called before each file is validated
     */
    beforeFileValidate?(event: BeforeFileValidateEvent): any;
    /**
     * Called during the file validation process. If your plugin contributes file validations, this is a good place to contribute them.
     */
    onFileValidate?(event: OnFileValidateEvent): any;
    /**
     * Called after each file is validated
     */
    afterFileValidate?(event: AfterFileValidateEvent): any;


    /**
     * Called right before the program builds (i.e. generates the code and puts it in the stagingDir
     */
    beforeBuildProgram?(event: BeforeBuildProgramEvent): any;
    /**
     * Called right after the program builds (i.e. generates the code and puts it in the stagingDir
     */
    afterBuildProgram?(event: AfterBuildProgramEvent): any;


    /**
     * Before preparing the file for building
     */
    beforePrepareFile?(event: BeforePrepareFileEvent): any;
    /**
     * Prepare the file for building
     */
    prepareFile?(event: PrepareFileEvent): any;
    /**
     * After preparing the file for building
     */
    afterPrepareFile?(event: AfterPrepareFileEvent): any;


    /**
     * Before the program turns all file objects into their final buffers
     */
    beforeSerializeProgram?(event: BeforeSerializeProgramEvent): any;
    /**
     * Emitted right at the start of the program turning all file objects into their final buffers
     */
    onSerializeProgram?(event: OnSerializeProgramEvent): any;
    /**
     * After the program turns all file objects into their final buffers
     */
    afterSerializeProgram?(event: AfterSerializeProgramEvent): any;


    /**
     * Before turning the file into its final contents
     */
    beforeSerializeFile?(event: BeforeSerializeFileEvent): any;
    /**
     * Turn the file into its final contents (i.e. transpile a bs file, compress a jpeg, etc)
     */
    serializeFile?(event: SerializeFileEvent): any;
    /**
     * After turning the file into its final contents
     */
    afterSerializeFile?(event: AfterSerializeFileEvent): any;


    /**
     * Called before any files are written
     */
    beforeWriteProgram?(event: BeforeWriteProgramEvent): any;
    /**
     * Called after all files are written
     */
    afterWriteProgram?(event: AfterWriteProgramEvent): any;


    /**
     * Before a file is written to disk. These are raw files that contain the final output. One `File` may produce several of these
     */
    beforeWriteFile?(event: BeforeWriteFileEvent): any;
    /**
     * Called when a file should be persisted (usually writing to storage). These are raw files that contain the final output. One `File` may produce several of these.
     * When a plugin has handled a file, it should be pushed to the `handledFiles` set so future plugins don't write the file multiple times
     */
    writeFile?(event: WriteFileEvent): any;
    /**
     * Before a file is written to disk. These are raw files that contain the final output. One `File` may produce several of these
     */
    afterWriteFile?(event: AfterWriteFileEvent): any;
}

export interface OnGetCodeActionsEvent<TFile extends BscFile = BscFile> {
    program: Program;
    file: TFile;
    range: Range;
    scopes: Scope[];
    diagnostics: BsDiagnostic[];
    codeActions: CodeAction[];
}

export interface BeforeProgramCreateEvent {
    builder: ProgramBuilder;
}
export interface AfterProgramCreateEvent {
    builder: ProgramBuilder;
    program: Program;
}

export interface BeforeProgramValidateEvent {
    program: Program;
}
export type OnProgramValidateEvent = BeforeProgramValidateEvent;
export type AfterProgramValidateEvent = BeforeProgramValidateEvent;


export interface ProvideCompletionsEvent<TFile extends BscFile = BscFile> {
    program: Program;
    file: TFile;
    scopes: Scope[];
    position: Position;
    completions: CompletionItem[];
}
export type BeforeProvideCompletionsEvent<TFile extends BscFile = BscFile> = ProvideCompletionsEvent<TFile>;
export type AfterProvideCompletionsEvent<TFile extends BscFile = BscFile> = ProvideCompletionsEvent<TFile>;

export interface BeforeBuildProgramEvent {
    program: Program;
    files: BscFile[];
    editor: Editor;
}
export type AfterBuildProgramEvent = BeforeBuildProgramEvent;

export interface ProvideHoverEvent {
    program: Program;
    file: BscFile;
    position: Position;
    scopes: Scope[];
    hovers: Hover[];
}
export interface Hover {
    /**
     * The contents of the hover, written in markdown. If you want to display code in the hover, use code blocks, like this:
     * ```text
     *      ```brighterscript
     *      some = "code" + "here"
     *      ```
     * ```
     */
    contents: string | string[];
    /**
     * An optional range
     */
    range?: Range;
}
export type BeforeProvideHoverEvent = ProvideHoverEvent;
export type AfterProvideHoverEvent = ProvideHoverEvent;

export interface AfterScopeCreateEvent {
    program: Program;
    scope: Scope;
}
export interface BeforeScopeDisposeEvent {
    program: Program;
    scope: Scope;
}
export interface OnScopeDisposeEvent {
    program: Program;
    scope: Scope;
}
export interface AfterScopeDisposeEvent {
    program: Program;
    scope: Scope;
}
export interface BeforeScopeValidateEvent {
    program: Program;
    scope: Scope;
}
export type AfterScopeValidateEvent = BeforeScopeValidateEvent;

export interface BeforeFileParseEvent {
    program: Program;
    srcPath: string;
    source: string;
}
export interface OnFileParseEvent {
    program: Program;
    srcPath: string;
    source: string;
}
export interface AfterFileParseEvent {
    program: Program;
    file: BscFile;
}
export interface ProvideDefinitionEvent<TFile = BscFile> {
    program: Program;
    /**
     * The file that the getDefinition request was invoked in
     */
    file: TFile;
    /**
     * The position in the text document where the getDefinition request was invoked
     */
    position: Position;
    /**
     * The list of locations for where the item at the file and position was defined
     */
    definitions: Location[];
}
export type BeforeProvideDefinitionEvent<TFile = BscFile> = ProvideDefinitionEvent<TFile>;
export type AfterProvideDefinitionEvent<TFile = BscFile> = ProvideDefinitionEvent<TFile>;

export interface ProvideReferencesEvent<TFile = BscFile> {
    program: Program;
    /**
     * The file that the getDefinition request was invoked in
     */
    file: TFile;
    /**
     * The position in the text document where the getDefinition request was invoked
     */
    position: Position;
    /**
     * The list of locations for where the item at the file and position was defined
     */
    references: Location[];
}
export type BeforeProvideReferencesEvent<TFile = BscFile> = ProvideReferencesEvent<TFile>;
export type AfterProvideReferencesEvent<TFile = BscFile> = ProvideReferencesEvent<TFile>;


export interface OnGetSemanticTokensEvent<T extends BscFile = BscFile> {
    /**
     * The program this file is from
     */
    program: Program;
    /**
     * The file to get semantic tokens for
     */
    file: T;
    /**
     * The list of scopes that this file is a member of
     */
    scopes: Scope[];
    /**
     * The list of semantic tokens being produced during this event.
     */
    semanticTokens: SemanticToken[];
}

export type BeforeFileValidateEvent = OnFileValidateEvent;
export interface OnFileValidateEvent<T extends BscFile = BscFile> {
    program: Program;
    file: T;
}
export type AfterFileValidateEvent = OnFileValidateEvent;

export interface OnFileValidateEvent<T extends BscFile = BscFile> {
    program: Program;
    file: T;
}
export interface TranspileEntry {
    file: BscFile;
    outputPath: string;
}

export interface ScopeValidationOptions {
    changedFiles?: BscFile[];
    changedSymbols?: Map<SymbolTypeFlag, Set<string>>;
    force?: boolean;
}

export interface OnScopeValidateEvent {
    program: Program;
    scope: Scope;
    changedFiles?: BscFile[];
    changedSymbols?: Map<SymbolTypeFlag, Set<string>>;
}

export interface AfterFileTranspileEvent<TFile extends BscFile = BscFile> {
    /**
     * The program this event was triggered for
     */
    program: Program;
    file: TFile;
    outputPath: string;
    /**
     * The resulting transpiled file contents
     */
    code: string;
    /**
     * The sourceMaps for the generated code (if emitting source maps is enabled)
     */
    map?: string;
    /**
     * The generated type definition file contents (if emitting type definitions are enabled)
     */
    typedef?: string;
}

export type BeforeProvideFileEvent<TFile extends BscFile = BscFile> = ProvideFileEvent<TFile>;
export interface ProvideFileEvent<TFile extends BscFile = BscFile> {
    /**
     * The lower-case file extension for the srcPath. (i.e. ".brs", ".xml")
     */
    srcExtension: string;
    /**
     * The srcPath for the file. (i.e. `/user/bob/projects/VideoApp/source/main.bs`)
     */
    srcPath: string;
    /**
     * The destPath for the file. (i.e. for `/user/bob/projects/VideoApp/source/main.bs`, destPath would be `source/main.bs`)
     */
    destPath: string;

    /**
     * A lazy-loading container for this file's data. Call `.get()` to lazy load the data, and `.set()` to override file contents
     */
    data: LazyFileData;

    /**
     * An array of files that should be added to the program as a result of this event
     */
    files: TFile[];
    /**
     * The program for this event
     */
    program: Program;
    /**
     * A factory used to create new instances of the BrighterScript built-in file types. This mitigates the issue
     * of a plugin's version of a File not being the same as the LanguageServer or CLI version of BrighterScript
     * (due to npm installing multiple versions of brighterscript)
     */
    fileFactory: FileFactory;
}
export type AfterProvideFileEvent<TFile extends BscFile = BscFile> = ProvideFileEvent<TFile>;

export interface BeforeFileAddEvent<TFile extends BscFile = BscFile> {
    file: TFile;
    program: Program;
}
export type AfterFileAddEvent<TFile extends BscFile = BscFile> = BeforeFileAddEvent<TFile>;

export interface BeforeFileRemoveEvent<TFile extends BscFile = BscFile> {
    file: TFile;
    program: Program;
}
export type AfterFileRemoveEvent<TFile extends BscFile = BscFile> = BeforeFileRemoveEvent<TFile>;

export type BeforePrepareProgramEvent = PrepareProgramEvent;
/**
 * Event for when the program prepares itself for building
 */
export interface PrepareProgramEvent {
    program: Program;
    editor: Editor;
}
export type AfterPrepareProgramEvent = PrepareProgramEvent;


export type BeforePrepareFileEvent<TFile extends BscFile = BscFile> = PrepareFileEvent<TFile>;
/**
 * Prepare the file for building
 */
export interface PrepareFileEvent<TFile extends BscFile = BscFile> {
    program: Program;
    file: TFile;
    editor: Editor;
}
export type OnPrepareFileEvent<TFile extends BscFile = BscFile> = PrepareFileEvent<TFile>;
export type AfterPrepareFileEvent<TFile extends BscFile = BscFile> = PrepareFileEvent<TFile>;


/**
 * A container that holds the code, map, and typedef for serialized code files.
 */
export interface SerializedCodeFile {
    code?: string;
    map?: string;
    typedef?: string;
}

export interface BeforeSerializeProgramEvent {
    program: Program;
    files: BscFile[];
    result: Map<BscFile, SerializedFile[]>;
}
export type OnSerializeProgramEvent = BeforeSerializeProgramEvent;
export type AfterSerializeProgramEvent = BeforeSerializeProgramEvent;

/**
 * During the `SerializeFile` events, this is how plugins will contribute file data for a specific file
 */
export interface SerializedFile {
    /**
     * The raw data for this file (i.e. a binary buffer for a .jpeg file, or the transpiled code for a .bs file)
     */
    data: Buffer;
    /**
     * The pkgPath for this chunk of data.
     */
    pkgPath: string;
}

export type BeforeSerializeFileEvent<TFile extends BscFile = BscFile> = SerializeFileEvent<TFile>;
export interface SerializeFileEvent<TFile extends BscFile = BscFile> {
    program: Program;
    file: TFile;
    /**
     * The list of all files created across all the `SerializeFile` events.
     * The key is the pkgPath of the file, and the
     */
    result: Map<TFile, SerializedFile[]>;
}
export type AfterSerializeFileEvent<TFile extends BscFile = BscFile> = SerializeFileEvent<TFile>;


export interface BeforeWriteProgramEvent {
    program: Program;
    stagingDir: string;
    files: Map<BscFile, SerializedFile[]>;
}
export type AfterWriteProgramEvent = BeforeWriteProgramEvent;


export type BeforeWriteFileEvent = WriteFileEvent;
export interface WriteFileEvent {
    program: Program;
    file: SerializedFile;
    /**
     * The full path to where the file was (or will be) written to.
     */
    outputPath: string;
    /**
     * A set of all files that have been properly written. Plugins should add any handled files to this list so future plugins don't write then again
     */
    processedFiles: Set<SerializedFile>;
}
export type AfterWriteFileEvent = BeforeWriteFileEvent;

export interface TranspileObj {
    file: BscFile;
    /**
     * The absolute path to where the file should be written during build. (i.e. somewhere inside the stagingDir)
     */
    outputPath: string;
}

export interface BeforeFileDisposeEvent {
    program: Program;
    file: BscFile;
}
export type AfterFileDisposeEvent = BeforeFileDisposeEvent;
export interface BeforeProgramDisposeEvent {
    program: Program;
}

export interface SemanticToken {
    range: Range;
    tokenType: SemanticTokenTypes;
    /**
     * An optional array of modifiers for this token
     */
    tokenModifiers?: SemanticTokenModifiers[];
}

export interface TypedefProvider {
    getTypedef(state: TranspileState): TranspileResult;
}

export type TranspileResult = Array<(string | SourceNode | TranspileResult)>;

/**
 * This is the type that the SourceNode class is declared as taking in its constructor.
 * The actual type that SourceNode accepts is the more permissive TranspileResult, but
 * we need to use this declared type for some type casts.
 */
export type FlattenedTranspileResult = Array<string | SourceNode>;

export type FileResolver = (srcPath: string) => string | Buffer | undefined | Thenable<string | Buffer | undefined> | void;

export interface ExpressionInfo {
    expressions: Expression[];
    varExpressions: Expression[];
    uniqueVarNames: string[];
}

export type DiagnosticCode = number | string;

export interface FileLink<T> {
    item: T;
    file: BrsFile;
}

export interface ExtraSymbolData {
    definingNode?: AstNode;
    description?: string;
    completionPriority?: number; // the higher the number, the lower the priority
    flags?: SymbolTypeFlag;
    memberOfAncestor?: boolean; // this symbol comes from an ancestor symbol table
}

export interface GetTypeOptions {
    flags: SymbolTypeFlag;
    typeChain?: TypeChainEntry[];
    data?: ExtraSymbolData;
    ignoreCall?: boolean; // get the type of this expression, NOT it's return type
    onlyCacheResolvedTypes?: boolean;
    ignoreCacheForRetrieval?: boolean;
}

export class TypeChainEntry {
    constructor(options: {
        name: string;
        type: BscType;
        data: ExtraSymbolData;
        range: Range;
        separatorToken?: Token;
        kind?: AstNodeKind;
    }) {
        this.name = options.name;
        // make a copy of this data
        this.data = { ...options.data };
        this.type = options.type;
        this.range = options.range;
        this.separatorToken = options.separatorToken ?? createToken(TokenKind.Dot);
        this.kind = options.kind;
    }
    get isResolved() {
        return this.type?.isResolvable();
    }

    public readonly name: string;
    public readonly type: BscType;
    public readonly data: ExtraSymbolData;
    public readonly range: Range;
    public readonly separatorToken: Token;
    public kind: AstNodeKind;
}

export interface TypeChainProcessResult {
    itemName: string;
    itemParentTypeName: string;
    fullNameOfItem: string;
    fullChainName: string;
    range: Range;
    containsDynamic: boolean;
}

export interface TypeCompatibilityData {
    missingFields?: { name: string; expectedType: BscType }[];
    fieldMismatches?: { name: string; expectedType: BscType; actualType: BscType }[];
    depth?: number;
}

export interface NamespaceContainer {
    file: BscFile;
    fullName: string;
    fullNameLower: string;
    parentNameLower: string;
    nameParts: Identifier[];
    nameRange: Range;
    lastPartName: string;
    lastPartNameLower: string;
    functionStatements: Map<string, FunctionStatement>;
    isTopLevel: boolean;
    namespaceStatements?: NamespaceStatement[];
    statements?: Statement[];
    classStatements?: Map<string, ClassStatement>;
    enumStatements?: Map<string, EnumStatement>;
    constStatements?: Map<string, ConstStatement>;
    namespaces?: Map<string, NamespaceContainer>;
    symbolTable: SymbolTable;
}

/**
 * Use Writable<T> to remove readonly flag from properties in T
 * Be careful!
 */
export type Writeable<T> = { -readonly [P in keyof T]: T[P] };
export type DeepWriteable<T> = { -readonly [P in keyof T]: DeepWriteable<T[P]> };<|MERGE_RESOLUTION|>--- conflicted
+++ resolved
@@ -265,9 +265,6 @@
      */
     afterProvideDefinition?(event: AfterProvideDefinitionEvent): any;
 
-<<<<<<< HEAD
-=======
-
     /**
      * Called before the `provideReferences` hook
      */
@@ -284,8 +281,6 @@
     afterProvideReferences?(event: AfterProvideReferencesEvent): any;
 
 
-    onGetSemanticTokens?: PluginHandler<OnGetSemanticTokensEvent>;
->>>>>>> 54cdd426
     //scope events
     onScopeValidate?(event: OnScopeValidateEvent): any;
     afterScopeValidate?(event: BeforeScopeValidateEvent): any;
