import type { Range, Diagnostic, CodeAction, SemanticTokenTypes, SemanticTokenModifiers } from 'vscode-languageserver';
import type { Scope } from './Scope';
import type { BrsFile } from './files/BrsFile';
import type { XmlFile } from './files/XmlFile';
import type { TypedFunctionType } from './types/TypedFunctionType';
import type { ParseMode } from './parser/Parser';
import type { Program } from './Program';
import type { ProgramBuilder } from './ProgramBuilder';
import type { FunctionStatement, ClassStatement, InterfaceStatement, EnumStatement } from './parser/Statement';
import type { Expression, FunctionExpression } from './parser/Expression';
import type { TranspileState } from './parser/TranspileState';
import type { SourceMapGenerator, SourceNode } from 'source-map';
import type { BscType, SymbolContainer } from './types/BscType';
import type { Token } from './lexer/Token';
import type { AstEditor } from './astUtils/AstEditor';
import type { CustomType } from './types/CustomType';
import type { InterfaceType } from './types/InterfaceType';

export interface BsDiagnostic extends Diagnostic {
    file: BscFile;
    /**
     * A generic data container where additional details of the diagnostic can be stored. These are stripped out before being sent to a languageclient, and not printed to the console.
     */
    data?: any;
}

export type BscFile = BrsFile | XmlFile;

export interface Callable {
    file: BscFile;
    name: string;
    /**
     * Is the callable declared as "sub". If falsey, assumed declared as "function"
     */
    isSub: boolean;
    type: TypedFunctionType;
    /**
     * A short description of the callable. Should be a short sentence.
     */
    shortDescription?: string;
    /**
     * A more lengthy explanation of the callable. This is parsed as markdown
     */
    documentation?: string;
    params: CallableParam[];
    /**
     * The full range of the function or sub.
     */
    range: Range;
    /**
     * The range of the name of this callable
     */
    nameRange?: Range;
    isDeprecated?: boolean;
    getName: (parseMode: ParseMode) => string;
    /**
     * Indicates whether or not this callable has an associated namespace
     */
    hasNamespace: boolean;
    /**
     * Gives access to the whole statement if you need more data than provided by the interface
     */
    functionStatement: FunctionStatement;
}

export interface FunctionCall {
    /**
     * The full range of this function call (from the start of the function name to its closing paren)
     */
    range: Range;
    functionExpression: FunctionExpression;
    file: BscFile;
    name: Token;
    args: CallableArg[];
    nameRange: Range;
    isDottedInvocation: boolean;
}

/**
 * An argument for an expression call.
 */
export interface CallableArg {
    text: string;
    type: BscType;
    typeToken: Token;
    range: Range;
    expression: Expression;
}

export interface CallableParam {
    name: string;
    type: BscType;
    /**
     * Is this parameter required or optional?
     */
    isOptional: boolean;
    /**
     * Indicates that an unlimited number of arguments can be passed in
     */
    isRestArgument?: boolean;
}

export interface FileObj {
    src: string;
    dest: string;
}

/**
 * Represents a file import in a component <script> tag
 */
export interface FileReference {
    /**
     * The pkgPath to the referenced file.
     */
    pkgPath: string;
    text: string;
    /**
     * The file that is doing the import. Note this is NOT the file the pkgPath points to.
     */
    sourceFile: XmlFile | BrsFile;
    /**
     * The full range of this file reference.
     * Keep in mind that file references can come from xml script tags
     * as well as bs file import statements.
     * If the range is null, then this import is derived so skip any location-based logic
     */
    filePathRange?: Range;
}

export interface VariableDeclaration {
    name: string;
    type: BscType;
    /**
     * The range for the variable name
     */
    nameRange: Range;
    /**
     * Since only one variable can be declared at a time,
     * we only need to know the line index
     */
    lineIndex: number;
}

export interface LabelDeclaration {
    name: string;
    /**
     * The range for the label name
     */
    nameRange: Range;
    /**
     * The line of the label
     */
    lineIndex: number;
}

/**
 * A wrapper around a callable to provide more information about where it came from
 */
export interface CallableContainer {
    callable: Callable;
    scope: Scope;
}

export type CallableContainerMap = Map<string, CallableContainer[]>;

export interface CommentFlag {
    file: BscFile;
    /**
     * The location of the ignore comment.
     */
    range: Range;
    /**
     * The range that this flag applies to (i.e. the lines that should be suppressed/re-enabled)
     */
    affectedRange: Range;
    codes: DiagnosticCode[] | null;
}

export type CompilerPluginFactory = () => CompilerPlugin;

export interface CompilerPlugin {
    name: string;
    //ProgramBuilder events
    beforeProgramCreate?: PluginHandler<BeforeProgramCreateEvent>;
    afterProgramCreate?: PluginHandler<AfterProgramCreateEvent>;
    beforePrepublish?: PluginHandler<BeforePrepublishEvent>;
    afterPrepublish?: PluginHandler<AfterPrepublishEvent>;
    beforePublish?: PluginHandler<BeforePublishEvent>;
    afterPublish?: PluginHandler<AfterPublishEvent>;
    //program events
    beforeProgramValidate?: PluginHandler<BeforeProgramValidateEvent>;
    afterProgramValidate?: PluginHandler<AfterProgramValidateEvent>;
    beforeProgramTranspile?: PluginHandler<BeforeProgramTranspileEvent>;
    afterProgramTranspile?: PluginHandler<AfterProgramTranspileEvent>;
    onGetCodeActions?: PluginHandler<OnGetCodeActionsEvent>;
    onGetSemanticTokens?: PluginHandler<OnGetSemanticTokensEvent>;
    //scope events
    afterScopeCreate?: PluginHandler<AfterScopeCreateEvent>;
    beforeScopeDispose?: PluginHandler<BeforeScopeDisposeEvent>;
    afterScopeDispose?: PluginHandler<AfterScopeDisposeEvent>;
    beforeScopeValidate?: PluginHandler<BeforeScopeValidateEvent>;
    onScopeValidate?: PluginHandler<OnScopeValidateEvent>;
    afterScopeValidate?: PluginHandler<AfterScopeValidateEvent>;
    //file events
    beforeFileParse?: PluginHandler<BeforeFileParseEvent>;
    afterFileParse?: PluginHandler<AfterFileParseEvent>;
    /**
     * Called before each file is validated
     */
    beforeFileValidate?: PluginHandler<BeforeFileValidateEvent>;
    /**
     * Called during the file validation process. If your plugin contributes file validations, this is a good place to contribute them.
     */
    onFileValidate?: PluginHandler<OnFileValidateEvent>;
    /**
     * Called after each file is validated
     */
    afterFileValidate?: PluginHandler<AfterFileValidateEvent>;
    beforeFileTranspile?: PluginHandler<BeforeFileTranspileEvent>;
    afterFileTranspile?: PluginHandler<AfterFileTranspileEvent>;
    beforeFileDispose?: PluginHandler<BeforeFileDisposeEvent>;
    afterFileDispose?: PluginHandler<AfterFileDisposeEvent>;
}
export type PluginHandler<T> = (event: T) => void;

export interface BeforeProgramCreateEvent {
    builder: ProgramBuilder;
}
export interface BeforePrepublishEvent {
    builder: ProgramBuilder;
    program: Program;
    files: FileObj[];
}
export interface AfterPrepublishEvent {
    builder: ProgramBuilder;
    program: Program;
    files: FileObj[];
}
export interface BeforePublishEvent {
    builder: ProgramBuilder;
    program: Program;
    files: FileObj[];
}
export interface AfterPublishEvent {
    builder: ProgramBuilder;
    program: Program;
    files: FileObj[];
}
export interface AfterProgramCreateEvent {
    builder: ProgramBuilder;
    program: Program;
}
export interface BeforeProgramValidateEvent {
    program: Program;
}
export interface AfterProgramValidateEvent {
    program: Program;
}
export interface BeforeProgramTranspileEvent {
    program: Program;
    entries: TranspileEntry[];
    editor: AstEditor;
}
export interface AfterProgramTranspileEvent {
    program: Program;
    entries: TranspileEntry[];
    editor: AstEditor;
}
export interface OnGetCodeActionsEvent {
    program: Program;
    file: BscFile;
    range: Range;
    scopes: Scope[];
    diagnostics: BsDiagnostic[];
    codeActions: CodeAction[];
}
export interface AfterScopeCreateEvent {
    program: Program;
    scope: Scope;
}
export interface BeforeScopeDisposeEvent {
    program: Program;
    scope: Scope;
}
export interface AfterScopeDisposeEvent {
    program: Program;
    scope: Scope;
}
export interface BeforeScopeValidateEvent {
    program: Program;
    scope: Scope;
}
export interface AfterScopeValidateEvent {
    program: Program;
    scope: Scope;
}
export interface OnScopeGetCodeActionsEvent {
    program: Program;
    scope: Scope;
    file: BscFile;
    range: Range;
    /**
     * A filtered list of diagnostics whose lines touch the lines of the given range
     */
    diagnostics: BsDiagnostic[];
    codeActions: CodeAction[];
}
export interface BeforeFileParseEvent {
    program: Program;
    srcPath: string;
    source: string;
}
export interface AfterFileParseEvent {
    program: Program;
    file: BscFile;
}
export interface OnGetSemanticTokensEvent<T extends BscFile = BscFile> {
    program: Program;
    file: T;
    scopes: Scope[];
    semanticTokens: SemanticToken[];
}
export interface BeforeFileValidateEvent<T extends BscFile = BscFile> {
    program: Program;
    file: T;
}
export interface OnFileValidateEvent<T extends BscFile = BscFile> {
    program: Program;
    file: T;
}
export interface AfterFileValidateEvent<T extends BscFile = BscFile> {
    program: Program;
    file: T;
}

export interface BeforeFileTranspileEvent<TFile extends BscFile = BscFile> {
    program: Program;
    file: TFile;
    outputPath: string;
    /**
     * An editor that can be used to transform properties or arrays. Once the `afterFileTranspile` event has fired, these changes will be reverted,
     * restoring the objects to their prior state. This is useful for changing code right before a file gets transpiled, but when you don't want
     * the changes to persist in the in-memory file.
     */
    editor: Editor;
}

export interface AfterFileTranspileEvent<TFile extends BscFile = BscFile> {
<<<<<<< HEAD
=======
    /**
     * The program this event was triggered for
     */
>>>>>>> 2210d6e9
    program: Program;
    file: TFile;
    outputPath: string;
    /**
     * The resulting transpiled file contents
     */
    code: string;
    /**
     * The sourceMaps for the generated code (if emitting source maps is enabled)
     */
    map?: SourceMapGenerator;
    /**
     * The generated type definition file contents (if emitting type definitions are enabled)
     */
    typedef?: string;
    /**
     * An editor that can be used to transform properties or arrays. Once the `afterFileTranspile` event has fired, these changes will be reverted,
     * restoring the objects to their prior state. This is useful for changing code right before a file gets transpiled, but when you don't want
     * the changes to persist in the in-memory file.
     */
    editor: Editor;
}
export interface BeforeFileDisposeEvent {
    program: Program;
    file: BscFile;
}
export interface AfterFileDisposeEvent {
    program: Program;
    file: BscFile;
}
export interface OnFileGetCodeActionsEvent {
    program: Program;
    file: BscFile;
    range: Range;
    /**
     * A filtered list of diagnostics whose lines touch the lines of the given range
     */
    diagnostics: BsDiagnostic[];
    codeActions: CodeAction[];
}

export interface TranspileEntry {
    file: BscFile;
    outputPath: string;
}

export interface OnScopeValidateEvent {
    program: Program;
    scope: Scope;
}

export type Editor = Pick<AstEditor, 'addToArray' | 'hasChanges' | 'removeFromArray' | 'setArrayValue' | 'setProperty' | 'overrideTranspileResult'>;

export interface SemanticToken {
    range: Range;
    tokenType: SemanticTokenTypes;
    /**
     * An optional array of modifiers for this token
     */
    tokenModifiers?: SemanticTokenModifiers[];
}

export interface TypedefProvider {
    getTypedef(state: TranspileState): Array<SourceNode | string>;
}

export type TranspileResult = Array<(string | SourceNode)>;

/**
 * @param srcPath The absolute path to the source file on disk
 */
export type FileResolver = (srcPath: string) => string | undefined | Thenable<string | undefined> | void;

export interface ExpressionInfo {
    expressions: Expression[];
    varExpressions: Expression[];
    uniqueVarNames: string[];
}

export type DiagnosticCode = number | string;

export interface FileLink<T> {
    item: T;
    file: BrsFile;
}

/**
 * Common interface to support Statements which define entities that have a member table
 * e.g. Class, Interface
 */
export interface MemberSymbolTableProvider extends SymbolContainer {
    buildSymbolTable(parent?: InheritableStatement): void;
    hasParent(): boolean;
    getPossibleFullParentNames(): string[];
    getName(parseMode: ParseMode): string;
    getThisBscType(): BscType;
}

export type InheritableStatement = ClassStatement | InterfaceStatement;

export type InheritableType = CustomType | InterfaceType;

export type NamedTypeStatement = InheritableStatement | EnumStatement;


/**
 * Options for the parser functionDeclaration() method
 */
export interface FunctionDeclarationParseOptions {
    /**
     * Function should have a name. Add a diagnostic if it is not there
     * False for for anonymous functions
     */
    hasName?: boolean;
    /**
     * Function should have a body. Add a diagnostic if it is not there
     * False for for functions defined in Interfaces
     */
    hasBody?: boolean;
    /**
    * Function should have an end token. Add a diagnostic if it is not there
    * False for for functions defined in Interfaces
    */
    hasEnd?: boolean;
    /**
     *This function is only callable as a member for a class or interface, etc.
     */
    onlyCallableAsMember?: boolean;
}<|MERGE_RESOLUTION|>--- conflicted
+++ resolved
@@ -346,12 +346,9 @@
 }
 
 export interface AfterFileTranspileEvent<TFile extends BscFile = BscFile> {
-<<<<<<< HEAD
-=======
     /**
      * The program this event was triggered for
      */
->>>>>>> 2210d6e9
     program: Program;
     file: TFile;
     outputPath: string;
