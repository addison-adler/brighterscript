import type { Range, Diagnostic, CodeAction, SemanticTokenTypes, SemanticTokenModifiers, Position, CompletionItem, Location } from 'vscode-languageserver';
import type { Scope } from './Scope';
import type { BrsFile } from './files/BrsFile';
import type { XmlFile } from './files/XmlFile';
import type { FunctionScope } from './FunctionScope';
import type { TypedFunctionType } from './types/TypedFunctionType';
import type { ParseMode } from './parser/Parser';
import type { Program } from './Program';
import type { ProgramBuilder } from './ProgramBuilder';
import type { ClassStatement, ConstStatement, EnumStatement, FunctionStatement, NamespaceStatement } from './parser/Statement';
import type { AstNode, Expression, Statement } from './parser/AstNode';
import type { TranspileState } from './parser/TranspileState';
import type { SourceNode } from 'source-map';
import type { BscType } from './types/BscType';
import type { Editor } from './astUtils/Editor';
import type { Identifier, Token } from './lexer/Token';
import type { BscFile } from './files/BscFile';
import type { FileFactory } from './files/Factory';
import type { LazyFileData } from './files/LazyFileData';
import type { SymbolTable, SymbolTypeFlag } from './SymbolTable';
import type { CallExpression } from './parser/Expression';
import { createToken } from './astUtils/creators';
import { TokenKind } from './lexer/TokenKind';

export interface BsDiagnostic extends Diagnostic {
    file: BscFile;
    /**
     * A generic data container where additional details of the diagnostic can be stored. These are stripped out before being sent to a languageclient, and not printed to the console.
     */
    data?: any;
}

export enum DiagnosticOrigin {
    Program = 'Program',
    Scope = 'Scope',
    File = 'File',
    ASTSegment = 'AstSegment'
}

export interface BsDiagnosticWithOrigin extends BsDiagnostic {
    origin: DiagnosticOrigin;
    astSegment?: AstNode;
}

export interface Callable {
    file: BscFile;
    name: string;
    /**
     * Is the callable declared as "sub". If falsey, assumed declared as "function"
     */
    isSub: boolean;
    type: TypedFunctionType;
    /**
     * A short description of the callable. Should be a short sentence.
     */
    shortDescription?: string;
    /**
     * A more lengthy explanation of the callable. This is parsed as markdown
     */
    documentation?: string;
    params: CallableParam[];
    /**
     * The full range of the function or sub.
     */
    range: Range;
    /**
     * The range of the name of this callable
     */
    nameRange?: Range;
    isDeprecated?: boolean;
    getName: (parseMode: ParseMode) => string;
    /**
     * Indicates whether or not this callable has an associated namespace
     */
    hasNamespace: boolean;
    /**
     * Gives access to the whole statement if you need more data than provided by the interface
     */
    functionStatement: FunctionStatement;
}

export interface FunctionCall {
    /**
     * The full range of this function call (from the start of the function name to its closing paren)
     */
    range: Range;
    expression: CallExpression;
    functionScope: FunctionScope;
    file: BscFile;
    name: string;
    args: CallableArg[];
    nameRange: Range;
}

/**
 * An argument for an expression call.
 */
export interface CallableArg {
    text: string;
    type: BscType;
    typeToken: Token;
    range: Range;
    expression: Expression;
}

export interface CallableParam {
    name: string;
    type: BscType;
    /**
     * Is this parameter required or optional?
     */
    isOptional: boolean;
    /**
     * Indicates that an unlimited number of arguments can be passed in
     */
    isRestArgument?: boolean;
}

export interface FileObj {
    src: string;
    dest: string;
}

/**
 * Represents a file import in a component <script> tag
 */
export interface FileReference {
    /**
     * The destPath for the referenced file.
     */
    destPath: string;
    text: string;
    /**
     * The file that is doing the import. Note this is NOT the file the destPath points to.
     */
    sourceFile: XmlFile | BrsFile;
    /**
     * The full range of this file reference.
     * Keep in mind that file references can come from xml script tags
     * as well as bs file import statements.
     * If the range is null, then this import is derived so skip any location-based logic
     */
    filePathRange?: Range;
}

export interface VariableDeclaration {
    name: string;
    getType: () => BscType;
    /**
     * The range for the variable name
     */
    nameRange: Range;
    /**
     * Since only one variable can be declared at a time,
     * we only need to know the line index
     */
    lineIndex: number;
}

export interface LabelDeclaration {
    name: string;
    /**
     * The range for the label name
     */
    nameRange: Range;
    /**
     * The line of the label
     */
    lineIndex: number;
}

/**
 * A wrapper around a callable to provide more information about where it came from
 */
export interface CallableContainer {
    callable: Callable;
    scope: Scope;
}

export type CallableContainerMap = Map<string, CallableContainer[]>;

export interface CommentFlag {
    file: BscFile;
    /**
     * The location of the ignore comment.
     */
    range: Range;
    /**
     * The range that this flag applies to (i.e. the lines that should be suppressed/re-enabled)
     */
    affectedRange: Range;
    codes: DiagnosticCode[] | null;
}

export type CompilerPluginFactory = () => CompilerPlugin;

export interface CompilerPlugin {
    name: string;
    /**
     * Called before a new program is created
     */
    beforeProgramCreate?: PluginHandler<BeforeProgramCreateEvent>;
    /**
     * Called after a new program is created
     */
    afterProgramCreate?: PluginHandler<AfterProgramCreateEvent>;


    /**
     * Called before the program gets prepared for building
     */
    beforePrepareProgram?: PluginHandler<BeforePrepareProgramEvent>;
    /**
     * Called when the program gets prepared for building
     */
    prepareProgram?: PluginHandler<PrepareProgramEvent>;
    /**
     * Called after the program gets prepared for building
     */
    afterPrepareProgram?: PluginHandler<AfterPrepareProgramEvent>;


    /**
     * Called before the entire program is validated
     */
    beforeProgramValidate?: PluginHandler<BeforeProgramValidateEvent>;
    /**
     * Called before the entire program is validated
     */
    onProgramValidate?: PluginHandler<OnProgramValidateEvent>;
    /**
     * Called after the program has been validated
     */
    afterProgramValidate?: PluginHandler<AfterProgramValidateEvent>;

    /**
     * Called right before the program is disposed/destroyed
     */
    beforeProgramDispose?: PluginHandler<BeforeProgramDisposeEvent>;

    /**
     * Emitted before the program starts collecting completions
     */
    beforeProvideCompletions?: PluginHandler<BeforeProvideCompletionsEvent>;
    /**
     * Use this event to contribute completions
     */
    provideCompletions?: PluginHandler<ProvideCompletionsEvent>;
    /**
     * Emitted after the program has finished collecting completions, but before they are sent to the client
     */
    afterProvideCompletions?: PluginHandler<AfterProvideCompletionsEvent>;


    /**
     * Called before the `provideHover` hook. Use this if you need to prepare any of the in-memory objects before the `provideHover` gets called
     */
    beforeProvideHover?: PluginHandler<BeforeProvideHoverEvent>;
    /**
     * Called when bsc looks for hover information. Use this if your plugin wants to contribute hover information.
     */
    provideHover?: PluginHandler<ProvideHoverEvent>;
    /**
     * Called after the `provideHover` hook. Use this if you want to intercept or sanitize the hover data (even from other plugins) before it gets sent to the client.
     */
    afterProvideHover?: PluginHandler<AfterProvideHoverEvent>;

    /**
<<<<<<< HEAD
     * Called after a scope was created
     */
    afterScopeCreate?: PluginHandler<AfterScopeCreateEvent>;

    beforeScopeDispose?: PluginHandler<BeforeScopeDisposeEvent>;
    onScopeDispose?: PluginHandler<OnScopeDisposeEvent>;
    afterScopeDispose?: PluginHandler<AfterScopeDisposeEvent>;

    beforeScopeValidate?: PluginHandler<BeforeScopeValidateEvent>;
=======
     * Called before the `provideDefinition` hook
     */
    beforeProvideDefinition?(event: BeforeProvideDefinitionEvent): any;
    /**
     * Provide one or more `Location`s where the symbol at the given position was originally defined
     * @param event
     */
    provideDefinition?(event: ProvideDefinitionEvent): any;
    /**
     * Called after `provideDefinition`. Use this if you want to intercept or sanitize the definition data provided by bsc or other plugins
     * @param event
     */
    afterProvideDefinition?(event: AfterProvideDefinitionEvent): any;

    onGetSemanticTokens?: PluginHandler<OnGetSemanticTokensEvent>;
    //scope events
    afterScopeCreate?: (scope: Scope) => void;
    beforeScopeDispose?: (scope: Scope) => void;
    afterScopeDispose?: (scope: Scope) => void;
    beforeScopeValidate?: ValidateHandler;
>>>>>>> 58657850
    onScopeValidate?: PluginHandler<OnScopeValidateEvent>;
    afterScopeValidate?: PluginHandler<BeforeScopeValidateEvent>;

    onGetCodeActions?: PluginHandler<OnGetCodeActionsEvent>;
    onGetSemanticTokens?: PluginHandler<OnGetSemanticTokensEvent>;


    /**
     * Called before plugins are asked to provide files to the program. (excludes virtual files produced by `provideFile` events).
     * Call the `setFileData()` method to override the file contents.
     */
    beforeProvideFile?: PluginHandler<BeforeProvideFileEvent>;
    /**
     * Give plugins the opportunity to handle processing a file. (excludes virtual files produced by `provideFile` events)
     */
    provideFile?: PluginHandler<ProvideFileEvent>;
    /**
     * Called after a file was added to the program. (excludes virtual files produced by `provideFile` events)
     */
    afterProvideFile?: PluginHandler<AfterProvideFileEvent>;


    /**
     * Called before a file is added to the program.
     * Includes physical files as well as any virtual files produced by `provideFile` events
     */
    beforeFileAdd?: PluginHandler<BeforeFileAddEvent>;
    /**
     * Called after a file has been added to the program.
     * Includes physical files as well as any virtual files produced by `provideFile` events
     */
    afterFileAdd?: PluginHandler<AfterFileAddEvent>;

    /**
     * Called before a file is removed from the program. This includes physical and virtual files
     */
    beforeFileRemove?: PluginHandler<BeforeFileRemoveEvent>;
    /**
     * Called after a file has been removed from the program. This includes physical and virtual files
     */
    afterFileRemove?: PluginHandler<AfterFileRemoveEvent>;


    /**
     * Called before each file is validated
     */
    beforeFileValidate?: PluginHandler<BeforeFileValidateEvent>;
    /**
     * Called during the file validation process. If your plugin contributes file validations, this is a good place to contribute them.
     */
    onFileValidate?: PluginHandler<OnFileValidateEvent>;
    /**
     * Called after each file is validated
     */
    afterFileValidate?: PluginHandler<AfterFileValidateEvent>;


    /**
     * Called right before the program builds (i.e. generates the code and puts it in the stagingDir
     */
    beforeBuildProgram?: PluginHandler<BeforeBuildProgramEvent>;
    /**
     * Called right after the program builds (i.e. generates the code and puts it in the stagingDir
     */
    afterBuildProgram?: PluginHandler<AfterBuildProgramEvent>;


    /**
     * Before preparing the file for building
     */
    beforePrepareFile?: PluginHandler<BeforePrepareFileEvent>;
    /**
     * Prepare the file for building
     */
    prepareFile?: PluginHandler<PrepareFileEvent>;
    /**
     * After preparing the file for building
     */
    afterPrepareFile?: PluginHandler<AfterPrepareFileEvent>;


    /**
     * Before the program turns all file objects into their final buffers
     */
    beforeSerializeProgram?: PluginHandler<BeforeSerializeProgramEvent>;
    /**
     * Emitted right at the start of the program turning all file objects into their final buffers
     */
    onSerializeProgram?: PluginHandler<OnSerializeProgramEvent>;
    /**
     * After the program turns all file objects into their final buffers
     */
    afterSerializeProgram?: PluginHandler<AfterSerializeProgramEvent>;


    /**
     * Before turning the file into its final contents
     */
    beforeSerializeFile?: PluginHandler<BeforeSerializeFileEvent>;
    /**
     * Turn the file into its final contents (i.e. transpile a bs file, compress a jpeg, etc)
     */
    serializeFile?: PluginHandler<SerializeFileEvent>;
    /**
     * After turning the file into its final contents
     */
    afterSerializeFile?: PluginHandler<AfterSerializeFileEvent>;


    /**
     * Called before any files are written
     */
    beforeWriteProgram?: PluginHandler<BeforeWriteProgramEvent>;
    /**
     * Called after all files are written
     */
    afterWriteProgram?: PluginHandler<AfterWriteProgramEvent>;


    /**
     * Before a file is written to disk. These are raw files that contain the final output. One `File` may produce several of these
     */
    beforeWriteFile?: PluginHandler<BeforeWriteFileEvent>;
    /**
     * Called when a file should be persisted (usually writing to storage). These are raw files that contain the final output. One `File` may produce several of these.
     * When a plugin has handled a file, it should be pushed to the `handledFiles` set so future plugins don't write the file multiple times
     */
    writeFile?: PluginHandler<WriteFileEvent>;
    /**
     * Before a file is written to disk. These are raw files that contain the final output. One `File` may produce several of these
     */
    afterWriteFile?: PluginHandler<AfterWriteFileEvent>;
}
export type PluginHandler<T, R = void> = (event: T) => R;

export interface OnGetCodeActionsEvent<TFile extends BscFile = BscFile> {
    program: Program;
    file: TFile;
    range: Range;
    scopes: Scope[];
    diagnostics: BsDiagnostic[];
    codeActions: CodeAction[];
}

export interface BeforeProgramCreateEvent {
    builder: ProgramBuilder;
}
export interface AfterProgramCreateEvent {
    builder: ProgramBuilder;
    program: Program;
}

export interface BeforeProgramValidateEvent {
    program: Program;
}
export type OnProgramValidateEvent = BeforeProgramValidateEvent;
export type AfterProgramValidateEvent = BeforeProgramValidateEvent;


export interface ProvideCompletionsEvent<TFile extends BscFile = BscFile> {
    program: Program;
    file: TFile;
    scopes: Scope[];
    position: Position;
    completions: CompletionItem[];
}
export type BeforeProvideCompletionsEvent<TFile extends BscFile = BscFile> = ProvideCompletionsEvent<TFile>;
export type AfterProvideCompletionsEvent<TFile extends BscFile = BscFile> = ProvideCompletionsEvent<TFile>;

export interface BeforeBuildProgramEvent {
    program: Program;
    files: BscFile[];
    editor: Editor;
}
export type AfterBuildProgramEvent = BeforeBuildProgramEvent;

export interface ProvideHoverEvent {
    program: Program;
    file: BscFile;
    position: Position;
    scopes: Scope[];
    hovers: Hover[];
}
export interface Hover {
    /**
     * The contents of the hover, written in markdown. If you want to display code in the hover, use code blocks, like this:
     * ```text
     *      ```brighterscript
     *      some = "code" + "here"
     *      ```
     * ```
     */
    contents: string | string[];
    /**
     * An optional range
     */
    range?: Range;
}
export type BeforeProvideHoverEvent = ProvideHoverEvent;
export type AfterProvideHoverEvent = ProvideHoverEvent;

<<<<<<< HEAD
export interface AfterScopeCreateEvent {
    program: Program;
    scope: Scope;
}
export interface BeforeScopeDisposeEvent {
    program: Program;
    scope: Scope;
}
export interface OnScopeDisposeEvent {
    program: Program;
    scope: Scope;
}
export interface AfterScopeDisposeEvent {
    program: Program;
    scope: Scope;
}
export interface BeforeScopeValidateEvent {
    program: Program;
    scope: Scope;
}
export type AfterScopeValidateEvent = BeforeScopeValidateEvent;

export interface BeforeFileParseEvent {
    program: Program;
    srcPath: string;
    source: string;
}
export interface OnFileParseEvent {
    program: Program;
    srcPath: string;
    source: string;
}
export interface AfterFileParseEvent {
    program: Program;
    file: BscFile;
}
=======
export interface ProvideDefinitionEvent<TFile = BscFile> {
    program: Program;
    /**
     * The file that the getDefinition request was invoked in
     */
    file: TFile;
    /**
     * The position in the text document where the getDefinition request was invoked
     */
    position: Position;
    /**
     * The list of locations for where the item at the file and position was defined
     */
    definitions: Location[];
}
export type BeforeProvideDefinitionEvent<TFile = BscFile> = ProvideDefinitionEvent<TFile>;
export type AfterProvideDefinitionEvent<TFile = BscFile> = ProvideDefinitionEvent<TFile>;

>>>>>>> 58657850

export interface OnGetSemanticTokensEvent<T extends BscFile = BscFile> {
    /**
     * The program this file is from
     */
    program: Program;
    /**
     * The file to get semantic tokens for
     */
    file: T;
    /**
     * The list of scopes that this file is a member of
     */
    scopes: Scope[];
    /**
     * The list of semantic tokens being produced during this event.
     */
    semanticTokens: SemanticToken[];
}

export type BeforeFileValidateEvent = OnFileValidateEvent;
export interface OnFileValidateEvent<T extends BscFile = BscFile> {
    program: Program;
    file: T;
}
export type AfterFileValidateEvent = OnFileValidateEvent;

export interface OnFileValidateEvent<T extends BscFile = BscFile> {
    program: Program;
    file: T;
}
export interface TranspileEntry {
    file: BscFile;
    outputPath: string;
}

export interface ScopeValidationOptions {
    changedFiles?: BscFile[];
    changedSymbols?: Map<SymbolTypeFlag, Set<string>>;
    force?: boolean;
}

export interface OnScopeValidateEvent {
    program: Program;
    scope: Scope;
    changedFiles?: BscFile[];
    changedSymbols?: Map<SymbolTypeFlag, Set<string>>;
}

export interface AfterFileTranspileEvent<TFile extends BscFile = BscFile> {
    /**
     * The program this event was triggered for
     */
    program: Program;
    file: TFile;
    outputPath: string;
    /**
     * The resulting transpiled file contents
     */
    code: string;
    /**
     * The sourceMaps for the generated code (if emitting source maps is enabled)
     */
    map?: string;
    /**
     * The generated type definition file contents (if emitting type definitions are enabled)
     */
    typedef?: string;
}

export type BeforeProvideFileEvent<TFile extends BscFile = BscFile> = ProvideFileEvent<TFile>;
export interface ProvideFileEvent<TFile extends BscFile = BscFile> {
    /**
     * The lower-case file extension for the srcPath. (i.e. ".brs", ".xml")
     */
    srcExtension: string;
    /**
     * The srcPath for the file. (i.e. `/user/bob/projects/VideoApp/source/main.bs`)
     */
    srcPath: string;
    /**
     * The destPath for the file. (i.e. for `/user/bob/projects/VideoApp/source/main.bs`, destPath would be `source/main.bs`)
     */
    destPath: string;

    /**
     * A lazy-loading container for this file's data. Call `.get()` to lazy load the data, and `.set()` to override file contents
     */
    data: LazyFileData;

    /**
     * An array of files that should be added to the program as a result of this event
     */
    files: TFile[];
    /**
     * The program for this event
     */
    program: Program;
    /**
     * A factory used to create new instances of the BrighterScript built-in file types. This mitigates the issue
     * of a plugin's version of a File not being the same as the LanguageServer or CLI version of BrighterScript
     * (due to npm installing multiple versions of brighterscript)
     */
    fileFactory: FileFactory;
}
export type AfterProvideFileEvent<TFile extends BscFile = BscFile> = ProvideFileEvent<TFile>;

export interface BeforeFileAddEvent<TFile extends BscFile = BscFile> {
    file: TFile;
    program: Program;
}
export type AfterFileAddEvent<TFile extends BscFile = BscFile> = BeforeFileAddEvent<TFile>;

export interface BeforeFileRemoveEvent<TFile extends BscFile = BscFile> {
    file: TFile;
    program: Program;
}
export type AfterFileRemoveEvent<TFile extends BscFile = BscFile> = BeforeFileRemoveEvent<TFile>;

export type BeforePrepareProgramEvent = PrepareProgramEvent;
/**
 * Event for when the program prepares itself for building
 */
export interface PrepareProgramEvent {
    program: Program;
    editor: Editor;
}
export type AfterPrepareProgramEvent = PrepareProgramEvent;


export type BeforePrepareFileEvent<TFile extends BscFile = BscFile> = PrepareFileEvent<TFile>;
/**
 * Prepare the file for building
 */
export interface PrepareFileEvent<TFile extends BscFile = BscFile> {
    program: Program;
    file: TFile;
    editor: Editor;
}
export type OnPrepareFileEvent<TFile extends BscFile = BscFile> = PrepareFileEvent<TFile>;
export type AfterPrepareFileEvent<TFile extends BscFile = BscFile> = PrepareFileEvent<TFile>;


/**
 * A container that holds the code, map, and typedef for serialized code files.
 */
export interface SerializedCodeFile {
    code?: string;
    map?: string;
    typedef?: string;
}

export interface BeforeSerializeProgramEvent {
    program: Program;
    files: BscFile[];
    result: Map<BscFile, SerializedFile[]>;
}
export type OnSerializeProgramEvent = BeforeSerializeProgramEvent;
export type AfterSerializeProgramEvent = BeforeSerializeProgramEvent;

/**
 * During the `SerializeFile` events, this is how plugins will contribute file data for a specific file
 */
export interface SerializedFile {
    /**
     * The raw data for this file (i.e. a binary buffer for a .jpeg file, or the transpiled code for a .bs file)
     */
    data: Buffer;
    /**
     * The pkgPath for this chunk of data.
     */
    pkgPath: string;
}

export type BeforeSerializeFileEvent<TFile extends BscFile = BscFile> = SerializeFileEvent<TFile>;
export interface SerializeFileEvent<TFile extends BscFile = BscFile> {
    program: Program;
    file: TFile;
    /**
     * The list of all files created across all the `SerializeFile` events.
     * The key is the pkgPath of the file, and the
     */
    result: Map<TFile, SerializedFile[]>;
}
export type AfterSerializeFileEvent<TFile extends BscFile = BscFile> = SerializeFileEvent<TFile>;


export interface BeforeWriteProgramEvent {
    program: Program;
    stagingDir: string;
    files: Map<BscFile, SerializedFile[]>;
}
export type AfterWriteProgramEvent = BeforeWriteProgramEvent;


export type BeforeWriteFileEvent = WriteFileEvent;
export interface WriteFileEvent {
    program: Program;
    file: SerializedFile;
    /**
     * The full path to where the file was (or will be) written to.
     */
    outputPath: string;
    /**
     * A set of all files that have been properly written. Plugins should add any handled files to this list so future plugins don't write then again
     */
    processedFiles: Set<SerializedFile>;
}
export type AfterWriteFileEvent = BeforeWriteFileEvent;

export interface TranspileObj {
    file: BscFile;
    /**
     * The absolute path to where the file should be written during build. (i.e. somewhere inside the stagingDir)
     */
    outputPath: string;
}

export interface BeforeFileDisposeEvent {
    program: Program;
    file: BscFile;
}
export type AfterFileDisposeEvent = BeforeFileDisposeEvent;
export interface BeforeProgramDisposeEvent {
    program: Program;
}

export interface SemanticToken {
    range: Range;
    tokenType: SemanticTokenTypes;
    /**
     * An optional array of modifiers for this token
     */
    tokenModifiers?: SemanticTokenModifiers[];
}

export interface TypedefProvider {
    getTypedef(state: TranspileState): Array<SourceNode | string>;
}

export type TranspileResult = Array<(string | SourceNode)>;

export type FileResolver = (srcPath: string) => string | Buffer | undefined | Thenable<string | Buffer | undefined> | void;

export interface ExpressionInfo {
    expressions: Expression[];
    varExpressions: Expression[];
    uniqueVarNames: string[];
}

export type DiagnosticCode = number | string;

export interface FileLink<T> {
    item: T;
    file: BrsFile;
}

export interface ExtraSymbolData {
    definingNode?: AstNode;
    description?: string;
    completionPriority?: number; // the higher the number, the lower the priority
    flags?: SymbolTypeFlag;
    memberOfAncestor?: boolean; // this symbol comes from an ancestor symbol table
}

export interface GetTypeOptions {
    flags: SymbolTypeFlag;
    typeChain?: TypeChainEntry[];
    data?: ExtraSymbolData;
    ignoreCall?: boolean; // get the type of this expression, NOT it's return type
    onlyCacheResolvedTypes?: boolean;
    ignoreCacheForRetrieval?: boolean;
}

export class TypeChainEntry {
    public data: ExtraSymbolData;
    constructor(public name: string, public type: BscType, data: ExtraSymbolData, public range: Range, public separatorToken: Token = createToken(TokenKind.Dot)) {
        if (data) {
            // make a copy of this data
            this.data = { ...data };
        }
    }
    get isResolved() {
        return this.type?.isResolvable();
    }
}

export interface TypeChainProcessResult {
    itemName: string;
    itemParentTypeName: string;
    fullNameOfItem: string;
    fullChainName: string;
    range: Range;
    containsDynamic: boolean;
}

export interface TypeCompatibilityData {
    missingFields?: { name: string; expectedType: BscType }[];
    fieldMismatches?: { name: string; expectedType: BscType; actualType: BscType }[];
    depth?: number;
}

export interface NamespaceContainer {
    file: BscFile;
    fullName: string;
    fullNameLower: string;
    parentNameLower: string;
    nameParts: Identifier[];
    nameRange: Range;
    lastPartName: string;
    lastPartNameLower: string;
    functionStatements: Map<string, FunctionStatement>;
    isTopLevel: boolean;
    namespaceStatements?: NamespaceStatement[];
    statements?: Statement[];
    classStatements?: Map<string, ClassStatement>;
    enumStatements?: Map<string, EnumStatement>;
    constStatements?: Map<string, ConstStatement>;
    namespaces?: Map<string, NamespaceContainer>;
    symbolTable: SymbolTable;
}<|MERGE_RESOLUTION|>--- conflicted
+++ resolved
@@ -266,7 +266,6 @@
     afterProvideHover?: PluginHandler<AfterProvideHoverEvent>;
 
     /**
-<<<<<<< HEAD
      * Called after a scope was created
      */
     afterScopeCreate?: PluginHandler<AfterScopeCreateEvent>;
@@ -276,7 +275,7 @@
     afterScopeDispose?: PluginHandler<AfterScopeDisposeEvent>;
 
     beforeScopeValidate?: PluginHandler<BeforeScopeValidateEvent>;
-=======
+    /**
      * Called before the `provideDefinition` hook
      */
     beforeProvideDefinition?(event: BeforeProvideDefinitionEvent): any;
@@ -291,13 +290,7 @@
      */
     afterProvideDefinition?(event: AfterProvideDefinitionEvent): any;
 
-    onGetSemanticTokens?: PluginHandler<OnGetSemanticTokensEvent>;
     //scope events
-    afterScopeCreate?: (scope: Scope) => void;
-    beforeScopeDispose?: (scope: Scope) => void;
-    afterScopeDispose?: (scope: Scope) => void;
-    beforeScopeValidate?: ValidateHandler;
->>>>>>> 58657850
     onScopeValidate?: PluginHandler<OnScopeValidateEvent>;
     afterScopeValidate?: PluginHandler<BeforeScopeValidateEvent>;
 
@@ -499,7 +492,6 @@
 export type BeforeProvideHoverEvent = ProvideHoverEvent;
 export type AfterProvideHoverEvent = ProvideHoverEvent;
 
-<<<<<<< HEAD
 export interface AfterScopeCreateEvent {
     program: Program;
     scope: Scope;
@@ -536,7 +528,6 @@
     program: Program;
     file: BscFile;
 }
-=======
 export interface ProvideDefinitionEvent<TFile = BscFile> {
     program: Program;
     /**
@@ -555,7 +546,6 @@
 export type BeforeProvideDefinitionEvent<TFile = BscFile> = ProvideDefinitionEvent<TFile>;
 export type AfterProvideDefinitionEvent<TFile = BscFile> = ProvideDefinitionEvent<TFile>;
 
->>>>>>> 58657850
 
 export interface OnGetSemanticTokensEvent<T extends BscFile = BscFile> {
     /**
