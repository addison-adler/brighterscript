import type { Range, Diagnostic, CodeAction, CompletionItem, Position, Hover, Location } from 'vscode-languageserver';
import type { Scope } from './Scope';
import type { BrsFile } from './files/BrsFile';
import type { XmlFile } from './files/XmlFile';
import type { FunctionType } from './types/FunctionType';
import type { ParseMode } from './parser/Parser';
import type { Program } from './Program';
import type { ProgramBuilder } from './ProgramBuilder';
import type { Expression, FunctionStatement, FunctionExpression } from './parser';
import type { TranspileState } from './parser/TranspileState';
import type { CodeWithSourceMap, SourceNode } from 'source-map';
import type { BscType } from './types/BscType';

export interface BsDiagnostic extends Diagnostic {
    file: BscFile;
    /**
     * A generic data container where additional details of the diagnostic can be stored. These are stripped out before being sent to a languageclient, and not printed to the console.
     */
    data?: any;
}

export interface BscFile {
    /**
     * A collection of flags found in comments (generally the bs:disable flags)
     */
    commentFlags?: CommentFlag[];
    /**
     * The pkgPath to the file (without the `pkg:` prefix)
     */
    pkgPath: string;
    pathAbsolute: string;
    /**
     * The key used to identify this file in the dependency graph
     */
    dependencyGraphKey: string;
    /**
     * Dispose of any resources the file may have created.
     */
    dispose?(): void;
    /**
     * Get completions available at the given cursor with respect to the given Scope.
     */
    getCompletions?(position: Position, scope?: Scope): CompletionItem[];
    /**
     * Get all diagnostics for the file
     */
    getDiagnostics?(): BsDiagnostic[];
    /**
     * Get hover information from the file related to the given position.
     */
    getHover?(position: Position): Hover;
    /**
     * Get all references of the item under the given position
     */
    getReferences?(position: Position): Location[];
    /**
     * Indicates whether this file has been validated yet. If this property is omitted, it is assumed the file is always valid.
     */
    isValidated?: boolean;
    /**
     * Transpile the file.
     */
    transpile?(): CodeWithSourceMap;
    /**
     * Function to validate the file. Optional, and if omitted, the file is assumed
     * to always be valid
     */
    validate?();
}

export interface Callable {
    file: BscFile;
    name: string;
    /**
     * Is the callable declared as "sub". If falsey, assumed declared as "function"
     */
    isSub: boolean;
    type: FunctionType;
    /**
     * A short description of the callable. Should be a short sentence.
     */
    shortDescription?: string;
    /**
     * A more lengthy explanation of the callable. This is parsed as markdown
     */
    documentation?: string;
    params: CallableParam[];
    /**
     * The full range of the function or sub.
     */
    range: Range;
    /**
     * The range of the name of this callable
     */
    nameRange?: Range;
    isDeprecated?: boolean;
    getName: (parseMode: ParseMode) => string;
    /**
     * Indicates whether or not this callable has an associated namespace
     */
    hasNamespace: boolean;
    /**
     * Gives access to the whole statement if you need more data than provided by the interface
     */
    functionStatement: FunctionStatement;
}

export interface FunctionCall {
    /**
     * The full range of this function call (from the start of the function name to its closing paren)
     */
    range: Range;
<<<<<<< HEAD
    functionScope: FunctionScope;
=======
    functionExpression: FunctionExpression;
>>>>>>> 9698e4ad
    file: BscFile;
    name: string;
    args: CallableArg[];
    nameRange: Range;
}

/**
 * An argument for an expression call.
 */
export interface CallableArg {
    text: string;
    type: BscType;
    range: Range;
}

export interface CallableParam {
    name: string;
    type: BscType;
    isOptional?: boolean;
    /**
     * Indicates that an unlimited number of arguments can be passed in
     */
    isRestArgument?: boolean;
}

export interface FileObj {
    src: string;
    dest: string;
}

/**
 * Represents a file import in a component <script> tag
 */
export interface FileReference {
    /**
     * The pkgPath to the referenced file.
     */
    pkgPath: string;
    text: string;
    /**
     * The file that is doing the import. Note this is NOT the file the pkgPath points to.
     */
    sourceFile: XmlFile | BrsFile;
    /**
     * The full range of this file reference.
     * Keep in mind that file references can come from xml script tags
     * as well as bs file import statements.
     * If the range is null, then this import is derived so skip any location-based logic
     */
    filePathRange?: Range;
}

export interface VariableDeclaration {
    name: string;
    type: BscType;
    /**
     * The range for the variable name
     */
    nameRange: Range;
    /**
     * Since only one variable can be declared at a time,
     * we only need to know the line index
     */
    lineIndex: number;
}

export interface LabelDeclaration {
    name: string;
    /**
     * The range for the label name
     */
    nameRange: Range;
    /**
     * The line of the label
     */
    lineIndex: number;
}

/**
 * A wrapper around a callable to provide more information about where it came from
 */
export interface CallableContainer {
    callable: Callable;
    scope: Scope;
}

export type CallableContainerMap = Map<string, CallableContainer[]>;

export interface CommentFlag {
    file: BscFile;
    /**
     * The location of the ignore comment.
     */
    range: Range;
    /**
     * The range that this flag applies to (i.e. the lines that should be suppressed/re-enabled)
     */
    affectedRange: Range;
    codes: DiagnosticCode[] | null;
}

export type CompilerPluginFactory = () => CompilerPlugin;

export interface CompilerPlugin {
    name: string;
    //ProgramBuilder events
    beforeProgramCreate?: PluginHandler<BeforeProgramCreateEvent>;
    afterProgramCreate?: PluginHandler<AfterProgramCreateEvent>;
    beforePrepublish?: PluginHandler<BeforePrepublishEvent>;
    afterPrepublish?: PluginHandler<AfterPrepublishEvent>;
    beforePublish?: PluginHandler<BeforePublishEvent>;
    afterPublish?: PluginHandler<AfterPublishEvent>;
    //program events
    beforeProgramValidate?: PluginHandler<BeforeProgramValidateEvent>;
    afterProgramValidate?: PluginHandler<AfterProgramValidateEvent>;
    beforeProgramTranspile?: PluginHandler<BeforeProgramTranspileEvent>;
    afterProgramTranspile?: PluginHandler<AfterProgramTranspileEvent>;
    onGetCodeActions?: PluginHandler<OnGetCodeActionsEvent>;
    //scope events
    afterScopeCreate?: PluginHandler<AfterScopeCreateEvent>;
    beforeScopeDispose?: PluginHandler<BeforeScopeDisposeEvent>;
    afterScopeDispose?: PluginHandler<AfterScopeDisposeEvent>;
    beforeScopeValidate?: PluginHandler<BeforeScopeValidateEvent>;
    afterScopeValidate?: PluginHandler<AfterScopeValidateEvent>;
    //file events
<<<<<<< HEAD
    onProvideFile?: PluginHandler<OnProvideFileEvent, void | BscFile>;
=======
>>>>>>> 9698e4ad
    beforeFileParse?: PluginHandler<BeforeFileParseEvent>;
    afterFileParse?: PluginHandler<AfterFileParseEvent>;
    beforeFileValidate?: PluginHandler<BeforeFileValidateEvent>;
    afterFileValidate?: PluginHandler<AfterFileValidateEvent>;
    beforeFileTranspile?: PluginHandler<BeforeFileTranspileEvent>;
    afterFileTranspile?: PluginHandler<AfterFileTranspileEvent>;
    beforeFileDispose?: PluginHandler<BeforeFileDisposeEvent>;
    afterFileDispose?: PluginHandler<AfterFileDisposeEvent>;
}
export type PluginHandler<T, R = void> = (event: T) => R;

export interface BeforeProgramCreateEvent {
    builder: ProgramBuilder;
}
export interface BeforePrepublishEvent {
    builder: ProgramBuilder;
    program: Program;
    files: FileObj[];
}
export interface AfterPrepublishEvent {
    builder: ProgramBuilder;
    program: Program;
    files: FileObj[];
}
export interface BeforePublishEvent {
    builder: ProgramBuilder;
    program: Program;
    files: FileObj[];
}
export interface AfterPublishEvent {
    builder: ProgramBuilder;
    program: Program;
    files: FileObj[];
}
export interface AfterProgramCreateEvent {
    builder: ProgramBuilder;
    program: Program;
}
export interface BeforeProgramValidateEvent {
    program: Program;
}
export interface AfterProgramValidateEvent {
    program: Program;
}
export interface BeforeProgramTranspileEvent {
    program: Program;
    entries: TranspileEntry[];
}
export interface AfterProgramTranspileEvent {
    program: Program;
    entries: TranspileEntry[];
}
export interface OnGetCodeActionsEvent {
    program: Program;
    file: BscFile;
    range: Range;
    scopes: Scope[];
    diagnostics: BsDiagnostic[];
    codeActions: CodeAction[];
}
export interface AfterScopeCreateEvent {
    program: Program;
    scope: Scope;
}
export interface BeforeScopeDisposeEvent {
    program: Program;
    scope: Scope;
}
export interface AfterScopeDisposeEvent {
    program: Program;
    scope: Scope;
}
<<<<<<< HEAD
export interface OnProvideFileEvent {
    program: Program;
    /**
     * The absolute path to the source location of the file
     */
    srcPath: string;
}
=======
>>>>>>> 9698e4ad
export interface BeforeScopeValidateEvent {
    program: Program;
    scope: Scope;
}
export interface AfterScopeValidateEvent {
    program: Program;
    scope: Scope;
}
export interface OnScopeGetCodeActionsEvent {
    program: Program;
    scope: Scope;
    file: BscFile;
    range: Range;
    /**
     * A filtered list of diagnostics whose lines touch the lines of the given range
     */
    diagnostics: BsDiagnostic[];
    codeActions: CodeAction[];
}
export interface BeforeFileParseEvent {
    program: Program;
<<<<<<< HEAD
    pathAbsolute: string;
=======
    srcPath: string;
>>>>>>> 9698e4ad
    source: string;
}
export interface AfterFileParseEvent {
    program: Program;
    file: BscFile;
}
export interface BeforeFileValidateEvent {
    program: Program;
    file: BscFile;
}
export interface AfterFileValidateEvent {
    program: Program;
    file: BscFile;
}
export interface BeforeFileTranspileEvent {
    program: Program;
    file: BscFile;
    outputPath: string;
}
export interface AfterFileTranspileEvent {
    program: Program;
    file: BscFile;
    outputPath: string;
}
export interface BeforeFileDisposeEvent {
    program: Program;
    file: BscFile;
}
export interface AfterFileDisposeEvent {
    program: Program;
    file: BscFile;
}
export interface OnFileGetCodeActionsEvent {
    program: Program;
    file: BscFile;
    range: Range;
    /**
     * A filtered list of diagnostics whose lines touch the lines of the given range
     */
    diagnostics: BsDiagnostic[];
    codeActions: CodeAction[];
}

export interface TranspileEntry {
    file: BscFile;
    outputPath: string;
}

export interface TypedefProvider {
    getTypedef(state: TranspileState): Array<SourceNode | string>;
}

export type TranspileResult = Array<(string | SourceNode)>;

/**
 * @param srcPath The absolute path to the source file on disk
 */
export type FileResolver = (srcPath: string) => string | undefined | Thenable<string | undefined> | void;

export interface ExpressionInfo {
    expressions: Expression[];
    varExpressions: Expression[];
    uniqueVarNames: string[];
}

export type DiagnosticCode = number | string;<|MERGE_RESOLUTION|>--- conflicted
+++ resolved
@@ -28,11 +28,18 @@
      * The pkgPath to the file (without the `pkg:` prefix)
      */
     pkgPath: string;
-    pathAbsolute: string;
+    /**
+     * The absolute path to the source file
+     */
+    srcPath: string;
     /**
      * The key used to identify this file in the dependency graph
      */
     dependencyGraphKey: string;
+    /**
+     * The full file contents as a string (if applicable)
+     */
+    fileContents?: string;
     /**
      * Dispose of any resources the file may have created.
      */
@@ -110,11 +117,7 @@
      * The full range of this function call (from the start of the function name to its closing paren)
      */
     range: Range;
-<<<<<<< HEAD
-    functionScope: FunctionScope;
-=======
     functionExpression: FunctionExpression;
->>>>>>> 9698e4ad
     file: BscFile;
     name: string;
     args: CallableArg[];
@@ -240,10 +243,7 @@
     beforeScopeValidate?: PluginHandler<BeforeScopeValidateEvent>;
     afterScopeValidate?: PluginHandler<AfterScopeValidateEvent>;
     //file events
-<<<<<<< HEAD
     onProvideFile?: PluginHandler<OnProvideFileEvent, void | BscFile>;
-=======
->>>>>>> 9698e4ad
     beforeFileParse?: PluginHandler<BeforeFileParseEvent>;
     afterFileParse?: PluginHandler<AfterFileParseEvent>;
     beforeFileValidate?: PluginHandler<BeforeFileValidateEvent>;
@@ -316,7 +316,6 @@
     program: Program;
     scope: Scope;
 }
-<<<<<<< HEAD
 export interface OnProvideFileEvent {
     program: Program;
     /**
@@ -324,8 +323,6 @@
      */
     srcPath: string;
 }
-=======
->>>>>>> 9698e4ad
 export interface BeforeScopeValidateEvent {
     program: Program;
     scope: Scope;
@@ -347,11 +344,7 @@
 }
 export interface BeforeFileParseEvent {
     program: Program;
-<<<<<<< HEAD
-    pathAbsolute: string;
-=======
     srcPath: string;
->>>>>>> 9698e4ad
     source: string;
 }
 export interface AfterFileParseEvent {
