--- conflicted
+++ resolved
@@ -187,20 +187,17 @@
     beforePublish?: PluginHandler<BeforePublishEvent>;
     afterPublish?: PluginHandler<AfterPublishEvent>;
     //program events
-<<<<<<< HEAD
     beforeProgramValidate?: PluginHandler<BeforeProgramValidateEvent>;
     afterProgramValidate?: PluginHandler<AfterProgramValidateEvent>;
     beforeProgramTranspile?: PluginHandler<BeforeProgramTranspileEvent>;
     afterProgramTranspile?: PluginHandler<AfterProgramTranspileEvent>;
-    beforeProgramGetCodeActions?: PluginHandler<BeforeProgramGetCodeActionsEvent>;
-    afterProgramGetCodeActions?: PluginHandler<AfterProgramGetCodeActionsEvent>;
+    onGetCodeActions?: PluginHandler<OnGetCodeActionsEvent>;
     //scope events
     afterScopeCreate?: PluginHandler<AfterScopeCreateEvent>;
     beforeScopeDispose?: PluginHandler<BeforeScopeDisposeEvent>;
     afterScopeDispose?: PluginHandler<AfterScopeDisposeEvent>;
     beforeScopeValidate?: PluginHandler<BeforeScopeValidateEvent>;
     afterScopeValidate?: PluginHandler<AfterScopeValidateEvent>;
-    onScopeGetCodeActions?: PluginHandler<OnScopeGetCodeActionsEvent>;
     //file events
     beforeFileParse?: PluginHandler<BeforeFileParseEvent>;
     afterFileParse?: PluginHandler<AfterFileParseEvent>;
@@ -210,7 +207,6 @@
     afterFileTranspile?: PluginHandler<AfterFileTranspileEvent>;
     beforeFileDispose?: PluginHandler<BeforeFileDisposeEvent>;
     afterFileDispose?: PluginHandler<AfterFileDisposeEvent>;
-    onFileGetCodeActions?: PluginHandler<OnFileGetCodeActionsEvent>;
 }
 export type PluginHandler<T> = (event: T) => void;
 
@@ -255,127 +251,6 @@
     program: Program;
     entries: TranspileEntry[];
 }
-export interface BeforeProgramGetCodeActionsEvent {
-    program: Program;
-    file: BscFile;
-    range: Range;
-    codeActions: CodeAction[];
-}
-export interface AfterProgramGetCodeActionsEvent {
-    program: Program;
-    file: BscFile;
-    range: Range;
-    codeActions: CodeAction[];
-}
-export interface AfterScopeCreateEvent {
-    program: Program;
-    scope: Scope;
-}
-export interface BeforeScopeDisposeEvent {
-    program: Program;
-    scope: Scope;
-}
-export interface AfterScopeDisposeEvent {
-    program: Program;
-    scope: Scope;
-}
-export interface BeforeScopeValidateEvent {
-    program: Program;
-    scope: Scope;
-}
-export interface AfterScopeValidateEvent {
-    program: Program;
-    scope: Scope;
-}
-export interface OnScopeGetCodeActionsEvent {
-    program: Program;
-    scope: Scope;
-    file: BscFile;
-    range: Range;
-    /**
-     * A filtered list of diagnostics whose lines touch the lines of the given range
-     */
-    diagnostics: BsDiagnostic[];
-    codeActions: CodeAction[];
-}
-export interface BeforeFileParseEvent {
-    program: Program;
-    pathAbsolute: string;
-    source: string;
-}
-export interface AfterFileParseEvent {
-    program: Program;
-    file: BscFile;
-}
-export interface BeforeFileValidateEvent {
-    program: Program;
-    file: BscFile;
-}
-export interface AfterFileValidateEvent {
-    program: Program;
-    file: BscFile;
-}
-export interface BeforeFileTranspileEvent {
-    program: Program;
-    file: BscFile;
-    outputPath: string;
-}
-export interface AfterFileTranspileEvent {
-    program: Program;
-    file: BscFile;
-    outputPath: string;
-}
-export interface BeforeFileDisposeEvent {
-    program: Program;
-    file: BscFile;
-}
-export interface AfterFileDisposeEvent {
-    program: Program;
-    file: BscFile;
-}
-export interface OnFileGetCodeActionsEvent {
-    program: Program;
-    file: BscFile;
-    range: Range;
-    /**
-     * A filtered list of diagnostics whose lines touch the lines of the given range
-     */
-    diagnostics: BsDiagnostic[];
-    codeActions: CodeAction[];
-}
-
-export interface TranspileEntry {
-    file: BscFile;
-    outputPath: string;
-=======
-    beforeProgramCreate?: (builder: ProgramBuilder) => void;
-    beforePrepublish?: (builder: ProgramBuilder, files: FileObj[]) => void;
-    afterPrepublish?: (builder: ProgramBuilder, files: FileObj[]) => void;
-    beforePublish?: (builder: ProgramBuilder, files: FileObj[]) => void;
-    afterPublish?: (builder: ProgramBuilder, files: FileObj[]) => void;
-    afterProgramCreate?: (program: Program) => void;
-    beforeProgramValidate?: (program: Program) => void;
-    afterProgramValidate?: (program: Program) => void;
-    beforeProgramTranspile?: (program: Program, entries: TranspileObj[]) => void;
-    afterProgramTranspile?: (program: Program, entries: TranspileObj[]) => void;
-    onGetCodeActions?: PluginHandler<OnGetCodeActionsEvent>;
-    //scope events
-    afterScopeCreate?: (scope: Scope) => void;
-    beforeScopeDispose?: (scope: Scope) => void;
-    afterScopeDispose?: (scope: Scope) => void;
-    beforeScopeValidate?: ValidateHandler;
-    afterScopeValidate?: ValidateHandler;
-    //file events
-    beforeFileParse?: (source: SourceObj) => void;
-    afterFileParse?: (file: BscFile) => void;
-    afterFileValidate?: (file: BscFile) => void;
-    beforeFileTranspile?: (entry: TranspileObj) => void;
-    afterFileTranspile?: (entry: TranspileObj) => void;
-    beforeFileDispose?: (file: BscFile) => void;
-    afterFileDispose?: (file: BscFile) => void;
-}
-export type PluginHandler<T> = (event: T) => void;
-
 export interface OnGetCodeActionsEvent {
     program: Program;
     file: BscFile;
@@ -383,7 +258,87 @@
     scopes: Scope[];
     diagnostics: BsDiagnostic[];
     codeActions: CodeAction[];
->>>>>>> c9ec036b
+}
+export interface AfterScopeCreateEvent {
+    program: Program;
+    scope: Scope;
+}
+export interface BeforeScopeDisposeEvent {
+    program: Program;
+    scope: Scope;
+}
+export interface AfterScopeDisposeEvent {
+    program: Program;
+    scope: Scope;
+}
+export interface BeforeScopeValidateEvent {
+    program: Program;
+    scope: Scope;
+}
+export interface AfterScopeValidateEvent {
+    program: Program;
+    scope: Scope;
+}
+export interface OnScopeGetCodeActionsEvent {
+    program: Program;
+    scope: Scope;
+    file: BscFile;
+    range: Range;
+    /**
+     * A filtered list of diagnostics whose lines touch the lines of the given range
+     */
+    diagnostics: BsDiagnostic[];
+    codeActions: CodeAction[];
+}
+export interface BeforeFileParseEvent {
+    program: Program;
+    pathAbsolute: string;
+    source: string;
+}
+export interface AfterFileParseEvent {
+    program: Program;
+    file: BscFile;
+}
+export interface BeforeFileValidateEvent {
+    program: Program;
+    file: BscFile;
+}
+export interface AfterFileValidateEvent {
+    program: Program;
+    file: BscFile;
+}
+export interface BeforeFileTranspileEvent {
+    program: Program;
+    file: BscFile;
+    outputPath: string;
+}
+export interface AfterFileTranspileEvent {
+    program: Program;
+    file: BscFile;
+    outputPath: string;
+}
+export interface BeforeFileDisposeEvent {
+    program: Program;
+    file: BscFile;
+}
+export interface AfterFileDisposeEvent {
+    program: Program;
+    file: BscFile;
+}
+export interface OnFileGetCodeActionsEvent {
+    program: Program;
+    file: BscFile;
+    range: Range;
+    /**
+     * A filtered list of diagnostics whose lines touch the lines of the given range
+     */
+    diagnostics: BsDiagnostic[];
+    codeActions: CodeAction[];
+}
+
+export interface TranspileEntry {
+    file: BscFile;
+    outputPath: string;
 }
 
 export interface TypedefProvider {
