import type { Token } from './Token';

export enum TokenKind {
    // parens (and friends)
    LeftParen = 'LeftParen', // (
    RightParen = 'RightParen', // )
    LeftSquareBracket = 'LeftSquareBracket', // [
    RightSquareBracket = 'RightSquareBracket', // ]
    LeftCurlyBrace = 'LeftCurlyBrace', // {
    RightCurlyBrace = 'RightCurlyBrace', // }

    // operators
    Caret = 'Caret', // ^
    Minus = 'Minus', // -
    Plus = 'Plus', // +
    Star = 'Star', // *
    Forwardslash = 'Forwardslash', // /
    Mod = 'Mod', // mod
    Backslash = 'Backslash', // \

    // postfix operators
    PlusPlus = 'PlusPlus', // ++
    MinusMinus = 'MinusMinus', // --

    // bitshift
    LeftShift = 'LeftShift', // <<
    RightShift = 'RightShift', // >>

    // assignment operators
    MinusEqual = 'MinusEqual', // -=
    PlusEqual = 'PlusEqual', // +=
    StarEqual = 'StarEqual', // *=
    ForwardslashEqual = 'ForwardslashEqual', // /=
    BackslashEqual = 'BackslashEqual', // \=
    LeftShiftEqual = 'LeftShiftEqual', // <<=
    RightShiftEqual = 'RightShiftEqual', // >>=

    // comparators
    Less = 'Less', // <
    LessEqual = 'LessEqual', // <=
    Greater = 'Greater', // >
    GreaterEqual = 'GreaterEqual', // >=
    Equal = 'Equal', // =
    LessGreater = 'LessGreater', // BrightScript uses `<>` for "not equal"

    // literals
    Identifier = 'Identifier',
    StringLiteral = 'StringLiteral',
    TemplateStringQuasi = 'TemplateStringQuasi',
    TemplateStringExpressionBegin = 'TemplateStringExpressionBegin',
    TemplateStringExpressionEnd = 'TemplateStringExpressionEnd',
    IntegerLiteral = 'IntegerLiteral',
    FloatLiteral = 'FloatLiteral',
    DoubleLiteral = 'DoubleLiteral',
    LongIntegerLiteral = 'LongIntegerLiteral',
    EscapedCharCodeLiteral = 'EscapedCharCodeLiteral', //this is used to capture things like `\n`, `\r\n` in template strings
    RegexLiteral = 'RegexLiteral',

    //types
    Void = 'Void',
    Boolean = 'Boolean',
    Integer = 'Integer',
    LongInteger = 'LongInteger',
    Float = 'Float',
    Double = 'Double',
    String = 'String',
    Object = 'Object',
    Interface = 'Interface',
    Invalid = 'Invalid',
    Dynamic = 'Dynamic',

    // other symbols
    Dot = 'Dot', // .
    Comma = 'Comma', // ,
    Colon = 'Colon', // :
    Semicolon = 'Semicolon', // ;
    At = 'At', // @
    Callfunc = 'Callfunc', // @.
    Question = 'Question', // ?
    QuestionQuestion = 'QuestionQuestion', // ??
    BackTick = 'BackTick', // `
    QuestionDot = 'QuestionDot', // ?.
    QuestionLeftSquare = 'QuestionLeftSquare', // ?[
    QuestionLeftParen = 'QuestionLeftParen', // ?(
    QuestionAt = 'QuestionAt', // ?@

    // conditional compilation
    HashIf = 'HashIf', // #if
    HashElseIf = 'HashElseIf', // #elseif
    HashElse = 'HashElse', // #else
    HashEndIf = 'HashEndIf', // #endif
    HashConst = 'HashConst', // #const
    HashError = 'HashError', // #error
    HashErrorMessage = 'HashErrorMessage',

    // keywords
    // canonical source: https://sdkdocs.roku.com/display/sdkdoc/Reserved+Words
    And = 'And',
    Box = 'Box',
    CreateObject = 'CreateObject',
    Dim = 'Dim',
    Each = 'Each',
    Else = 'Else',
    Then = 'Then',
    End = 'End',
    EndFunction = 'EndFunction',
    EndFor = 'EndFor',
    EndIf = 'EndIf',
    EndSub = 'EndSub',
    EndWhile = 'EndWhile',
    Eval = 'Eval',
    Exit = 'Exit',
    ExitWhile = 'ExitWhile',
    False = 'False',
    For = 'For',
    ForEach = 'ForEach',
    Function = 'Function',
    GetGlobalAA = 'GetGlobalAA',
    GetLastRunCompileError = 'GetLastRunCompileError',
    GetLastRunRunTimeError = 'GetLastRunRunTimeError',
    Goto = 'Goto',
    If = 'If',
    In = 'In',
    Let = 'Let',
    Next = 'Next',
    Not = 'Not',
    ObjFun = 'ObjFun',
    Or = 'Or',
    Pos = 'Pos',
    Print = 'Print',
    Rem = 'Rem',
    Return = 'Return',
    Step = 'Step',
    Stop = 'Stop',
    Sub = 'Sub',
    Tab = 'Tab',
    To = 'To',
    True = 'True',
    Type = 'Type',
    While = 'While',
    Try = 'Try',
    Catch = 'Catch',
    EndTry = 'EndTry',
    Throw = 'Throw',

    //misc
    Library = 'Library',
    Dollar = '$',

    //brighterscript keywords
    Class = 'Class',
    EndClass = 'EndClass',
    Namespace = 'Namespace',
    EndNamespace = 'EndNamespace',
    Enum = 'Enum',
    EndEnum = 'EndEnum',
    Public = 'Public',
    Protected = 'Protected',
    Private = 'Private',
    Optional = 'Optional',
    As = 'As',
    New = 'New',
    Override = 'Override',
    Import = 'Import',
    EndInterface = 'EndInterface',
    Const = 'Const',
    Continue = 'Continue',
    Typecast = 'Typecast',
    Alias = 'Alias',

    //brighterscript source literals
    LineNumLiteral = 'LineNumLiteral',
    SourceFilePathLiteral = 'SourceFilePathLiteral',
    SourceLineNumLiteral = 'SourceLineNumLiteral',
    FunctionNameLiteral = 'FunctionNameLiteral',
    SourceFunctionNameLiteral = 'SourceFunctionNameLiteral',
    SourceLocationLiteral = 'SourceLocationLiteral',
    PkgPathLiteral = 'PkgPathLiteral',
    PkgLocationLiteral = 'PkgLocationLiteral',

    //comments
    Comment = 'Comment',

    // structural
    Whitespace = 'Whitespace',
    Newline = 'Newline',
    Eof = 'Eof'
}

/**
 * The set of all reserved words in the reference BrightScript runtime. These can't be used for any
 * other purpose within a BrightScript file.
 * @see https://sdkdocs.roku.com/display/sdkdoc/Reserved+Words
 */
export const ReservedWords = new Set([
    'and',
    'box',
    'createobject',
    'dim',
    'each',
    'else',
    'endsub',
    'endwhile',
    'eval',
    'exit',
    'exitwhile',
    'false',
    'for',
    'function',
    'getglobalaa',
    'getlastruncompileerror',
    'getlastrunruntimeerror',
    'goto',
    'if',
    'invalid',
    'let',
    'next',
    'not',
    'objfun',
    'or',
    'pos',
    'print',
    'rem',
    'return',
    'run',
    'step',
    'stop',
    'sub',
    'tab',
    'then',
    'throw',
    'to',
    'true',
    'type',
    'while'
]);

/**
 * The set of keywords in the reference BrightScript runtime. Any of these that *are not* reserved
 * words can be used within a BrightScript file for other purposes, e.g. `tab`.
 *
 * Unfortunately there's no canonical source for this!
 */
export const Keywords: Record<string, TokenKind> = {
    as: TokenKind.As,
    and: TokenKind.And,
    continue: TokenKind.Continue,
    dim: TokenKind.Dim,
    end: TokenKind.End,
    then: TokenKind.Then,
    else: TokenKind.Else,
    void: TokenKind.Void,
    boolean: TokenKind.Boolean,
    integer: TokenKind.Integer,
    longinteger: TokenKind.LongInteger,
    float: TokenKind.Float,
    double: TokenKind.Double,
    string: TokenKind.String,
    object: TokenKind.Object,
    interface: TokenKind.Interface,
    dynamic: TokenKind.Dynamic,
    endfor: TokenKind.EndFor,
    'end for': TokenKind.EndFor,
    endfunction: TokenKind.EndFunction,
    'end function': TokenKind.EndFunction,
    endif: TokenKind.EndIf,
    'end if': TokenKind.EndIf,
    endsub: TokenKind.EndSub,
    'end sub': TokenKind.EndSub,
    endwhile: TokenKind.EndWhile,
    'end while': TokenKind.EndWhile,
    exit: TokenKind.Exit,
    exitwhile: TokenKind.ExitWhile,
    false: TokenKind.False,
    for: TokenKind.For,
    'for each': TokenKind.ForEach, // note: 'foreach' (no space) is *not* a keyword
    function: TokenKind.Function,
    goto: TokenKind.Goto,
    if: TokenKind.If,
    invalid: TokenKind.Invalid,
    let: TokenKind.Let,
    mod: TokenKind.Mod,
    next: TokenKind.Next,
    not: TokenKind.Not,
    or: TokenKind.Or,
    print: TokenKind.Print,
    rem: TokenKind.Rem,
    return: TokenKind.Return,
    step: TokenKind.Step,
    stop: TokenKind.Stop,
    sub: TokenKind.Sub,
    to: TokenKind.To,
    true: TokenKind.True,
    while: TokenKind.While,
    library: TokenKind.Library,
    class: TokenKind.Class,
    endclass: TokenKind.EndClass,
    'end class': TokenKind.EndClass,
    enum: TokenKind.Enum,
    endenum: TokenKind.EndEnum,
    'end enum': TokenKind.EndEnum,
    public: TokenKind.Public,
    protected: TokenKind.Protected,
    private: TokenKind.Private,
    new: TokenKind.New,
    override: TokenKind.Override,
    optional: TokenKind.Optional,
    namespace: TokenKind.Namespace,
    endnamespace: TokenKind.EndNamespace,
    'end namespace': TokenKind.EndNamespace,
    import: TokenKind.Import,
    'line_num': TokenKind.LineNumLiteral,
    'source_file_path': TokenKind.SourceFilePathLiteral,
    'source_line_num': TokenKind.SourceLineNumLiteral,
    'function_name': TokenKind.FunctionNameLiteral,
    'source_function_name': TokenKind.SourceFunctionNameLiteral,
    'source_location': TokenKind.SourceLocationLiteral,
    'pkg_path': TokenKind.PkgPathLiteral,
    'pkg_location': TokenKind.PkgLocationLiteral,
    try: TokenKind.Try,
    catch: TokenKind.Catch,
    endtry: TokenKind.EndTry,
    'end try': TokenKind.EndTry,
    throw: TokenKind.Throw,
    'end interface': TokenKind.EndInterface,
    endinterface: TokenKind.EndInterface,
    const: TokenKind.Const,
    typecast: TokenKind.Typecast,
    alias: TokenKind.Alias
};
//hide the constructor prototype method because it causes issues
Keywords.constructor = undefined;

/** Set of all keywords that end blocks. */
export type BlockTerminator =
    | TokenKind.Else
    | TokenKind.EndFor
    | TokenKind.Next
    | TokenKind.EndIf
    | TokenKind.EndWhile
    | TokenKind.EndSub
    | TokenKind.EndFunction
    | TokenKind.EndNamespace
    | TokenKind.EndInterface
    | TokenKind.Catch
    | TokenKind.EndTry;

/** Set of keywords that end non-conditional compilation blocks. */
export const BlockTerminators = [
    TokenKind.Else,
    TokenKind.EndFor,
    TokenKind.Next,
    TokenKind.EndIf,
    TokenKind.EndWhile,
    TokenKind.EndSub,
    TokenKind.EndFunction,
    TokenKind.EndNamespace,
    TokenKind.EndInterface,
    TokenKind.Catch,
    TokenKind.EndTry
];

/** The set of operators valid for use in assignment statements. */
export const AssignmentOperators = [
    TokenKind.Equal,
    TokenKind.MinusEqual,
    TokenKind.PlusEqual,
    TokenKind.StarEqual,
    TokenKind.ForwardslashEqual,
    TokenKind.BackslashEqual,
    TokenKind.LeftShiftEqual,
    TokenKind.RightShiftEqual
];

export const CompoundAssignmentOperators = [
    TokenKind.MinusEqual,
    TokenKind.PlusEqual,
    TokenKind.StarEqual,
    TokenKind.ForwardslashEqual,
    TokenKind.BackslashEqual,
    TokenKind.LeftShiftEqual,
    TokenKind.RightShiftEqual
];

/** List of TokenKinds that are permitted as property names. */
export const AllowedProperties = [
    TokenKind.As,
    TokenKind.And,
    TokenKind.Box,
    TokenKind.CreateObject,
    TokenKind.Dim,
    TokenKind.Then,
    TokenKind.Else,
    TokenKind.End,
    TokenKind.EndFunction,
    TokenKind.EndFor,
    TokenKind.EndIf,
    TokenKind.EndSub,
    TokenKind.EndWhile,
    TokenKind.Eval,
    TokenKind.Exit,
    TokenKind.ExitWhile,
    TokenKind.False,
    TokenKind.For,
    TokenKind.ForEach,
    TokenKind.Function,
    TokenKind.GetGlobalAA,
    TokenKind.GetLastRunCompileError,
    TokenKind.GetLastRunRunTimeError,
    TokenKind.Goto,
    TokenKind.If,
    TokenKind.In,
    TokenKind.Invalid,
    TokenKind.Let,
    TokenKind.Mod,
    TokenKind.Next,
    TokenKind.Not,
    TokenKind.ObjFun,
    TokenKind.Or,
    TokenKind.Pos,
    TokenKind.Print,
    TokenKind.Rem,
    TokenKind.Return,
    TokenKind.Step,
    TokenKind.Stop,
    TokenKind.Sub,
    TokenKind.Tab,
    TokenKind.To,
    TokenKind.True,
    TokenKind.Type,
    TokenKind.While,
    TokenKind.Library,
    TokenKind.Void,
    TokenKind.Boolean,
    TokenKind.Integer,
    TokenKind.LongInteger,
    TokenKind.Float,
    TokenKind.Double,
    TokenKind.String,
    TokenKind.Object,
    TokenKind.Interface,
    TokenKind.Dynamic,
    TokenKind.Void,
    TokenKind.As,
    TokenKind.Public,
    TokenKind.Protected,
    TokenKind.Private,
    TokenKind.Class,
    TokenKind.New,
    TokenKind.Override,
    TokenKind.Optional,
    TokenKind.Namespace,
    TokenKind.EndNamespace,
    TokenKind.Import,
    TokenKind.LineNumLiteral,
    TokenKind.SourceFilePathLiteral,
    TokenKind.SourceLineNumLiteral,
    TokenKind.FunctionNameLiteral,
    TokenKind.SourceFunctionNameLiteral,
    TokenKind.SourceLocationLiteral,
    TokenKind.PkgPathLiteral,
    TokenKind.PkgLocationLiteral,
    TokenKind.Try,
    TokenKind.Catch,
    TokenKind.EndTry,
    TokenKind.Throw,
    TokenKind.EndInterface,
    TokenKind.Const,
    TokenKind.Continue,
    TokenKind.Typecast,
    TokenKind.Alias
];

/** List of TokenKind that are allowed as local var identifiers. */
export const AllowedLocalIdentifiers = [
    TokenKind.EndFor,
    TokenKind.ForEach,
    TokenKind.Void,
    TokenKind.Boolean,
    TokenKind.Integer,
    TokenKind.LongInteger,
    TokenKind.Float,
    TokenKind.Double,
    TokenKind.String,
    TokenKind.Object,
    TokenKind.Interface,
    TokenKind.Dynamic,
    TokenKind.Void,
    TokenKind.As,
    TokenKind.Library,
    TokenKind.Public,
    TokenKind.Protected,
    TokenKind.Private,
    TokenKind.Class,
    TokenKind.New,
    TokenKind.Override,
    TokenKind.Optional,
    TokenKind.Namespace,
    TokenKind.EndNamespace,
    TokenKind.Import,
    TokenKind.Try,
    TokenKind.Catch,
    TokenKind.EndTry,
    TokenKind.Const,
    TokenKind.Continue,
    TokenKind.In,
    TokenKind.Typecast,
    TokenKind.Alias
];

export const BrighterScriptSourceLiterals = [
    TokenKind.SourceFilePathLiteral,
    TokenKind.SourceLineNumLiteral,
    TokenKind.FunctionNameLiteral,
    TokenKind.SourceFunctionNameLiteral,
    TokenKind.SourceLocationLiteral,
    TokenKind.PkgPathLiteral,
    TokenKind.PkgLocationLiteral
];

/**
 * List of string versions of TokenKind and various globals that are NOT allowed as local var identifiers.
 * Used to throw more helpful "you can't use a reserved word as an identifier" errors.
 */
export const DisallowedLocalIdentifiers = [
    TokenKind.And,
    TokenKind.Box,
    TokenKind.CreateObject,
    TokenKind.Dim,
    TokenKind.Each,
    TokenKind.Else,
    TokenKind.End,
    TokenKind.EndFunction,
    TokenKind.EndIf,
    TokenKind.EndSub,
    TokenKind.EndWhile,
    TokenKind.Eval,
    TokenKind.Exit,
    TokenKind.ExitWhile,
    TokenKind.False,
    TokenKind.For,
    TokenKind.Function,
    TokenKind.GetGlobalAA,
    TokenKind.GetLastRunCompileError,
    TokenKind.GetLastRunRunTimeError,
    TokenKind.Goto,
    TokenKind.If,
    TokenKind.Invalid,
    TokenKind.Let,
    TokenKind.Next,
    TokenKind.Not,
    TokenKind.ObjFun,
    TokenKind.Or,
    TokenKind.Pos,
    TokenKind.Print,
    //technically you aren't allowed to make a local var for Rem, but it's a comment so that'll never actually cause a compile error
    TokenKind.Rem,
    TokenKind.Return,
    TokenKind.Step,
    TokenKind.Sub,
    TokenKind.Tab,
    TokenKind.Then,
    TokenKind.To,
    TokenKind.True,
    TokenKind.Type,
    TokenKind.While,
    TokenKind.LineNumLiteral,
    TokenKind.SourceFilePathLiteral,
    TokenKind.SourceLineNumLiteral,
    TokenKind.FunctionNameLiteral,
    TokenKind.SourceFunctionNameLiteral,
    TokenKind.SourceLocationLiteral,
    TokenKind.PkgPathLiteral,
    TokenKind.PkgLocationLiteral,
    TokenKind.Throw
];

export const DisallowedLocalIdentifiersText = new Set([
    'run',
    ...DisallowedLocalIdentifiers.map(x => x.toLowerCase())
]);

/**
 * List of string versions of TokenKind and various globals that are NOT allowed as scope function names.
 * Used to throw more helpful "you can't use a reserved word as a function name" errors.
 */
export const DisallowedFunctionIdentifiers = [
    TokenKind.And,
    TokenKind.CreateObject,
    TokenKind.Dim,
    TokenKind.Each,
    TokenKind.Else,
    TokenKind.End,
    TokenKind.EndFunction,
    TokenKind.EndIf,
    TokenKind.EndSub,
    TokenKind.EndWhile,
    TokenKind.Exit,
    TokenKind.ExitWhile,
    TokenKind.False,
    TokenKind.For,
    TokenKind.Function,
    TokenKind.Goto,
    TokenKind.If,
    TokenKind.Invalid,
    TokenKind.Let,
    TokenKind.Next,
    TokenKind.Not,
    TokenKind.ObjFun,
    TokenKind.Or,
    TokenKind.Print,
    TokenKind.Rem,
    TokenKind.Return,
    TokenKind.Step,
    TokenKind.Sub,
    TokenKind.Tab,
    TokenKind.Then,
    TokenKind.To,
    TokenKind.True,
    TokenKind.Type,
    TokenKind.While,
    TokenKind.Throw
];

export const DisallowedFunctionIdentifiersText = new Set([
    'run',
    ...DisallowedFunctionIdentifiers.map(x => x.toLowerCase())
]);


/** List of TokenKind that are used as declared types on parameters/functions in Brightscript*/
export const DeclarableTypes = [
    TokenKind.Boolean,
    TokenKind.Integer,
    TokenKind.LongInteger,
    TokenKind.Float,
    TokenKind.Double,
    TokenKind.String,
    TokenKind.Object,
    TokenKind.Dynamic,
    TokenKind.Void,
    TokenKind.Function
];

/** List of TokenKind that will not break parsing a TypeExpression in Brighterscript*/
export const AllowedTypeIdentifiers = [
    ...AllowedProperties
];


/**
 * The tokens that might preceed a regex literal
 */
export const PreceedingRegexTypes = new Set([
    TokenKind.Print,
    TokenKind.Question,
    TokenKind.QuestionQuestion,
    TokenKind.LeftSquareBracket,
    TokenKind.LeftParen,
    TokenKind.LeftCurlyBrace,
    TokenKind.Caret,
    TokenKind.Minus,
    TokenKind.Plus,
    TokenKind.Star,
    TokenKind.Forwardslash,
    TokenKind.Mod,
    TokenKind.Backslash,
    TokenKind.LeftShift,
    TokenKind.RightShift,
    TokenKind.MinusEqual,
    TokenKind.PlusEqual,
    TokenKind.StarEqual,
    TokenKind.ForwardslashEqual,
    TokenKind.BackslashEqual,
    TokenKind.LeftShiftEqual,
    TokenKind.RightShiftEqual,
    TokenKind.Less,
    TokenKind.LessEqual,
    TokenKind.Greater,
    TokenKind.GreaterEqual,
    TokenKind.Equal,
    TokenKind.LessGreater,
    TokenKind.And,
    TokenKind.Or,
    TokenKind.If,
    TokenKind.Not,
    TokenKind.To,
    TokenKind.Newline,
    TokenKind.Throw,
    TokenKind.Throw,
    TokenKind.Colon,
    TokenKind.Semicolon
]);

/**
 * The tokens that may be in leading trivia
 */
export const AllowedTriviaTokens: ReadonlyArray<TokenKind> = [
    TokenKind.Newline,
    TokenKind.Whitespace,
    TokenKind.Comment,
    TokenKind.Colon
];


/**
<<<<<<< HEAD
 * The tokens that are used as print separators
 */
export const PrintSeparatorTokens: ReadonlyArray<TokenKind> = [
    TokenKind.Comma,
    TokenKind.Semicolon
];
/**
 * Tokens that can be used between expressions in a print statement
 */
export type PrintSeparatorToken = Token & {
    kind: TokenKind.Comma | TokenKind.Semicolon;
};
=======
 * The tokens that may be in a binary expression
 */
export const BinaryExpressionOperatorTokens: ReadonlyArray<TokenKind> = [
    TokenKind.Equal,
    TokenKind.LessGreater,
    TokenKind.Greater,
    TokenKind.GreaterEqual,
    TokenKind.Less,
    TokenKind.LessEqual,
    TokenKind.And,
    TokenKind.Or,
    TokenKind.Plus,
    TokenKind.Minus,
    TokenKind.Star,
    TokenKind.RightShift,
    TokenKind.LeftShift,
    TokenKind.Forwardslash,
    TokenKind.Mod,
    TokenKind.Backslash,
    TokenKind.Caret
];
>>>>>>> d585c29e
<|MERGE_RESOLUTION|>--- conflicted
+++ resolved
@@ -704,20 +704,21 @@
 
 
 /**
-<<<<<<< HEAD
  * The tokens that are used as print separators
  */
 export const PrintSeparatorTokens: ReadonlyArray<TokenKind> = [
     TokenKind.Comma,
     TokenKind.Semicolon
 ];
+
 /**
  * Tokens that can be used between expressions in a print statement
  */
 export type PrintSeparatorToken = Token & {
     kind: TokenKind.Comma | TokenKind.Semicolon;
 };
-=======
+
+/**
  * The tokens that may be in a binary expression
  */
 export const BinaryExpressionOperatorTokens: ReadonlyArray<TokenKind> = [
@@ -738,5 +739,4 @@
     TokenKind.Mod,
     TokenKind.Backslash,
     TokenKind.Caret
-];
->>>>>>> d585c29e
+];