--- conflicted
+++ resolved
@@ -107,16 +107,11 @@
             kind: TokenKind.Eof,
             isReserved: false,
             text: '',
-<<<<<<< HEAD
-            range: util.createRange(this.lineBegin, this.columnBegin, this.lineEnd, this.columnEnd + 1),
-            leadingWhitespace: this.leadingWhitespace,
-            leadingTrivia: this.leadingTrivia
-=======
             range: this.options.trackLocations
                 ? util.createRange(this.lineBegin, this.columnBegin, this.lineEnd, this.columnEnd + 1)
                 : undefined,
-            leadingWhitespace: this.leadingWhitespace
->>>>>>> 54cdd426
+            leadingWhitespace: this.leadingWhitespace,
+            leadingTrivia: this.leadingTrivia
         });
         this.leadingWhitespace = '';
         return this;
