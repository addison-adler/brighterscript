import 'array-flat-polyfill';
import * as glob from 'glob';
import * as path from 'path';
import * as rokuDeploy from 'roku-deploy';
import type {
    CompletionItem,
    Connection,
    DidChangeWatchedFilesParams,
    Hover,
    InitializeParams,
    ServerCapabilities,
    TextDocumentPositionParams,
    Position,
    ExecuteCommandParams,
    WorkspaceSymbolParams,
    SymbolInformation,
    DocumentSymbolParams,
    ReferenceParams,
    SignatureHelp,
    SignatureHelpParams,
    CodeActionParams
} from 'vscode-languageserver';
import {
    createConnection,
    DidChangeConfigurationNotification,
    FileChangeType,
    ProposedFeatures,
    TextDocuments,
    TextDocumentSyncKind,
    CodeActionKind
} from 'vscode-languageserver';
import { URI } from 'vscode-uri';
import { TextDocument } from 'vscode-languageserver-textdocument';

import type { BsConfig } from './BsConfig';
import { Deferred } from './deferred';
import { DiagnosticMessages } from './DiagnosticMessages';
import { ProgramBuilder } from './ProgramBuilder';
<<<<<<< HEAD
import { standardizePath as s, standardizePath, util } from './util';
import { BsDiagnostic } from './interfaces';
=======
import { standardizePath as s, util } from './util';
>>>>>>> 93323445
import { Logger } from './Logger';
import { Throttler } from './Throttler';
import { KeyedThrottler } from './KeyedThrottler';
import { DiagnosticCollection } from './DiagnosticCollection';
import { isBrsFile } from './astUtils/reflection';

export class LanguageServer {
    //cast undefined as any to get around strictNullChecks...it's ok in this case
    private connection: Connection = <any>undefined;

    public workspaces = [] as Workspace[];

    /**
     * The number of milliseconds that should be used for language server typing debouncing
     */
    private debounceTimeout = 150;

    /**
     * These workspaces are created on the fly whenever a file is opened that is not included
     * in any of the workspace projects.
     * Basically these are single-file workspaces to at least get parsing for standalone files.
     * Also, they should only be created when the file is opened, and destroyed when the file is closed.
     */
    public standaloneFileWorkspaces = {} as Record<string, Workspace>;

    private hasConfigurationCapability = false;

    /**
     * Indicates whether the client supports workspace folders
     */
    private clientHasWorkspaceFolderCapability = false;

    /**
     * Create a simple text document manager.
     * The text document manager supports full document sync only
     */
    private documents = new TextDocuments(TextDocument);

    private createConnection() {
        return createConnection(ProposedFeatures.all);
    }

    private loggerSubscription;

    private keyedThrottler = new KeyedThrottler(this.debounceTimeout);

    public validateThrottler = new Throttler(0);
    private boundValidateAll = this.validateAll.bind(this);

    private validateAllThrottled() {
        return this.validateThrottler.run(this.boundValidateAll);
    }

    //run the server
    public run() {
        // Create a connection for the server. The connection uses Node's IPC as a transport.
        // Also include all preview / proposed LSP features.
        this.connection = this.createConnection();

        //listen to all of the output log events and pipe them into the debug channel in the extension
        this.loggerSubscription = Logger.subscribe((text) => {
            this.connection.tracer.log(text);
        });

        this.connection.onInitialize(this.onInitialize.bind(this));

        this.connection.onInitialized(this.onInitialized.bind(this)); //eslint-disable-line

        this.connection.onDidChangeConfiguration(this.onDidChangeConfiguration.bind(this)); //eslint-disable-line

        this.connection.onDidChangeWatchedFiles(this.onDidChangeWatchedFiles.bind(this)); //eslint-disable-line

        // The content of a text document has changed. This event is emitted
        // when the text document is first opened, when its content has changed,
        // or when document is closed without saving (original contents are sent as a change)
        //
        this.documents.onDidChangeContent(async (change) => {
            await this.validateTextDocument(change.document);
        });

        //whenever a document gets closed
        this.documents.onDidClose(async (change) => {
            await this.onDocumentClose(change.document);
        });

        // This handler provides the initial list of the completion items.
        this.connection.onCompletion(async (params: TextDocumentPositionParams) => {
            return this.onCompletion(params.textDocument.uri, params.position);
        });

        // This handler resolves additional information for the item selected in
        // the completion list.
        this.connection.onCompletionResolve(this.onCompletionResolve.bind(this));

        this.connection.onHover(this.onHover.bind(this));

        this.connection.onExecuteCommand(this.onExecuteCommand.bind(this));

        this.connection.onDefinition(this.onDefinition.bind(this));

        this.connection.onDocumentSymbol(this.onDocumentSymbol.bind(this));

        this.connection.onWorkspaceSymbol(this.onWorkspaceSymbol.bind(this));

        this.connection.onSignatureHelp(this.onSignatureHelp.bind(this));

        this.connection.onReferences(this.onReferences.bind(this));

        this.connection.onCodeAction(this.onCodeAction.bind(this));

        /*
        this.connection.onDidOpenTextDocument((params) => {
             // A text document got opened in VSCode.
             // params.uri uniquely identifies the document. For documents stored on disk this is a file URI.
             // params.text the initial full content of the document.
            this.connection.console.log(`${params.textDocument.uri} opened.`);
        });
        this.connection.onDidChangeTextDocument((params) => {
             // The content of a text document did change in VSCode.
             // params.uri uniquely identifies the document.
             // params.contentChanges describe the content changes to the document.
            this.connection.console.log(`${params.textDocument.uri} changed: ${JSON.stringify(params.contentChanges)}`);
        });
        this.connection.onDidCloseTextDocument((params) => {
             // A text document got closed in VSCode.
             // params.uri uniquely identifies the document.
            this.connection.console.log(`${params.textDocument.uri} closed.`);
        });
        */

        // listen for open, change and close text document events
        this.documents.listen(this.connection);

        // Listen on the connection
        this.connection.listen();
    }

    /**
     * Called when the client starts initialization
     * @param params
     */
    public onInitialize(params: InitializeParams) {
        let clientCapabilities = params.capabilities;

        // Does the client support the `workspace/configuration` request?
        // If not, we will fall back using global settings
        this.hasConfigurationCapability = !!(clientCapabilities.workspace && !!clientCapabilities.workspace.configuration);
        this.clientHasWorkspaceFolderCapability = !!(clientCapabilities.workspace && !!clientCapabilities.workspace.workspaceFolders);

        //return the capabilities of the server
        return {
            capabilities: {
                textDocumentSync: TextDocumentSyncKind.Full,
                // Tell the client that the server supports code completion
                completionProvider: {
                    resolveProvider: true,
                    //anytime the user types a period, auto-show the completion results
                    triggerCharacters: ['.'],
                    allCommitCharacters: ['.', '@']
                },
                documentSymbolProvider: true,
                workspaceSymbolProvider: true,
                referencesProvider: true,
                codeActionProvider: {
                    codeActionKinds: [CodeActionKind.Refactor]
                },
                signatureHelpProvider: {
                    triggerCharacters: ['(', ',']
                },
                definitionProvider: true,
                hoverProvider: true,
                executeCommandProvider: {
                    commands: [
                        CustomCommands.transpileFile,
                        CustomCommands.getProjectsInfo,
                        CustomCommands.reloadProject
                    ]
                }
            } as ServerCapabilities
        };
    }

    private initialWorkspacesCreated: Promise<any>;

    /**
     * Called when the client has finished initializing
     * @param params
     */
    private async onInitialized() {
        let workspaceCreatedDeferred = new Deferred();
        this.initialWorkspacesCreated = workspaceCreatedDeferred.promise;

        try {
            if (this.hasConfigurationCapability) {
                // Register for all configuration changes.
                await this.connection.client.register(
                    DidChangeConfigurationNotification.type,
                    undefined
                );
            }

            //ask the client for all workspace folders
            let workspaceFolders = await this.connection.workspace.getWorkspaceFolders() ?? [];
            let workspacePaths = workspaceFolders.map((x) => {
                return util.uriToPath(x.uri);
            });
            await this.createWorkspaces(workspacePaths);
            if (this.clientHasWorkspaceFolderCapability) {
                this.connection.workspace.onDidChangeWorkspaceFolders(async (evt) => {
                    //remove programs for removed workspace folders
                    for (let removed of evt.removed) {
                        let workspacePath = util.uriToPath(removed.uri);
                        let workspace = this.workspaces.find((x) => x.workspacePath === workspacePath);
                        if (workspace) {
                            workspace.builder.dispose();
                            this.workspaces.splice(this.workspaces.indexOf(workspace), 1);
                        }
                    }
                    //create programs for new workspace folders
                    await this.createWorkspaces(evt.added.map((x) => util.uriToPath(x.uri)));
                });
            }
            await this.waitAllProgramFirstRuns(false);
            this.sendProjectsChanged();
            workspaceCreatedDeferred.resolve();
            await this.sendDiagnostics();
        } catch (e) {
            this.sendCriticalFailure(
                `Critical failure during BrighterScript language server startup.
                Please file a github issue and include the contents of the 'BrighterScript Language Server' output channel.

                Error message: ${e.message}`
            );
            throw e;
        }
    }

    /**
     * Send a critical failure notification to the client, which should show a notification of some kind
     */
    private sendCriticalFailure(message: string) {
        this.connection.sendNotification(CustomNotifications.criticalFailure, message);
    }

    private sendProjectsChanged() {
        this.connection.sendNotification(CustomNotifications.projectsChanged, null);
    }

    /**
     * Wait for all programs' first run to complete
     */
    private async waitAllProgramFirstRuns(waitForFirstWorkSpace = true) {
        if (waitForFirstWorkSpace) {
            await this.initialWorkspacesCreated;
        }

        let status;
        let workspaces = this.getWorkspaces();
        for (let workspace of workspaces) {
            try {
                await workspace.firstRunPromise;
            } catch (e) {
                status = 'critical-error';
                //the first run failed...that won't change unless we reload the workspace, so replace with resolved promise
                //so we don't show this error again
                workspace.firstRunPromise = Promise.resolve();
                this.sendCriticalFailure(`BrighterScript language server failed to start: \n${e.message}`);
            }
        }
        this.connection.sendNotification('build-status', status ? status : 'success');
    }

    /**
     * Create project for each new workspace. If the workspace is already known,
     * it is skipped.
     * @param workspaceFolders
     */
    private async createWorkspaces(workspacePaths: string[]) {
        return Promise.all(
            workspacePaths.map(async (workspacePath) => this.createWorkspace(workspacePath))
        );
    }

    /**
     * Event handler for when the program wants to load file contents.
     * anytime the program wants to load a file, check with our in-memory document cache first
     */
    private documentFileResolver(pathAbsolute) {
        let pathUri = URI.file(pathAbsolute).toString();
        let document = this.documents.get(pathUri);
        if (document) {
            return document.getText();
        }
    }

    private async getConfigFilePath(workspacePath: string) {
        let scopeUri: string;
        if (workspacePath.startsWith('file:')) {
            scopeUri = URI.parse(workspacePath).toString();
        } else {
            scopeUri = URI.file(workspacePath).toString();
        }
        //look for config group called "brightscript"
        let config = await this.connection.workspace.getConfiguration({
            scopeUri: scopeUri,
            section: 'brightscript'
        });
        let configFilePath: string;

        //if there's a setting, we need to find the file or show error if it can't be found
        if (config?.configFile) {
            configFilePath = path.resolve(workspacePath, config.configFile);
            if (await util.pathExists(configFilePath)) {
                return configFilePath;
            } else {
                this.sendCriticalFailure(`Cannot find config file specified in user/workspace settings at '${configFilePath}'`);
            }
        }

        //default to config file path found in the root of the workspace
        configFilePath = path.resolve(workspacePath, 'bsconfig.json');
        if (await util.pathExists(configFilePath)) {
            return configFilePath;
        }

        //look for the deprecated `brsconfig.json` file
        configFilePath = path.resolve(workspacePath, 'brsconfig.json');
        if (await util.pathExists(configFilePath)) {
            return configFilePath;
        }

        //no config file could be found
        return undefined;
    }

    private async createWorkspace(workspacePath: string) {
        let workspace = this.workspaces.find((x) => x.workspacePath === workspacePath);
        //skip this workspace if we already have it
        if (workspace) {
            return;
        }

        let builder = new ProgramBuilder();

        //prevent clearing the console on run...this isn't the CLI so we want to keep a full log of everything
        builder.allowConsoleClearing = false;

        //look for files in our in-memory cache before going to the file system
        builder.addFileResolver(this.documentFileResolver.bind(this));

        let configFilePath = await this.getConfigFilePath(workspacePath);

        let cwd = workspacePath;

        //if the config file exists, use it and its folder as cwd
        if (configFilePath && await util.pathExists(configFilePath)) {
            cwd = path.dirname(configFilePath);
        } else {
            //config file doesn't exist...let `brighterscript` resolve the default way
            configFilePath = undefined;
        }

        let firstRunPromise = builder.run({
            cwd: cwd,
            project: configFilePath,
            watch: false,
            createPackage: false,
            deploy: false,
            copyToStaging: false,
            showDiagnosticsInConsole: false
        });
        firstRunPromise.catch((err) => {
            console.error(err);
        });

        let newWorkspace: Workspace = {
            builder: builder,
            firstRunPromise: firstRunPromise,
            workspacePath: workspacePath,
            isFirstRunComplete: false,
            isFirstRunSuccessful: false,
            configFilePath: configFilePath,
            isStandaloneFileWorkspace: false
        };

        this.workspaces.push(newWorkspace);

        await firstRunPromise.then(() => {
            newWorkspace.isFirstRunComplete = true;
            newWorkspace.isFirstRunSuccessful = true;
        }).catch(() => {
            newWorkspace.isFirstRunComplete = true;
            newWorkspace.isFirstRunSuccessful = false;
        }).then(() => {
            //if we found a deprecated brsconfig.json, add a diagnostic warning the user
            if (configFilePath && path.basename(configFilePath) === 'brsconfig.json') {
                builder.addDiagnostic(configFilePath, {
                    ...DiagnosticMessages.brsConfigJsonIsDeprecated(),
                    range: util.createRange(0, 0, 0, 0)
                });
                return this.sendDiagnostics();
            }
        });
    }

    private async createStandaloneFileWorkspace(filePathAbsolute: string) {
        //skip this workspace if we already have it
        if (this.standaloneFileWorkspaces[filePathAbsolute]) {
            return this.standaloneFileWorkspaces[filePathAbsolute];
        }

        let builder = new ProgramBuilder();

        //prevent clearing the console on run...this isn't the CLI so we want to keep a full log of everything
        builder.allowConsoleClearing = false;

        //look for files in our in-memory cache before going to the file system
        builder.addFileResolver(this.documentFileResolver.bind(this));

        //get the path to the directory where this file resides
        let cwd = path.dirname(filePathAbsolute);

        //get the closest config file and use most of the settings from that
        let configFilePath = await util.findClosestConfigFile(filePathAbsolute);
        let project: BsConfig = {};
        if (configFilePath) {
            project = util.normalizeAndResolveConfig({ project: configFilePath });
        }
        //override the rootDir and files array
        project.rootDir = cwd;
        project.files = [{
            src: filePathAbsolute,
            dest: path.basename(filePathAbsolute)
        }];

        let firstRunPromise = builder.run({
            ...project,
            cwd: cwd,
            project: configFilePath,
            watch: false,
            createPackage: false,
            deploy: false,
            copyToStaging: false,
            diagnosticFilters: [
                //hide the "file not referenced by any other file" error..that's expected in a standalone file.
                1013
            ]
        }).catch((err) => {
            console.error(err);
        });

        let newWorkspace: Workspace = {
            builder: builder,
            firstRunPromise: firstRunPromise,
            workspacePath: filePathAbsolute,
            isFirstRunComplete: false,
            isFirstRunSuccessful: false,
            configFilePath: configFilePath,
            isStandaloneFileWorkspace: true
        };

        this.standaloneFileWorkspaces[filePathAbsolute] = newWorkspace;

        await firstRunPromise.then(() => {
            newWorkspace.isFirstRunComplete = true;
            newWorkspace.isFirstRunSuccessful = true;
        }).catch(() => {
            newWorkspace.isFirstRunComplete = true;
            newWorkspace.isFirstRunSuccessful = false;
        });
        return newWorkspace;
    }

    private getWorkspaces() {
        let workspaces = this.workspaces.slice();
        for (let key in this.standaloneFileWorkspaces) {
            workspaces.push(this.standaloneFileWorkspaces[key]);
        }
        return workspaces;
    }

    /**
     * Provide a list of completion items based on the current cursor position
     * @param textDocumentPosition
     */
    private async onCompletion(uri: string, position: Position) {
        //ensure programs are initialized
        await this.waitAllProgramFirstRuns();

        let filePath = util.uriToPath(uri);

        //wait until the file has settled
        await this.keyedThrottler.onIdleOnce(filePath, true);

        let completions = this
            .getWorkspaces()
            .flatMap(workspace => workspace.builder.program.getCompletions(filePath, position));

        for (let completion of completions) {
            completion.commitCharacters = ['.'];
        }

        return completions;
    }

    /**
     * Provide a full completion item from the selection
     * @param item
     */
    private onCompletionResolve(item: CompletionItem): CompletionItem {
        if (item.data === 1) {
            item.detail = 'TypeScript details';
            item.documentation = 'TypeScript documentation';
        } else if (item.data === 2) {
            item.detail = 'JavaScript details';
            item.documentation = 'JavaScript documentation';
        }
        return item;
    }

    private async onCodeAction(params: CodeActionParams) {
        //ensure programs are initialized
        await this.waitAllProgramFirstRuns();

        let filePath = util.uriToPath(params.textDocument.uri);

        //wait until the file has settled
        await this.keyedThrottler.onIdleOnce(filePath, true);

        let codeActions = this
            .getWorkspaces()
            //skip programs that don't have this file
            .filter(x => x.builder.program.hasFile(filePath))
            .flatMap(workspace => workspace.builder.program.getCodeActions(filePath, params.range));

        return codeActions;
    }

    /**
     * Reload all specified workspaces, or all workspaces if no workspaces are specified
     */
    private async reloadWorkspaces(workspaces?: Workspace[]) {
        workspaces = workspaces ? workspaces : this.getWorkspaces();
        await Promise.all(
            workspaces.map(async (workspace) => {
                //ensure the workspace has finished starting up
                try {
                    await workspace.firstRunPromise;
                } catch (e) { }

                //handle standard workspace
                if (workspace.isStandaloneFileWorkspace === false) {
                    let idx = this.workspaces.indexOf(workspace);
                    if (idx > -1) {
                        //remove this workspace
                        this.workspaces.splice(idx, 1);
                        //dispose this workspace's resources
                        workspace.builder.dispose();
                    }

                    //create a new workspace/brs program
                    await this.createWorkspace(workspace.workspacePath);

                    //handle temp workspace
                } else {
                    workspace.builder.dispose();
                    delete this.standaloneFileWorkspaces[workspace.workspacePath];
                    await this.createStandaloneFileWorkspace(workspace.workspacePath);
                }
            })
        );
        if (workspaces.length > 0) {
            //wait for all of the programs to finish starting up
            await this.waitAllProgramFirstRuns();

<<<<<<< HEAD
        // valdiate all workspaces
        this.validateAllThrottled(); //eslint-disable-line
        this.sendProjectsChanged();
=======
            // valdiate all workspaces
            this.validateAllThrottled(); //eslint-disable-line
        }
>>>>>>> 93323445
    }

    private getRootDir(workspace: Workspace) {
        let options = workspace?.builder?.program?.options;
        return options?.rootDir ?? options?.cwd;
    }

    /**
     * Sometimes users will alter their bsconfig files array, and will include standalone files.
     * If this is the case, those standalone workspaces should be removed because the file was
     * included in an actual program now.
     *
     * Sometimes files that used to be included are now excluded, so those open files need to be re-processed as standalone
     */
    private async synchronizeStandaloneWorkspaces() {

        //remove standalone workspaces that are now included in projects
        for (let standaloneFilePath in this.standaloneFileWorkspaces) {
            let standaloneWorkspace = this.standaloneFileWorkspaces[standaloneFilePath];
            for (let workspace of this.workspaces) {
                await standaloneWorkspace.firstRunPromise;

                let dest = rokuDeploy.getDestPath(
                    standaloneFilePath,
                    workspace?.builder?.program?.options?.files ?? [],
                    this.getRootDir(workspace)
                );
                //destroy this standalone workspace because the file has now been included in an actual workspace,
                //or if the workspace wants the file
                if (workspace?.builder?.program?.hasFile(standaloneFilePath) || dest) {
                    standaloneWorkspace.builder.dispose();
                    delete this.standaloneFileWorkspaces[standaloneFilePath];
                }
            }
        }

        //create standalone workspaces for open files that no longer have a project
        let textDocuments = this.documents.all();
        outer: for (let textDocument of textDocuments) {
            let filePath = URI.parse(textDocument.uri).fsPath;
            let workspaces = this.getWorkspaces();
            for (let workspace of workspaces) {
                let dest = rokuDeploy.getDestPath(
                    filePath,
                    workspace?.builder?.program?.options?.files ?? [],
                    this.getRootDir(workspace)
                );
                //if this workspace has the file, or it wants the file, do NOT make a standalone workspace for this file
                if (workspace?.builder?.program?.hasFile(filePath) || dest) {
                    continue outer;
                }
            }
            //if we got here, no workspace has this file, so make a standalone file workspace
            let workspace = await this.createStandaloneFileWorkspace(filePath);
            await workspace.firstRunPromise;
        }
    }
    private async onDidChangeConfiguration() {
        if (this.hasConfigurationCapability) {
            await this.reloadWorkspaces();
            // Reset all cached document settings
        } else {
            // this.globalSettings = <ExampleSettings>(
            //     (change.settings.languageServerExample || this.defaultSettings)
            // );
        }
    }

    /**
     * Called when watched files changed (add/change/delete).
     * The CLIENT is in charge of what files to watch, so all client
     * implementations should ensure that all valid project
     * file types are watched (.brs,.bs,.xml,manifest, and any json/text/image files)
     * @param params
     */
    private async onDidChangeWatchedFiles(params: DidChangeWatchedFilesParams) {
        //ensure programs are initialized
        await this.waitAllProgramFirstRuns();

        this.connection.sendNotification('build-status', 'building');

        let workspaces = this.getWorkspaces();

        //convert all file paths to absolute paths
        let changes = params.changes.map(x => {
            return {
                type: x.type,
                pathAbsolute: s`${URI.parse(x.uri).fsPath}`
            };
        });

        let keys = changes.map(x => x.pathAbsolute);

        //filter the list of changes to only the ones that made it through the debounce unscathed
        changes = changes.filter(x => keys.includes(x.pathAbsolute));

        //if we have changes to work with
        if (changes.length > 0) {

            //reload any workspace whose bsconfig.json file has changed
            {
                let workspacesToReload = [] as Workspace[];
                //get the file paths as a string array
                let filePaths = changes.map((x) => x.pathAbsolute);

                for (let workspace of workspaces) {
                    if (workspace.configFilePath && filePaths.includes(workspace.configFilePath)) {
                        workspacesToReload.push(workspace);
                    }
                }
                if (workspacesToReload.length > 0) {
                    //vsc can generate a ton of these changes, for vsc system files, so we need to bail if there's no work to do on any of our actual workspace files
                    //reload any workspaces that need to be reloaded
                    await this.reloadWorkspaces(workspacesToReload);
                }

                //set the list of workspaces to non-reloaded workspaces
                workspaces = workspaces.filter(x => !workspacesToReload.includes(x));
            }

            //convert created folders into a list of files of their contents
            const directoryChanges = changes
                //get only creation items
                .filter(change => change.type === FileChangeType.Created)
                //keep only the directories
                .filter(change => util.isDirectorySync(change.pathAbsolute));

            //remove the created directories from the changes array (we will add back each of their files next)
            changes = changes.filter(x => !directoryChanges.includes(x));

            //look up every file in each of the newly added directories
            const newFileChanges = directoryChanges
                //take just the path
                .map(x => x.pathAbsolute)
                //exclude the roku deploy staging folder
                .filter(dirPath => !dirPath.includes('.roku-deploy-staging'))
                //get the files for each folder recursively
                .flatMap(dirPath => {
                    //create a glob pattern to match all files
                    let pattern = rokuDeploy.util.toForwardSlashes(`${dirPath}/**/*`);
                    let files = glob.sync(pattern, {
                        absolute: true
                    });
                    return files.map(x => {
                        return {
                            type: FileChangeType.Created as FileChangeType,
                            pathAbsolute: s`${x}`
                        };
                    });
                });

            //add the new file changes to the changes array.
            changes.push(...newFileChanges);

            //give every workspace the chance to handle file changes
            await Promise.all(
                workspaces.map((workspace) => this.handleFileChanges(workspace, changes))
            );
        }

        //notify the client anytime the project creates or deletes files
        if (changes.find(x => x.type === FileChangeType.Created || x.type === FileChangeType.Deleted)) {
            this.sendProjectsChanged();
        }

        this.connection.sendNotification('build-status', 'success');
    }

    /**
     * This only operates on files that match the specified files globs, so it is safe to throw
     * any file changes you receive with no unexpected side-effects
     * @param changes
     */
    public async handleFileChanges(workspace: Workspace, changes: { type: FileChangeType; pathAbsolute: string }[]) {
        //this loop assumes paths are both file paths and folder paths, which eliminates the need to detect.
        //All functions below can handle being given a file path AND a folder path, and will only operate on the one they are looking for
        let consumeCount = 0;
        await Promise.all(changes.map(async (change) => {
            await this.keyedThrottler.run(change.pathAbsolute, async () => {
                consumeCount += await this.handleFileChange(workspace, change) ? 1 : 0;
            });
        }));

        if (consumeCount > 0) {
            await this.validateAllThrottled();
        }
    }

    /**
     * This only operates on files that match the specified files globs, so it is safe to throw
     * any file changes you receive with no unexpected side-effects
     * @param changes
     */
    private async handleFileChange(workspace: Workspace, change: { type: FileChangeType; pathAbsolute: string }) {
        const program = workspace.builder.program;
        const options = workspace.builder.options;
        const rootDir = workspace.builder.rootDir;

        //deleted
        if (change.type === FileChangeType.Deleted) {
            //try to act on this path as a directory
            workspace.builder.removeFilesInFolder(change.pathAbsolute);

            //if this is a file loaded in the program, remove it
            if (program.hasFile(change.pathAbsolute)) {
                program.removeFile(change.pathAbsolute);
                return true;
            } else {
                return false;
            }

            //created
        } else if (change.type === FileChangeType.Created) {
            // thanks to `onDidChangeWatchedFiles`, we can safely assume that all "Created" changes are file paths, (not directories)

            //get the dest path for this file.
            let destPath = rokuDeploy.getDestPath(change.pathAbsolute, options.files, rootDir);

            //if we got a dest path, then the program wants this file
            if (destPath) {
                program.addOrReplaceFile(
                    {
                        src: change.pathAbsolute,
                        dest: rokuDeploy.getDestPath(change.pathAbsolute, options.files, rootDir)
                    },
                    await workspace.builder.getFileContents(change.pathAbsolute)
                );
                return true;
            } else {
                //no dest path means the program doesn't want this file
                return false;
            }

            //changed
        } else if (program.hasFile(change.pathAbsolute)) {
            //sometimes "changed" events are emitted on files that were actually deleted,
            //so determine file existance and act accordingly
            if (await util.pathExists(change.pathAbsolute)) {
                program.addOrReplaceFile(
                    {
                        src: change.pathAbsolute,
                        dest: rokuDeploy.getDestPath(change.pathAbsolute, options.files, rootDir)
                    },
                    await workspace.builder.getFileContents(change.pathAbsolute)
                );
            } else {
                program.removeFile(change.pathAbsolute);
            }
            return true;
        }
    }

    private async onHover(params: TextDocumentPositionParams) {
        //ensure programs are initialized
        await this.waitAllProgramFirstRuns();

        let pathAbsolute = util.uriToPath(params.textDocument.uri);
        let workspaces = this.getWorkspaces();
        let hovers = await Promise.all(
            Array.prototype.concat.call([],
                workspaces.map(async (x) => x.builder.program.getHover(pathAbsolute, params.position))
            )
        ) as Hover[];

        //return the first non-falsey hover. TODO is there a way to handle multiple hover results?
        let hover = hovers.filter((x) => !!x)[0];

        //TODO improve this to support more than just .brs files
        if (hover?.contents) {
            //create fenced code block to get colorization
            hover.contents = {
                //TODO - make the program.getHover call figure out what language this is for
                language: 'brightscript',
                value: hover.contents as string
            };
        }
        return hover;
    }

    private async onDocumentClose(textDocument: TextDocument): Promise<void> {
        let filePath = URI.parse(textDocument.uri).fsPath;
        let standaloneFileWorkspace = this.standaloneFileWorkspaces[filePath];
        //if this was a temp file, close it
        if (standaloneFileWorkspace) {
            await standaloneFileWorkspace.firstRunPromise;
            standaloneFileWorkspace.builder.dispose();
            delete this.standaloneFileWorkspaces[filePath];
            await this.sendDiagnostics();
        }
    }

    private async validateTextDocument(textDocument: TextDocument): Promise<void> {
        //ensure programs are initialized
        await this.waitAllProgramFirstRuns();

        let filePath = URI.parse(textDocument.uri).fsPath;

        try {

            //throttle file processing. first call is run immediately, and then the last call is processed.
            await this.keyedThrottler.run(filePath, () => {

                this.connection.sendNotification('build-status', 'building');

                let documentText = textDocument.getText();
                for (const workspace of this.getWorkspaces()) {
                    //only add or replace existing files. All of the files in the project should
                    //have already been loaded by other means
                    if (workspace.builder.program.hasFile(filePath)) {
                        let rootDir = workspace.builder.program.options.rootDir ?? workspace.builder.program.options.cwd;
                        let dest = rokuDeploy.getDestPath(filePath, workspace.builder.program.options.files, rootDir);
                        workspace.builder.program.addOrReplaceFile({
                            src: filePath,
                            dest: dest
                        }, documentText);
                    }
                }
            });
            // validate all workspaces
            await this.validateAllThrottled();
        } catch (e) {
            this.connection.tracer.log(e);
            this.sendCriticalFailure(`Critical error parsing/ validating ${filePath}: ${e.message}`);
        }
    }

    private async validateAll() {
        try {
            //synchronize parsing for open files that were included/excluded from projects
            await this.synchronizeStandaloneWorkspaces();

            let workspaces = this.getWorkspaces();

            //validate all programs
            await Promise.all(
                workspaces.map((x) => x.builder.program.validate())
            );

            await this.sendDiagnostics();
        } catch (e) {
            this.connection.console.error(e);
            this.sendCriticalFailure(`Critical error validating workspace: ${e.message}${e.stack ?? ''}`);
        }

        this.connection.sendNotification('build-status', 'success');
    }

    public async onWorkspaceSymbol(params: WorkspaceSymbolParams) {
        await this.waitAllProgramFirstRuns();

        const results = util.flatMap(
            await Promise.all(this.getWorkspaces().map(workspace => {
                return workspace.builder.program.getWorkspaceSymbols();
            })),
            c => c
        );

        // Remove duplicates
        const allSymbols = Object.values(results.reduce((map, symbol) => {
            const key = symbol.location.uri + symbol.name;
            map[key] = symbol;
            return map;
        }, {}));
        return allSymbols as SymbolInformation[];
    }

    public async onDocumentSymbol(params: DocumentSymbolParams) {
        await this.waitAllProgramFirstRuns();

        await this.keyedThrottler.onIdleOnce(util.uriToPath(params.textDocument.uri), true);

        const pathAbsolute = util.uriToPath(params.textDocument.uri);
        for (const workspace of this.getWorkspaces()) {
            const file = workspace.builder.program.getFileByPathAbsolute(pathAbsolute);
            if (isBrsFile(file)) {
                return file.getDocumentSymbols();
            }
        }
    }

    private async onDefinition(params: TextDocumentPositionParams) {
        await this.waitAllProgramFirstRuns();

        const pathAbsolute = util.uriToPath(params.textDocument.uri);

        const results = util.flatMap(
            await Promise.all(this.getWorkspaces().map(workspace => {
                return workspace.builder.program.getDefinition(pathAbsolute, params.position);
            })),
            c => c
        );
        return results;
    }

    private async onSignatureHelp(params: SignatureHelpParams) {
        await this.waitAllProgramFirstRuns();

        const filepath = util.uriToPath(params.textDocument.uri);
        await this.keyedThrottler.onIdleOnce(filepath, true);

        try {
            const signatures = util.flatMap(
                await Promise.all(this.getWorkspaces().map(workspace => workspace.builder.program.getSignatureHelp(filepath, params.position)
                )),
                c => c
            );

            const activeSignature = signatures.length > 0 ? 0 : null;

            const activeParameter = activeSignature >= 0 ? signatures[activeSignature]?.index : null;

            let results: SignatureHelp = {
                signatures: signatures.map((s) => s.signature),
                activeSignature: activeSignature,
                activeParameter: activeParameter
            };
            return results;
        } catch (e) {
            this.connection.console.error(`error in onSignatureHelp: ${e.message}${e.stack ?? ''}`);
            return {
                signatures: [],
                activeSignature: 0,
                activeParameter: 0
            };
        }
    }

    private async onReferences(params: ReferenceParams) {
        await this.waitAllProgramFirstRuns();

        const position = params.position;
        const pathAbsolute = util.uriToPath(params.textDocument.uri);

        const results = util.flatMap(
            await Promise.all(this.getWorkspaces().map(workspace => {
                return workspace.builder.program.getReferences(pathAbsolute, position);
            })),
            c => c
        );
        return results.filter((r) => r);
    }

    private diagnosticCollection = new DiagnosticCollection();

    private async sendDiagnostics() {
        //Get only the changes to diagnostics since the last time we sent them to the client
        const patch = await this.diagnosticCollection.getPatch(this.workspaces);

        for (let filePath in patch) {
            const diagnostics = patch[filePath].map(d => {
                return {
                    severity: d.severity,
                    range: d.range,
                    message: d.message,
                    relatedInformation: d.relatedInformation,
                    code: d.code,
                    source: 'brs'
                };
            });

            this.connection.sendDiagnostics({
                uri: URI.file(filePath).toString(),
                diagnostics: diagnostics
            });
        }
    }

    private getWorkspace(workspacePath: string) {
        return this.workspaces.find(x => standardizePath(workspacePath) === standardizePath(x.workspacePath));
    }

    public async onExecuteCommand(params: ExecuteCommandParams) {
        this.connection.console.log('onExecuteCommand: ' + JSON.stringify(params));
        await this.waitAllProgramFirstRuns();
        if (params.command === CustomCommands.transpileFile) {
            return this.transpileFile(params.arguments[0]);
        } else if (params.command === CustomCommands.getProjectsInfo) {
            return this.getProjectsInfo();
        } else if (params.command === CustomCommands.reloadProject) {
            return this.reloadWorkspaces([
                this.getWorkspace(params.arguments[0])
            ]);
        }
    }

    private async transpileFile(pathAbsolute: string) {
        //wait all program first runs
        await this.waitAllProgramFirstRuns();
        let workspaces = this.getWorkspaces();
        //find the first workspace that has this file
        for (let workspace of workspaces) {
            if (workspace.builder.program.hasFile(pathAbsolute)) {
                return workspace.builder.program.getTranspiledFileContents(pathAbsolute);
            }
        }
    }

    /**
     * Returns a list of project information for all projects
     */
    private async getProjectsInfo() {
        await this.waitAllProgramFirstRuns();
        let result = [];
        for (let workspace of this.workspaces) {
            const program = workspace.builder.program;
            result.push({
                name: program.getName(),
                workspaceFolder: program.options.cwd,
                rootDir: program.options.rootDir,
                files: Object.keys(program.files).map(src => ({ src: src, dest: program.files[src].pkgPath }))
            });
        }
        return result;
    }

    public dispose() {
        this.loggerSubscription?.();
        this.validateThrottler.dispose();
    }
}

export interface Workspace {
    firstRunPromise: Promise<any>;
    builder: ProgramBuilder;
    workspacePath: string;
    isFirstRunComplete: boolean;
    isFirstRunSuccessful: boolean;
    configFilePath?: string;
    isStandaloneFileWorkspace: boolean;
}

export enum CustomCommands {
    transpileFile = 'transpileFile',
    getProjectsInfo = 'getProjectsInfo',
    reloadProject = 'reloadProject'
}

export interface ProjectInfo {
    name: string;
    workspaceFolder: string;
    rootDir: string;
    files: ProjectInfoFile[];
}
export interface ProjectInfoFile {
    src: string;
    dest: string;
}

export enum CustomNotifications {
    criticalFailure = 'critical-failure',
    projectsChanged = 'projects-changed'
}<|MERGE_RESOLUTION|>--- conflicted
+++ resolved
@@ -36,12 +36,7 @@
 import { Deferred } from './deferred';
 import { DiagnosticMessages } from './DiagnosticMessages';
 import { ProgramBuilder } from './ProgramBuilder';
-<<<<<<< HEAD
-import { standardizePath as s, standardizePath, util } from './util';
-import { BsDiagnostic } from './interfaces';
-=======
 import { standardizePath as s, util } from './util';
->>>>>>> 93323445
 import { Logger } from './Logger';
 import { Throttler } from './Throttler';
 import { KeyedThrottler } from './KeyedThrottler';
@@ -617,15 +612,10 @@
             //wait for all of the programs to finish starting up
             await this.waitAllProgramFirstRuns();
 
-<<<<<<< HEAD
-        // valdiate all workspaces
-        this.validateAllThrottled(); //eslint-disable-line
-        this.sendProjectsChanged();
-=======
+            this.sendProjectsChanged();
             // valdiate all workspaces
             this.validateAllThrottled(); //eslint-disable-line
         }
->>>>>>> 93323445
     }
 
     private getRootDir(workspace: Workspace) {
@@ -1094,7 +1084,7 @@
     }
 
     private getWorkspace(workspacePath: string) {
-        return this.workspaces.find(x => standardizePath(workspacePath) === standardizePath(x.workspacePath));
+        return this.workspaces.find(x => s(workspacePath) === s(x.workspacePath));
     }
 
     public async onExecuteCommand(params: ExecuteCommandParams) {
