--- conflicted
+++ resolved
@@ -102,14 +102,8 @@
             void this.sendDiagnostics(event);
         });
 
-<<<<<<< HEAD
         this.projectManager.busyStatusTracker.on('change', (event) => {
             this.sendBusyStatus();
-=======
-        // Send the current status of the busyStatusTracker anytime it changes
-        this.busyStatusTracker.on('change', (status) => {
-            void this.sendBusyStatus(status);
->>>>>>> 99e7601e
         });
 
         //allow the lsp to provide file contents
@@ -150,21 +144,6 @@
         this.connection.listen();
     }
 
-<<<<<<< HEAD
-=======
-    private busyStatusIndex = -1;
-    private async sendBusyStatus(status: BusyStatus) {
-        this.busyStatusIndex = ++this.busyStatusIndex <= 0 ? 0 : this.busyStatusIndex;
-
-        await this.connection.sendNotification(NotificationName.busyStatus, {
-            status: status,
-            timestamp: Date.now(),
-            index: this.busyStatusIndex,
-            activeRuns: [...this.busyStatusTracker.activeRuns]
-        });
-    }
-
->>>>>>> 99e7601e
     /**
      * Called when the client starts initialization
      */
@@ -234,7 +213,7 @@
                 });
             }
         } catch (e: any) {
-            await this.sendCriticalFailure(
+            this.sendCriticalFailure(
                 `Critical failure during BrighterScript language server startup.
                 Please file a github issue and include the contents of the 'BrighterScript Language Server' output channel.
 
@@ -247,17 +226,12 @@
     /**
      * Provide a list of completion items based on the current cursor position
      */
-<<<<<<< HEAD
     @AddStackToErrorMessage
     public async onCompletion1(params: CompletionParams, workDoneProgress: WorkDoneProgressReporter, resultProgress?: ResultProgressReporter<CompletionItem[]>) {
         const srcPath = util.uriToPath(params.textDocument.uri);
 
         const completions = await this.projectManager.getCompletions({ srcPath: srcPath, position: params.position });
         return completions;
-=======
-    private async sendCriticalFailure(message: string) {
-        await this.connection.sendNotification('critical-failure', message);
->>>>>>> 99e7601e
     }
 
     /**
@@ -275,7 +249,6 @@
         return item;
     }
 
-<<<<<<< HEAD
     @AddStackToErrorMessage
     public async onCodeAction(params: CodeActionParams) {
         //ensure programs are initialized
@@ -296,17 +269,6 @@
         for (const codeAction of codeActions) {
             if (codeAction.diagnostics) {
                 codeAction.diagnostics = codeAction.diagnostics?.map(x => util.toDiagnostic(x, params.textDocument.uri));
-=======
-        for (let project of this.getProjects()) {
-            try {
-                await project.firstRunPromise;
-            } catch (e: any) {
-                status = 'critical-error';
-                //the first run failed...that won't change unless we reload the workspace, so replace with resolved promise
-                //so we don't show this error again
-                project.firstRunPromise = Promise.resolve();
-                await this.sendCriticalFailure(`BrighterScript language server failed to start: \n${e.message}`);
->>>>>>> 99e7601e
             }
         }
         return codeActions;
@@ -326,7 +288,6 @@
         }
     }
 
-<<<<<<< HEAD
     /**
      * Called when watched files changed (add/change/delete).
      * The CLIENT is in charge of what files to watch, so all client
@@ -359,15 +320,6 @@
             //if any bsconfig files were added or deleted, re-sync all projects instead of the more specific approach below
             if (changes.find(x => (x.type === FileChangeType.Created || x.type === FileChangeType.Deleted) && path.basename(x.srcPath).toLowerCase() === 'bsconfig.json')) {
                 return this.syncProjects();
-=======
-        //if there's a setting, we need to find the file or show error if it can't be found
-        if (config?.configFile) {
-            configFilePath = path.resolve(workspacePath, config.configFile);
-            if (await util.pathExists(configFilePath)) {
-                return configFilePath;
-            } else {
-                await this.sendCriticalFailure(`Cannot find config file specified in user / workspace settings at '${configFilePath}'`);
->>>>>>> 99e7601e
             }
 
             //reload any workspace whose bsconfig.json file has changed
@@ -873,45 +825,10 @@
     }
 
     @AddStackToErrorMessage
-<<<<<<< HEAD
     private onTextDocumentDidChangeContent(event: TextDocumentChangeEvent<TextDocument>) {
         const srcPath = URI.parse(event.document.uri).fsPath;
         console.log('setFile', srcPath);
         this.projectManager.setFile(srcPath, event.document.getText());
-=======
-    @TrackBusyStatus
-    private async validateTextDocument(event: TextDocumentChangeEvent<TextDocument>): Promise<void> {
-        const { document } = event;
-        //ensure programs are initialized
-        await this.waitAllProjectFirstRuns();
-
-        let filePath = URI.parse(document.uri).fsPath;
-
-        try {
-
-            //throttle file processing. first call is run immediately, and then the last call is processed.
-            await this.keyedThrottler.run(filePath, () => {
-
-                let documentText = document.getText();
-                for (const project of this.getProjects()) {
-                    //only add or replace existing files. All of the files in the project should
-                    //have already been loaded by other means
-                    if (project.builder.program.hasFile(filePath)) {
-                        let rootDir = project.builder.program.options.rootDir ?? project.builder.program.options.cwd;
-                        let dest = rokuDeploy.getDestPath(filePath, project.builder.program.options.files, rootDir);
-                        project.builder.program.setFile({
-                            src: filePath,
-                            dest: dest
-                        }, documentText);
-                    }
-                }
-            });
-            // validate all projects
-            await this.validateAllThrottled();
-        } catch (e: any) {
-            await this.sendCriticalFailure(`Critical error parsing/validating ${filePath}: ${e.message}`);
-        }
->>>>>>> 99e7601e
     }
 
     private async validateAll() {
@@ -949,19 +866,9 @@
     private async sendDiagnostics(options: { project: LspProject; diagnostics: LspDiagnostic[] }) {
         const patch = this.diagnosticCollection.getPatch(options.project, options.diagnostics);
 
-<<<<<<< HEAD
         await Promise.all(Object.keys(patch).map(async (srcPath) => {
             const uri = URI.file(srcPath).toString();
             const diagnostics = patch[srcPath].map(d => util.toDiagnostic(d, uri));
-=======
-                await this.connection.sendDiagnostics({
-                    uri: uri,
-                    diagnostics: diagnostics
-                });
-            }
-        });
-    }
->>>>>>> 99e7601e
 
             await this.connection.sendDiagnostics({
                 uri: uri,
