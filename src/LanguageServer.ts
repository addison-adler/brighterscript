--- conflicted
+++ resolved
@@ -447,12 +447,9 @@
         });
     }
 
-<<<<<<< HEAD
     /**
      * @param srcPath The absolute path to the source file on disk
      */
-=======
->>>>>>> 6ed4c3a2
     private async createStandaloneFileWorkspace(srcPath: string) {
         //skip this workspace if we already have it
         if (this.standaloneFileWorkspaces[srcPath]) {
@@ -833,11 +830,7 @@
         //deleted
         if (change.type === FileChangeType.Deleted) {
             //try to act on this path as a directory
-<<<<<<< HEAD
             workspace.builder.program.removeFilesInFolder(change.srcPath);
-=======
-            workspace.builder.removeFilesInFolder(change.srcPath);
->>>>>>> 6ed4c3a2
 
             //if this is a file loaded in the program, remove it
             if (program.hasFile(change.srcPath)) {
@@ -893,11 +886,7 @@
         //ensure programs are initialized
         await this.waitAllProgramFirstRuns();
 
-<<<<<<< HEAD
-        let srcPath = util.uriToPath(params.textDocument.uri);
-=======
         const srcPath = util.uriToPath(params.textDocument.uri);
->>>>>>> 6ed4c3a2
         let workspaces = this.getWorkspaces();
         let hovers = await Promise.all(
             Array.prototype.concat.call([],
@@ -1122,12 +1111,9 @@
         }
     }
 
-<<<<<<< HEAD
     /**
      * @param srcPath The absolute path to the source file on disk
      */
-=======
->>>>>>> 6ed4c3a2
     private async transpileFile(srcPath: string) {
         //wait all program first runs
         await this.waitAllProgramFirstRuns();
