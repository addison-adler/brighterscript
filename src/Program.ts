import * as assert from 'assert';
import * as fsExtra from 'fs-extra';
import * as path from 'path';
import type { CodeAction, CompletionItem, Position, Range, SignatureInformation, Location, DocumentSymbol, CancellationToken, SymbolInformation } from 'vscode-languageserver';
import { CancellationTokenSource, CompletionItemKind } from 'vscode-languageserver';
import type { BsConfig, FinalizedBsConfig } from './BsConfig';
import { Scope } from './Scope';
import { DiagnosticMessages } from './DiagnosticMessages';
import { BrsFile } from './files/BrsFile';
import { XmlFile } from './files/XmlFile';
import type { BsDiagnostic, File, FileReference, FileObj, BscFile, SemanticToken, AfterFileTranspileEvent, FileLink, ProvideHoverEvent, ProvideCompletionsEvent, Hover, ProvideDefinitionEvent, ProvideReferencesEvent, ProvideDocumentSymbolsEvent, ProvideWorkspaceSymbolsEvent } from './interfaces';
import { standardizePath as s, util } from './util';
import { XmlScope } from './XmlScope';
import { DiagnosticFilterer } from './DiagnosticFilterer';
import { DependencyGraph } from './DependencyGraph';
import { Logger, LogLevel } from './Logger';
import chalk from 'chalk';
import { globalFile } from './globalCallables';
import { parseManifest, getBsConst } from './preprocessor/Manifest';
import { URI } from 'vscode-uri';
import PluginInterface from './PluginInterface';
import { isBrsFile, isXmlFile, isXmlScope, isNamespaceStatement } from './astUtils/reflection';
import type { FunctionStatement, NamespaceStatement } from './parser/Statement';
import { BscPlugin } from './bscPlugin/BscPlugin';
import { AstEditor } from './astUtils/AstEditor';
import type { SourceMapGenerator } from 'source-map';
import type { Statement } from './parser/AstNode';
import { CallExpressionInfo } from './bscPlugin/CallExpressionInfo';
import { SignatureHelpUtil } from './bscPlugin/SignatureHelpUtil';
import { DiagnosticSeverityAdjuster } from './DiagnosticSeverityAdjuster';
import { Sequencer } from './common/Sequencer';

const startOfSourcePkgPath = `source${path.sep}`;
const bslibNonAliasedRokuModulesPkgPath = s`source/roku_modules/rokucommunity_bslib/bslib.brs`;
const bslibAliasedRokuModulesPkgPath = s`source/roku_modules/bslib/bslib.brs`;

export interface SourceObj {
    /**
     * @deprecated use `srcPath` instead
     */
    pathAbsolute: string;
    srcPath: string;
    source: string;
    definitions?: string;
}

export interface TranspileObj {
    file: BscFile;
    outputPath: string;
}

export interface SignatureInfoObj {
    index: number;
    key: string;
    signature: SignatureInformation;
}

export class Program {
    constructor(
        /**
         * The root directory for this program
         */
        options: BsConfig,
        logger?: Logger,
        plugins?: PluginInterface
    ) {
        this.options = util.normalizeConfig(options);
        this.logger = logger || new Logger(options.logLevel as LogLevel);
        this.plugins = plugins || new PluginInterface([], { logger: this.logger });

        //inject the bsc plugin as the first plugin in the stack.
        this.plugins.addFirst(new BscPlugin());

        //normalize the root dir path
        this.options.rootDir = util.getRootDir(this.options);

        this.createGlobalScope();
    }

    public options: FinalizedBsConfig;
    public logger: Logger;

    private createGlobalScope() {
        //create the 'global' scope
        this.globalScope = new Scope('global', this, 'scope:global');
        this.globalScope.attachDependencyGraph(this.dependencyGraph);
        this.scopes.global = this.globalScope;
        //hardcode the files list for global scope to only contain the global file
        this.globalScope.getAllFiles = () => [globalFile];
        this.globalScope.validate();
        //for now, disable validation of global scope because the global files have some duplicate method declarations
        this.globalScope.getDiagnostics = () => [];
        //TODO we might need to fix this because the isValidated clears stuff now
        (this.globalScope as any).isValidated = true;
    }

    /**
     * A graph of all files and their dependencies.
     * For example:
     *      File.xml -> [lib1.brs, lib2.brs]
     *      lib2.brs -> [lib3.brs] //via an import statement
     */
    private dependencyGraph = new DependencyGraph();

    private diagnosticFilterer = new DiagnosticFilterer();

    private diagnosticAdjuster = new DiagnosticSeverityAdjuster();

    /**
     * A scope that contains all built-in global functions.
     * All scopes should directly or indirectly inherit from this scope
     */
    public globalScope: Scope = undefined as any;

    /**
     * Plugins which can provide extra diagnostics or transform AST
     */
    public plugins: PluginInterface;

    /**
     * A set of diagnostics. This does not include any of the scope diagnostics.
     * Should only be set from `this.validate()`
     */
    private diagnostics = [] as BsDiagnostic[];

    /**
     * The path to bslib.brs (the BrightScript runtime for certain BrighterScript features)
     */
    public get bslibPkgPath() {
        //if there's an aliased (preferred) version of bslib from roku_modules loaded into the program, use that
        if (this.getFile(bslibAliasedRokuModulesPkgPath)) {
            return bslibAliasedRokuModulesPkgPath;

            //if there's a non-aliased version of bslib from roku_modules, use that
        } else if (this.getFile(bslibNonAliasedRokuModulesPkgPath)) {
            return bslibNonAliasedRokuModulesPkgPath;

            //default to the embedded version
        } else {
            return `${this.options.bslibDestinationDir}${path.sep}bslib.brs`;
        }
    }

    public get bslibPrefix() {
        if (this.bslibPkgPath === bslibNonAliasedRokuModulesPkgPath) {
            return 'rokucommunity_bslib';
        } else {
            return 'bslib';
        }
    }


    /**
     * A map of every file loaded into this program, indexed by its original file location
     */
    public files = {} as Record<string, BscFile>;
    private pkgMap = {} as Record<string, BscFile>;

    private scopes = {} as Record<string, Scope>;

    protected addScope(scope: Scope) {
        this.scopes[scope.name] = scope;
    }

    /**
     * A map of every component currently loaded into the program, indexed by the component name.
     * It is a compile-time error to have multiple components with the same name. However, we store an array of components
     * by name so we can provide a better developer expreience. You shouldn't be directly accessing this array,
     * but if you do, only ever use the component at index 0.
     */
    private components = {} as Record<string, { file: XmlFile; scope: XmlScope }[]>;

    /**
     * Get the component with the specified name
     */
    public getComponent(componentName: string) {
        if (componentName) {
            //return the first compoment in the list with this name
            //(components are ordered in this list by pkgPath to ensure consistency)
            return this.components[componentName.toLowerCase()]?.[0];
        } else {
            return undefined;
        }
    }

    /**
     * Register (or replace) the reference to a component in the component map
     */
    private registerComponent(xmlFile: XmlFile, scope: XmlScope) {
        const key = (xmlFile.componentName?.text ?? xmlFile.pkgPath).toLowerCase();
        if (!this.components[key]) {
            this.components[key] = [];
        }
        this.components[key].push({
            file: xmlFile,
            scope: scope
        });
        this.components[key].sort((a, b) => {
            const pathA = a.file.pkgPath.toLowerCase();
            const pathB = b.file.pkgPath.toLowerCase();
            if (pathA < pathB) {
                return -1;
            } else if (pathA > pathB) {
                return 1;
            }
            return 0;
        });
        this.syncComponentDependencyGraph(this.components[key]);
    }

    /**
     * Remove the specified component from the components map
     */
    private unregisterComponent(xmlFile: XmlFile) {
        const key = (xmlFile.componentName?.text ?? xmlFile.pkgPath).toLowerCase();
        const arr = this.components[key] || [];
        for (let i = 0; i < arr.length; i++) {
            if (arr[i].file === xmlFile) {
                arr.splice(i, 1);
                break;
            }
        }
        this.syncComponentDependencyGraph(arr);
    }

    /**
     * re-attach the dependency graph with a new key for any component who changed
     * their position in their own named array (only matters when there are multiple
     * components with the same name)
     */
    private syncComponentDependencyGraph(components: Array<{ file: XmlFile; scope: XmlScope }>) {
        //reattach every dependency graph
        for (let i = 0; i < components.length; i++) {
            const { file, scope } = components[i];

            //attach (or re-attach) the dependencyGraph for every component whose position changed
            if (file.dependencyGraphIndex !== i) {
                file.dependencyGraphIndex = i;
                file.attachDependencyGraph(this.dependencyGraph);
                scope.attachDependencyGraph(this.dependencyGraph);
            }
        }
    }

    /**
     * Get a list of all files that are included in the project but are not referenced
     * by any scope in the program.
     */
    public getUnreferencedFiles() {
        let result = [] as File[];
        for (let filePath in this.files) {
            let file = this.files[filePath];
            //is this file part of a scope
            if (!this.getFirstScopeForFile(file)) {
                //no scopes reference this file. add it to the list
                result.push(file);
            }
        }
        return result;
    }

    /**
     * Get the list of errors for the entire program. It's calculated on the fly
     * by walking through every file, so call this sparingly.
     */
    public getDiagnostics() {
        return this.logger.time(LogLevel.info, ['Program.getDiagnostics()'], () => {

            let diagnostics = [...this.diagnostics];

            //get the diagnostics from all scopes
            for (let scopeName in this.scopes) {
                let scope = this.scopes[scopeName];
                diagnostics.push(
                    ...scope.getDiagnostics()
                );
            }

            //get the diagnostics from all unreferenced files
            let unreferencedFiles = this.getUnreferencedFiles();
            for (let file of unreferencedFiles) {
                diagnostics.push(
                    ...file.getDiagnostics()
                );
            }
            const filteredDiagnostics = this.logger.time(LogLevel.debug, ['filter diagnostics'], () => {
                //filter out diagnostics based on our diagnostic filters
                let finalDiagnostics = this.diagnosticFilterer.filter({
                    ...this.options,
                    rootDir: this.options.rootDir
                }, diagnostics);
                return finalDiagnostics;
            });

            this.logger.time(LogLevel.debug, ['adjust diagnostics severity'], () => {
                this.diagnosticAdjuster.adjust(this.options, diagnostics);
            });

            this.logger.info(`diagnostic counts: total=${chalk.yellow(diagnostics.length.toString())}, after filter=${chalk.yellow(filteredDiagnostics.length.toString())}`);
            return filteredDiagnostics;
        });
    }

    public addDiagnostics(diagnostics: BsDiagnostic[]) {
        this.diagnostics.push(...diagnostics);
    }

    /**
     * Determine if the specified file is loaded in this program right now.
     * @param filePath the absolute or relative path to the file
     * @param normalizePath should the provided path be normalized before use
     */
    public hasFile(filePath: string, normalizePath = true) {
        return !!this.getFile(filePath, normalizePath);
    }

    public getPkgPath(...args: any[]): any { //eslint-disable-line
        throw new Error('Not implemented');
    }

    /**
     * roku filesystem is case INsensitive, so find the scope by key case insensitive
     */
    public getScopeByName(scopeName: string): Scope | undefined {
        if (!scopeName) {
            return undefined;
        }
        //most scopes are xml file pkg paths. however, the ones that are not are single names like "global" and "scope",
        //so it's safe to run the standardizePkgPath method
        scopeName = s`${scopeName}`;
        let key = Object.keys(this.scopes).find(x => x.toLowerCase() === scopeName.toLowerCase());
        return this.scopes[key!];
    }

    /**
     * Return all scopes
     */
    public getScopes() {
        return Object.values(this.scopes);
    }

    /**
     * Find the scope for the specified component
     */
    public getComponentScope(componentName: string) {
        return this.getComponent(componentName)?.scope;
    }

    /**
     * Update internal maps with this file reference
     */
    private assignFile<T extends BscFile = BscFile>(file: T) {
        this.files[file.srcPath.toLowerCase()] = file;
        this.pkgMap[file.pkgPath.toLowerCase()] = file;
        return file;
    }

    /**
     * Remove this file from internal maps
     */
    private unassignFile<T extends BscFile = BscFile>(file: T) {
        delete this.files[file.srcPath.toLowerCase()];
        delete this.pkgMap[file.pkgPath.toLowerCase()];
        return file;
    }

    /**
     * Load a file into the program. If that file already exists, it is replaced.
     * If file contents are provided, those are used, Otherwise, the file is loaded from the file system
     * @param srcPath the file path relative to the root dir
     * @param fileContents the file contents
     * @deprecated use `setFile` instead
     */
    public addOrReplaceFile<T extends BscFile>(srcPath: string, fileContents: string): T;
    /**
     * Load a file into the program. If that file already exists, it is replaced.
     * @param fileEntry an object that specifies src and dest for the file.
     * @param fileContents the file contents. If not provided, the file will be loaded from disk
     * @deprecated use `setFile` instead
     */
    public addOrReplaceFile<T extends BscFile>(fileEntry: FileObj, fileContents: string): T;
    public addOrReplaceFile<T extends BscFile>(fileParam: FileObj | string, fileContents: string): T {
        return this.setFile<T>(fileParam as any, fileContents);
    }

    /**
     * Load a file into the program. If that file already exists, it is replaced.
     * If file contents are provided, those are used, Otherwise, the file is loaded from the file system
     * @param srcDestOrPkgPath the absolute path, the pkg path (i.e. `pkg:/path/to/file.brs`), or the destPath (i.e. `path/to/file.brs` relative to `pkg:/`)
     * @param fileContents the file contents
     */
    public setFile<T extends BscFile>(srcDestOrPkgPath: string, fileContents: string): T;
    /**
     * Load a file into the program. If that file already exists, it is replaced.
     * @param fileEntry an object that specifies src and dest for the file.
     * @param fileContents the file contents. If not provided, the file will be loaded from disk
     */
    public setFile<T extends BscFile>(fileEntry: FileObj, fileContents: string): T;
    public setFile<T extends BscFile>(fileParam: FileObj | string, fileContents: string): T {
        //normalize the file paths
        const { srcPath, pkgPath } = this.getPaths(fileParam, this.options.rootDir);

        let file = this.logger.time(LogLevel.debug, ['Program.setFile()', chalk.green(srcPath)], () => {
            //if the file is already loaded, remove it
            if (this.hasFile(srcPath)) {
                this.removeFile(srcPath);
            }
            let fileExtension = path.extname(srcPath).toLowerCase();
            let file: BscFile | undefined;

            if (fileExtension === '.brs' || fileExtension === '.bs') {
                //add the file to the program
                const brsFile = this.assignFile(
                    new BrsFile(srcPath, pkgPath, this)
                );

                //add file to the `source` dependency list
                if (brsFile.pkgPath.startsWith(startOfSourcePkgPath)) {
                    this.createSourceScope();
                    this.dependencyGraph.addDependency('scope:source', brsFile.dependencyGraphKey);
                }

                let sourceObj: SourceObj = {
                    //TODO remove `pathAbsolute` in v1
                    pathAbsolute: srcPath,
                    srcPath: srcPath,
                    source: fileContents
                };
                this.plugins.emit('beforeFileParse', sourceObj);

                this.logger.time(LogLevel.debug, ['parse', chalk.green(srcPath)], () => {
                    brsFile.parse(sourceObj.source);
                });

                //notify plugins that this file has finished parsing
                this.plugins.emit('afterFileParse', brsFile);

                file = brsFile;

                brsFile.attachDependencyGraph(this.dependencyGraph);

            } else if (
                //is xml file
                fileExtension === '.xml' &&
                //resides in the components folder (Roku will only parse xml files in the components folder)
                pkgPath.toLowerCase().startsWith(util.pathSepNormalize(`components/`))
            ) {
                //add the file to the program
                const xmlFile = this.assignFile(
                    new XmlFile(srcPath, pkgPath, this)
                );

                let sourceObj: SourceObj = {
                    //TODO remove `pathAbsolute` in v1
                    pathAbsolute: srcPath,
                    srcPath: srcPath,
                    source: fileContents
                };
                this.plugins.emit('beforeFileParse', sourceObj);

                this.logger.time(LogLevel.debug, ['parse', chalk.green(srcPath)], () => {
                    xmlFile.parse(sourceObj.source);
                });

                //notify plugins that this file has finished parsing
                this.plugins.emit('afterFileParse', xmlFile);

                file = xmlFile;

                //create a new scope for this xml file
                let scope = new XmlScope(xmlFile, this);
                this.addScope(scope);

                //register this compoent now that we have parsed it and know its component name
                this.registerComponent(xmlFile, scope);

                //notify plugins that the scope is created and the component is registered
                this.plugins.emit('afterScopeCreate', scope);
            } else {
                //TODO do we actually need to implement this? Figure out how to handle img paths
                // let genericFile = this.files[srcPath] = <any>{
                //     srcPath: srcPath,
                //     pkgPath: pkgPath,
                //     wasProcessed: true
                // } as File;
                // file = <any>genericFile;
            }
            return file;
        });
        return file as T;
    }

    /**
     * Given a srcPath, a pkgPath, or both, resolve whichever is missing, relative to rootDir.
     * @param fileParam an object representing file paths
     * @param rootDir must be a pre-normalized path
     */
    private getPaths(fileParam: string | FileObj | { srcPath?: string; pkgPath?: string }, rootDir: string) {
        let srcPath: string | undefined;
        let pkgPath: string | undefined;

        assert.ok(fileParam, 'fileParam is required');

        //lift the srcPath and pkgPath vars from the incoming param
        if (typeof fileParam === 'string') {
            fileParam = this.removePkgPrefix(fileParam);
            srcPath = s`${path.resolve(rootDir, fileParam)}`;
            pkgPath = s`${util.replaceCaseInsensitive(srcPath, rootDir, '')}`;
        } else {
            let param: any = fileParam;

            if (param.src) {
                srcPath = s`${param.src}`;
            }
            if (param.srcPath) {
                srcPath = s`${param.srcPath}`;
            }
            if (param.dest) {
                pkgPath = s`${this.removePkgPrefix(param.dest)}`;
            }
            if (param.pkgPath) {
                pkgPath = s`${this.removePkgPrefix(param.pkgPath)}`;
            }
        }

        //if there's no srcPath, use the pkgPath to build an absolute srcPath
        if (!srcPath) {
            srcPath = s`${rootDir}/${pkgPath}`;
        }
        //coerce srcPath to an absolute path
        if (!path.isAbsolute(srcPath)) {
            srcPath = util.standardizePath(srcPath);
        }

        //if there's no pkgPath, compute relative path from rootDir
        if (!pkgPath) {
            pkgPath = s`${util.replaceCaseInsensitive(srcPath, rootDir, '')}`;
        }

        assert.ok(srcPath, 'fileEntry.src is required');
        assert.ok(pkgPath, 'fileEntry.dest is required');

        return {
            srcPath: srcPath,
            //remove leading slash from pkgPath
            pkgPath: pkgPath.replace(/^[\/\\]+/, '')
        };
    }

    /**
     * Remove any leading `pkg:/` found in the path
     */
    private removePkgPrefix(path: string) {
        return path.replace(/^pkg:\//i, '');
    }

    /**
     * Ensure source scope is created.
     * Note: automatically called internally, and no-op if it exists already.
     */
    public createSourceScope() {
        if (!this.scopes.source) {
            const sourceScope = new Scope('source', this, 'scope:source');
            sourceScope.attachDependencyGraph(this.dependencyGraph);
            this.addScope(sourceScope);
            this.plugins.emit('afterScopeCreate', sourceScope);
        }
    }

    /**
     * Find the file by its absolute path. This is case INSENSITIVE, since
     * Roku is a case insensitive file system. It is an error to have multiple files
     * with the same path with only case being different.
     * @param srcPath the absolute path to the file
     * @deprecated use `getFile` instead, which auto-detects the path type
     */
    public getFileByPathAbsolute<T extends BrsFile | XmlFile>(srcPath: string) {
        srcPath = s`${srcPath}`;
        for (let filePath in this.files) {
            if (filePath.toLowerCase() === srcPath.toLowerCase()) {
                return this.files[filePath] as T;
            }
        }
    }

    /**
     * Get a list of files for the given (platform-normalized) pkgPath array.
     * Missing files are just ignored.
     * @deprecated use `getFiles` instead, which auto-detects the path types
     */
    public getFilesByPkgPaths<T extends BscFile[]>(pkgPaths: string[]) {
        return pkgPaths
            .map(pkgPath => this.getFileByPkgPath(pkgPath))
            .filter(file => file !== undefined) as T;
    }

    /**
     * Get a file with the specified (platform-normalized) pkg path.
     * If not found, return undefined
     * @deprecated use `getFile` instead, which auto-detects the path type
     */
    public getFileByPkgPath<T extends BscFile>(pkgPath: string) {
        return this.pkgMap[pkgPath.toLowerCase()] as T;
    }

    /**
     * Remove a set of files from the program
     * @param srcPaths can be an array of srcPath or destPath strings
     * @param normalizePath should this function repair and standardize the filePaths? Passing false should have a performance boost if you can guarantee your paths are already sanitized
     */
    public removeFiles(srcPaths: string[], normalizePath = true) {
        for (let srcPath of srcPaths) {
            this.removeFile(srcPath, normalizePath);
        }
    }

    /**
     * Remove a file from the program
     * @param filePath can be a srcPath, a pkgPath, or a destPath (same as pkgPath but without `pkg:/`)
     * @param normalizePath should this function repair and standardize the path? Passing false should have a performance boost if you can guarantee your path is already sanitized
     */
    public removeFile(filePath: string, normalizePath = true) {
        this.logger.debug('Program.removeFile()', filePath);

        let file = this.getFile(filePath, normalizePath);
        if (file) {
            this.plugins.emit('beforeFileDispose', file);

            //if there is a scope named the same as this file's path, remove it (i.e. xml scopes)
            let scope = this.scopes[file.pkgPath];
            if (scope) {
                this.plugins.emit('beforeScopeDispose', scope);
                scope.dispose();
                //notify dependencies of this scope that it has been removed
                this.dependencyGraph.remove(scope.dependencyGraphKey!);
                delete this.scopes[file.pkgPath];
                this.plugins.emit('afterScopeDispose', scope);
            }
            //remove the file from the program
            this.unassignFile(file);

            this.dependencyGraph.remove(file.dependencyGraphKey);

            //if this is a pkg:/source file, notify the `source` scope that it has changed
            if (file.pkgPath.startsWith(startOfSourcePkgPath)) {
                this.dependencyGraph.removeDependency('scope:source', file.dependencyGraphKey);
            }

            //if this is a component, remove it from our components map
            if (isXmlFile(file)) {
                this.unregisterComponent(file);
            }
            //dispose file
            file?.dispose();
            this.plugins.emit('afterFileDispose', file);
        }
    }

    /**
     * Counter used to track which validation run is being logged
     */
    private validationRunSequence = 0;

    /**
     * Traverse the entire project, and validate all scopes
     */
    public validate(): void;
    public validate(options: { async: false; cancellationToken?: CancellationToken }): void;
    public validate(options: { async: true; cancellationToken?: CancellationToken }): Promise<void>;
    public validate(options?: { async?: boolean; cancellationToken?: CancellationToken }) {
        const timeEnd = this.logger.timeStart(LogLevel.log, `Validating project${this.logger.logLevel > LogLevel.log ? ` (run ${this.validationRunSequence++})` : ''}`);

        const sequencer = new Sequencer({
            name: 'program.validate',
            async: options?.async ?? false,
            cancellationToken: options?.cancellationToken ?? new CancellationTokenSource().token,
            //how many milliseconds can pass while doing synchronous operations before we register a short timeout
            minSyncDuration: 150
        });

        //this sequencer allows us to run in both sync and async mode, depending on whether options.async is enabled.
        //We use this to prevent starving the CPU during long validate cycles when running in a language server context
        return sequencer
            .once(() => {
                this.diagnostics = [];
                this.plugins.emit('beforeProgramValidate', this);
            })
            .forEach(Object.values(this.files), (file) => {
                if (!file.isValidated) {
                    this.plugins.emit('beforeFileValidate', {
                        program: this,
                        file: file
                    });

                    //emit an event to allow plugins to contribute to the file validation process
                    this.plugins.emit('onFileValidate', {
                        program: this,
                        file: file
                    });
                    //call file.validate() IF the file has that function defined
                    file.validate?.();
                    file.isValidated = true;

                    this.plugins.emit('afterFileValidate', file);
                }
            })
            .forEach(Object.values(this.scopes), (scope) => {
                scope.linkSymbolTable();
                scope.validate();
                scope.unlinkSymbolTable();
            })
            .once(() => {
                this.detectDuplicateComponentNames();
                this.plugins.emit('afterProgramValidate', this);
            })
            .onCancel(() => {
                timeEnd('cancelled');
            })
            .onSuccess(() => {
                timeEnd();
            })
            .run();
    }

    /**
     * Flag all duplicate component names
     */
    private detectDuplicateComponentNames() {
        const componentsByName = Object.keys(this.files).reduce<Record<string, XmlFile[]>>((map, filePath) => {
            const file = this.files[filePath];
            //if this is an XmlFile, and it has a valid `componentName` property
            if (isXmlFile(file) && file.componentName?.text) {
                let lowerName = file.componentName.text.toLowerCase();
                if (!map[lowerName]) {
                    map[lowerName] = [];
                }
                map[lowerName].push(file);
            }
            return map;
        }, {});

        for (let name in componentsByName) {
            const xmlFiles = componentsByName[name];
            //add diagnostics for every duplicate component with this name
            if (xmlFiles.length > 1) {
                for (let xmlFile of xmlFiles) {
                    const { componentName } = xmlFile;
                    this.diagnostics.push({
                        ...DiagnosticMessages.duplicateComponentName(componentName.text),
                        range: xmlFile.componentName.range,
                        file: xmlFile,
                        relatedInformation: xmlFiles.filter(x => x !== xmlFile).map(x => {
                            return {
                                location: util.createLocation(
                                    URI.file(xmlFile.srcPath ?? xmlFile.srcPath).toString(),
                                    x.componentName.range
                                ),
                                message: 'Also defined here'
                            };
                        })
                    });
                }
            }
        }
    }

    /**
     * Get the files for a list of filePaths
     * @param filePaths can be an array of srcPath or a destPath strings
     * @param normalizePath should this function repair and standardize the paths? Passing false should have a performance boost if you can guarantee your paths are already sanitized
     */
    public getFiles<T extends BscFile>(filePaths: string[], normalizePath = true) {
        return filePaths
            .map(filePath => this.getFile(filePath, normalizePath))
            .filter(file => file !== undefined) as T[];
    }

    /**
     * Get the file at the given path
     * @param filePath can be a srcPath or a destPath
     * @param normalizePath should this function repair and standardize the path? Passing false should have a performance boost if you can guarantee your path is already sanitized
     */
    public getFile<T extends BscFile>(filePath: string, normalizePath = true) {
        if (typeof filePath !== 'string') {
            return undefined;
        } else if (path.isAbsolute(filePath)) {
            return this.files[
                (normalizePath ? util.standardizePath(filePath) : filePath).toLowerCase()
            ] as T;
        } else {
            return this.pkgMap[
                (normalizePath ? util.standardizePath(filePath) : filePath).toLowerCase()
            ] as T;
        }
    }

    /**
     * Get a list of all scopes the file is loaded into
     * @param file the file
     */
    public getScopesForFile(file: XmlFile | BrsFile | string) {

        const resolvedFile = typeof file === 'string' ? this.getFile(file) : file;

        let result = [] as Scope[];
        if (resolvedFile) {
            for (let key in this.scopes) {
                let scope = this.scopes[key];

                if (scope.hasFile(resolvedFile)) {
                    result.push(scope);
                }
            }
        }
        return result;
    }

    /**
     * Get the first found scope for a file.
     */
    public getFirstScopeForFile(file: XmlFile | BrsFile): Scope | undefined {
        for (let key in this.scopes) {
            let scope = this.scopes[key];

            if (scope.hasFile(file)) {
                return scope;
            }
        }
    }

    public getStatementsByName(name: string, originFile: BrsFile, namespaceName?: string): FileLink<Statement>[] {
        let results = new Map<Statement, FileLink<Statement>>();
        const filesSearched = new Set<BrsFile>();
        let lowerNamespaceName = namespaceName?.toLowerCase();
        let lowerName = name?.toLowerCase();
        //look through all files in scope for matches
        for (const scope of this.getScopesForFile(originFile)) {
            for (const file of scope.getAllFiles()) {
                if (isXmlFile(file) || filesSearched.has(file)) {
                    continue;
                }
                filesSearched.add(file);

                for (const statement of [...file.parser.references.functionStatements, ...file.parser.references.classStatements.flatMap((cs) => cs.methods)]) {
                    let parentNamespaceName = statement.findAncestor<NamespaceStatement>(isNamespaceStatement)?.getName(originFile.parseMode)?.toLowerCase();
                    if (statement.name.text.toLowerCase() === lowerName && (!lowerNamespaceName || parentNamespaceName === lowerNamespaceName)) {
                        if (!results.has(statement)) {
                            results.set(statement, { item: statement, file: file });
                        }
                    }
                }
            }
        }
        return [...results.values()];
    }

    public getStatementsForXmlFile(scope: XmlScope, filterName?: string): FileLink<FunctionStatement>[] {
        let results = new Map<Statement, FileLink<FunctionStatement>>();
        const filesSearched = new Set<BrsFile>();

        //get all function names for the xml file and parents
        let funcNames = new Set<string>();
        let currentScope = scope;
        while (isXmlScope(currentScope)) {
            for (let name of currentScope.xmlFile.ast.component.api?.functions.map((f) => f.name) ?? []) {
                if (!filterName || name === filterName) {
                    funcNames.add(name);
                }
            }
            currentScope = currentScope.getParentScope() as XmlScope;
        }

        //look through all files in scope for matches
        for (const file of scope.getOwnFiles()) {
            if (isXmlFile(file) || filesSearched.has(file)) {
                continue;
            }
            filesSearched.add(file);

            for (const statement of file.parser.references.functionStatements) {
                if (funcNames.has(statement.name.text)) {
                    if (!results.has(statement)) {
                        results.set(statement, { item: statement, file: file });
                    }
                }
            }
        }
        return [...results.values()];
    }

    /**
     * Find all available completion items at the given position
     * @param filePath can be a srcPath or a destPath
     * @param position the position (line & column) where completions should be found
     */
    public getCompletions(filePath: string, position: Position) {
        let file = this.getFile(filePath);
        if (!file) {
            return [];
        }

        //find the scopes for this file
        let scopes = this.getScopesForFile(file);

        //if there are no scopes, include the global scope so we at least get the built-in functions
        scopes = scopes.length > 0 ? scopes : [this.globalScope];

        const event: ProvideCompletionsEvent = {
            program: this,
            file: file,
            scopes: scopes,
            position: position,
            completions: []
        };

        this.plugins.emit('beforeProvideCompletions', event);

        this.plugins.emit('provideCompletions', event);

        this.plugins.emit('afterProvideCompletions', event);

        return event.completions;
    }

    /**
     * Goes through each file and builds a list of workspace symbols for the program. Used by LanguageServer's onWorkspaceSymbol functionality
     */
<<<<<<< HEAD
    public getWorkspaceSymbols(): SymbolInformation[] {
        const results = Object.keys(this.files).map(key => {
            const file = this.files[key];
            if (isBrsFile(file)) {
                return file.getWorkspaceSymbols();
            }
            return [];
        });
        return util.flatMap(results, c => c);
=======
    public getWorkspaceSymbols() {
        const event: ProvideWorkspaceSymbolsEvent = {
            program: this,
            workspaceSymbols: []
        };
        this.plugins.emit('beforeProvideWorkspaceSymbols', event);
        this.plugins.emit('provideWorkspaceSymbols', event);
        this.plugins.emit('afterProvideWorkspaceSymbols', event);
        return event.workspaceSymbols;
>>>>>>> 99e7601e
    }

    /**
     * Given a position in a file, if the position is sitting on some type of identifier,
     * go to the definition of that identifier (where this thing was first defined)
     */
    public getDefinition(srcPath: string, position: Position): Location[] {
        let file = this.getFile(srcPath);
        if (!file) {
            return [];
        }

        const event: ProvideDefinitionEvent = {
            program: this,
            file: file,
            position: position,
            definitions: []
        };

        this.plugins.emit('beforeProvideDefinition', event);
        this.plugins.emit('provideDefinition', event);
        this.plugins.emit('afterProvideDefinition', event);
        return event.definitions;
    }

    /**
     * Get hover information for a file and position
     */
    public getHover(srcPath: string, position: Position): Hover[] {
        let file = this.getFile(srcPath);
        let result: Hover[];
        if (file) {
            const event = {
                program: this,
                file: file,
                position: position,
                scopes: this.getScopesForFile(file),
                hovers: []
            } as ProvideHoverEvent;
            this.plugins.emit('beforeProvideHover', event);
            this.plugins.emit('provideHover', event);
            this.plugins.emit('afterProvideHover', event);
            result = event.hovers;
        }

        return result ?? [];
    }

    /**
     * Get full list of document symbols for a file
     * @param srcPath path to the file
     */
    public getDocumentSymbols(srcPath: string): DocumentSymbol[] | undefined {
        let file = this.getFile(srcPath);
        if (file) {
            const event: ProvideDocumentSymbolsEvent = {
                program: this,
                file: file,
                documentSymbols: []
            };
            this.plugins.emit('beforeProvideDocumentSymbols', event);
            this.plugins.emit('provideDocumentSymbols', event);
            this.plugins.emit('afterProvideDocumentSymbols', event);
            return event.documentSymbols;
        } else {
            return undefined;
        }
    }

    /**
     * Compute code actions for the given file and range
     */
    public getCodeActions(srcPath: string, range: Range) {
        const codeActions = [] as CodeAction[];
        const file = this.getFile(srcPath);
        if (file) {
            const diagnostics = this
                //get all current diagnostics (filtered by diagnostic filters)
                .getDiagnostics()
                //only keep diagnostics related to this file
                .filter(x => x.file === file)
                //only keep diagnostics that touch this range
                .filter(x => util.rangesIntersectOrTouch(x.range, range));

            const scopes = this.getScopesForFile(file);

            this.plugins.emit('onGetCodeActions', {
                program: this,
                file: file,
                range: range,
                diagnostics: diagnostics,
                scopes: scopes,
                codeActions: codeActions
            });
        }
        return codeActions;
    }

    /**
     * Get semantic tokens for the specified file
     */
    public getSemanticTokens(srcPath: string): SemanticToken[] | undefined {
        const file = this.getFile(srcPath);
        if (file) {
            const result = [] as SemanticToken[];
            this.plugins.emit('onGetSemanticTokens', {
                program: this,
                file: file,
                scopes: this.getScopesForFile(file),
                semanticTokens: result
            });
            return result;
        }
    }

    public getSignatureHelp(filePath: string, position: Position): SignatureInfoObj[] {
        let file: BrsFile = this.getFile(filePath);
        if (!file || !isBrsFile(file)) {
            return [];
        }
        let callExpressionInfo = new CallExpressionInfo(file, position);
        let signatureHelpUtil = new SignatureHelpUtil();
        return signatureHelpUtil.getSignatureHelpItems(callExpressionInfo);
    }

    public getReferences(srcPath: string, position: Position): Location[] {
        //find the file
        let file = this.getFile(srcPath);
        if (!file) {
            return null;
        }

        const event: ProvideReferencesEvent = {
            program: this,
            file: file,
            position: position,
            references: []
        };

        this.plugins.emit('beforeProvideReferences', event);
        this.plugins.emit('provideReferences', event);
        this.plugins.emit('afterProvideReferences', event);

        return event.references;
    }

    /**
     * Get a list of all script imports, relative to the specified pkgPath
     * @param sourcePkgPath - the pkgPath of the source that wants to resolve script imports.
     */
    public getScriptImportCompletions(sourcePkgPath: string, scriptImport: FileReference) {
        let lowerSourcePkgPath = sourcePkgPath.toLowerCase();

        let result = [] as CompletionItem[];
        /**
         * hashtable to prevent duplicate results
         */
        let resultPkgPaths = {} as Record<string, boolean>;

        //restrict to only .brs files
        for (let key in this.files) {
            let file = this.files[key];
            if (
                //is a BrightScript or BrighterScript file
                (file.extension === '.bs' || file.extension === '.brs') &&
                //this file is not the current file
                lowerSourcePkgPath !== file.pkgPath.toLowerCase()
            ) {
                //add the relative path
                let relativePath = util.getRelativePath(sourcePkgPath, file.pkgPath).replace(/\\/g, '/');
                let pkgPathStandardized = file.pkgPath.replace(/\\/g, '/');
                let filePkgPath = `pkg:/${pkgPathStandardized}`;
                let lowerFilePkgPath = filePkgPath.toLowerCase();
                if (!resultPkgPaths[lowerFilePkgPath]) {
                    resultPkgPaths[lowerFilePkgPath] = true;

                    result.push({
                        label: relativePath,
                        detail: file.srcPath,
                        kind: CompletionItemKind.File,
                        textEdit: {
                            newText: relativePath,
                            range: scriptImport.filePathRange
                        }
                    });

                    //add the absolute path
                    result.push({
                        label: filePkgPath,
                        detail: file.srcPath,
                        kind: CompletionItemKind.File,
                        textEdit: {
                            newText: filePkgPath,
                            range: scriptImport.filePathRange
                        }
                    });
                }
            }
        }
        return result;
    }

    /**
     * Transpile a single file and get the result as a string.
     * This does not write anything to the file system.
     *
     * This should only be called by `LanguageServer`.
     * Internal usage should call `_getTranspiledFileContents` instead.
     * @param filePath can be a srcPath or a destPath
     */
    public async getTranspiledFileContents(filePath: string) {
        const file = this.getFile(filePath);
        const fileMap: FileObj[] = [{
            src: file.srcPath,
            dest: file.pkgPath
        }];
        const { entries, astEditor } = this.beforeProgramTranspile(fileMap, this.options.stagingDir);
        const result = this._getTranspiledFileContents(
            file
        );
        this.afterProgramTranspile(entries, astEditor);
        return Promise.resolve(result);
    }

    /**
     * Internal function used to transpile files.
     * This does not write anything to the file system
     */
    private _getTranspiledFileContents(file: BscFile, outputPath?: string): FileTranspileResult {
        const editor = new AstEditor();
        this.plugins.emit('beforeFileTranspile', {
            program: this,
            file: file,
            outputPath: outputPath,
            editor: editor
        });

        //if we have any edits, assume the file needs to be transpiled
        if (editor.hasChanges) {
            //use the `editor` because it'll track the previous value for us and revert later on
            editor.setProperty(file, 'needsTranspiled', true);
        }

        //transpile the file
        const result = file.transpile();

        //generate the typedef if enabled
        let typedef: string;
        if (isBrsFile(file) && this.options.emitDefinitions) {
            typedef = file.getTypedef();
        }

        const event: AfterFileTranspileEvent = {
            program: this,
            file: file,
            outputPath: outputPath,
            editor: editor,
            code: result.code,
            map: result.map,
            typedef: typedef
        };
        this.plugins.emit('afterFileTranspile', event);

        //undo all `editor` edits that may have been applied to this file.
        editor.undoAll();

        return {
            srcPath: file.srcPath,
            pkgPath: file.pkgPath,
            code: event.code,
            map: event.map,
            typedef: event.typedef
        };
    }

    private beforeProgramTranspile(fileEntries: FileObj[], stagingDir: string) {
        // map fileEntries using their path as key, to avoid excessive "find()" operations
        const mappedFileEntries = fileEntries.reduce<Record<string, FileObj>>((collection, entry) => {
            collection[s`${entry.src}`] = entry;
            return collection;
        }, {});

        const getOutputPath = (file: BscFile) => {
            let filePathObj = mappedFileEntries[s`${file.srcPath}`];
            if (!filePathObj) {
                //this file has been added in-memory, from a plugin, for example
                filePathObj = {
                    //add an interpolated src path (since it doesn't actually exist in memory)
                    src: `bsc:/${file.pkgPath}`,
                    dest: file.pkgPath
                };
            }
            //replace the file extension
            let outputPath = filePathObj.dest.replace(/\.bs$/gi, '.brs');
            //prepend the staging folder path
            outputPath = s`${stagingDir}/${outputPath}`;
            return outputPath;
        };

        const entries = Object.values(this.files)
            //only include the files from fileEntries
            .filter(file => !!mappedFileEntries[file.srcPath])
            .map(file => {
                return {
                    file: file,
                    outputPath: getOutputPath(file)
                };
            })
            //sort the entries to make transpiling more deterministic
            .sort((a, b) => {
                return a.file.srcPath < b.file.srcPath ? -1 : 1;
            });

        const astEditor = new AstEditor();

        this.plugins.emit('beforeProgramTranspile', this, entries, astEditor);
        return {
            entries: entries,
            getOutputPath: getOutputPath,
            astEditor: astEditor
        };
    }

    public async transpile(fileEntries: FileObj[], stagingDir: string) {
        const { entries, getOutputPath, astEditor } = this.beforeProgramTranspile(fileEntries, stagingDir);

        const processedFiles = new Set<string>();

        const transpileFile = async (srcPath: string, outputPath?: string) => {
            //find the file in the program
            const file = this.getFile(srcPath);
            //mark this file as processed so we don't process it more than once
            processedFiles.add(outputPath?.toLowerCase());

            if (!this.options.pruneEmptyCodeFiles || !file.canBePruned) {
                //skip transpiling typedef files
                if (isBrsFile(file) && file.isTypedef) {
                    return;
                }

                const fileTranspileResult = this._getTranspiledFileContents(file, outputPath);

                //make sure the full dir path exists
                await fsExtra.ensureDir(path.dirname(outputPath));

                if (await fsExtra.pathExists(outputPath)) {
                    throw new Error(`Error while transpiling "${file.srcPath}". A file already exists at "${outputPath}" and will not be overwritten.`);
                }
                const writeMapPromise = fileTranspileResult.map ? fsExtra.writeFile(`${outputPath}.map`, fileTranspileResult.map.toString()) : null;
                await Promise.all([
                    fsExtra.writeFile(outputPath, fileTranspileResult.code),
                    writeMapPromise
                ]);

                if (fileTranspileResult.typedef) {
                    const typedefPath = outputPath.replace(/\.brs$/i, '.d.bs');
                    await fsExtra.writeFile(typedefPath, fileTranspileResult.typedef);
                }
            }
        };

        let promises = entries.map(async (entry) => {
            return transpileFile(entry?.file?.srcPath, entry.outputPath);
        });

        //if there's no bslib file already loaded into the program, copy it to the staging directory
        if (!this.getFile(bslibAliasedRokuModulesPkgPath) && !this.getFile(s`source/bslib.brs`)) {
            promises.push(util.copyBslibToStaging(stagingDir, this.options.bslibDestinationDir));
        }
        await Promise.all(promises);

        //transpile any new files that plugins added since the start of this transpile process
        do {
            promises = [];
            for (const key in this.files) {
                const file = this.files[key];
                //this is a new file
                const outputPath = getOutputPath(file);
                if (!processedFiles.has(outputPath?.toLowerCase())) {
                    promises.push(
                        transpileFile(file?.srcPath, outputPath)
                    );
                }
            }
            if (promises.length > 0) {
                this.logger.info(`Transpiling ${promises.length} new files`);
                await Promise.all(promises);
            }
        }
        while (promises.length > 0);
        this.afterProgramTranspile(entries, astEditor);
    }

    private afterProgramTranspile(entries: TranspileObj[], astEditor: AstEditor) {
        this.plugins.emit('afterProgramTranspile', this, entries, astEditor);
        astEditor.undoAll();
    }

    /**
     * Find a list of files in the program that have a function with the given name (case INsensitive)
     */
    public findFilesForFunction(functionName: string) {
        const files = [] as BscFile[];
        const lowerFunctionName = functionName.toLowerCase();
        //find every file with this function defined
        for (const file of Object.values(this.files)) {
            if (isBrsFile(file)) {
                //TODO handle namespace-relative function calls
                //if the file has a function with this name
                if (file.parser.references.functionStatementLookup.get(lowerFunctionName) !== undefined) {
                    files.push(file);
                }
            }
        }
        return files;
    }

    /**
     * Find a list of files in the program that have a class with the given name (case INsensitive)
     */
    public findFilesForClass(className: string) {
        const files = [] as BscFile[];
        const lowerClassName = className.toLowerCase();
        //find every file with this class defined
        for (const file of Object.values(this.files)) {
            if (isBrsFile(file)) {
                //TODO handle namespace-relative classes
                //if the file has a function with this name
                if (file.parser.references.classStatementLookup.get(lowerClassName) !== undefined) {
                    files.push(file);
                }
            }
        }
        return files;
    }

    public findFilesForNamespace(name: string) {
        const files = [] as BscFile[];
        const lowerName = name.toLowerCase();
        //find every file with this class defined
        for (const file of Object.values(this.files)) {
            if (isBrsFile(file)) {
                if (file.parser.references.namespaceStatements.find((x) => {
                    const namespaceName = x.name.toLowerCase();
                    return (
                        //the namespace name matches exactly
                        namespaceName === lowerName ||
                        //the full namespace starts with the name (honoring the part boundary)
                        namespaceName.startsWith(lowerName + '.')
                    );
                })) {
                    files.push(file);
                }
            }
        }
        return files;
    }

    public findFilesForEnum(name: string) {
        const files = [] as BscFile[];
        const lowerName = name.toLowerCase();
        //find every file with this class defined
        for (const file of Object.values(this.files)) {
            if (isBrsFile(file)) {
                if (file.parser.references.enumStatementLookup.get(lowerName)) {
                    files.push(file);
                }
            }
        }
        return files;
    }

    private _manifest: Map<string, string>;

    /**
     * Modify a parsed manifest map by reading `bs_const` and injecting values from `options.manifest.bs_const`
     * @param parsedManifest The manifest map to read from and modify
     */
    private buildBsConstsIntoParsedManifest(parsedManifest: Map<string, string>) {
        // Lift the bs_consts defined in the manifest
        let bsConsts = getBsConst(parsedManifest, false);

        // Override or delete any bs_consts defined in the bs config
        for (const key in this.options?.manifest?.bs_const) {
            const value = this.options.manifest.bs_const[key];
            if (value === null) {
                bsConsts.delete(key);
            } else {
                bsConsts.set(key, value);
            }
        }

        // convert the new list of bs consts back into a string for the rest of the down stream systems to use
        let constString = '';
        for (const [key, value] of bsConsts) {
            constString += `${constString !== '' ? ';' : ''}${key}=${value.toString()}`;
        }

        // Set the updated bs_const value
        parsedManifest.set('bs_const', constString);
    }

    /**
     * Try to find and load the manifest into memory
     * @param manifestFileObj A pointer to a potential manifest file object found during loading
     * @param replaceIfAlreadyLoaded should we overwrite the internal `_manifest` if it already exists
     */
    public loadManifest(manifestFileObj?: FileObj, replaceIfAlreadyLoaded = true) {
        //if we already have a manifest instance, and should not replace...then don't replace
        if (!replaceIfAlreadyLoaded && this._manifest) {
            return;
        }
        let manifestPath = manifestFileObj
            ? manifestFileObj.src
            : path.join(this.options.rootDir, 'manifest');

        try {
            // we only load this manifest once, so do it sync to improve speed downstream
            const contents = fsExtra.readFileSync(manifestPath, 'utf-8');
            const parsedManifest = parseManifest(contents);
            this.buildBsConstsIntoParsedManifest(parsedManifest);
            this._manifest = parsedManifest;
        } catch (e) {
            this._manifest = new Map();
        }
    }

    /**
     * Get a map of the manifest information
     */
    public getManifest() {
        if (!this._manifest) {
            this.loadManifest();
        }
        return this._manifest;
    }

    public dispose() {
        this.plugins.emit('beforeProgramDispose', { program: this });

        for (let filePath in this.files) {
            this.files[filePath].dispose();
        }
        for (let name in this.scopes) {
            this.scopes[name].dispose();
        }
        this.globalScope.dispose();
        this.dependencyGraph.dispose();
    }
}

export interface FileTranspileResult {
    srcPath: string;
    pkgPath: string;
    code: string;
    map: SourceMapGenerator;
    typedef: string;
}<|MERGE_RESOLUTION|>--- conflicted
+++ resolved
@@ -1,7 +1,7 @@
 import * as assert from 'assert';
 import * as fsExtra from 'fs-extra';
 import * as path from 'path';
-import type { CodeAction, CompletionItem, Position, Range, SignatureInformation, Location, DocumentSymbol, CancellationToken, SymbolInformation } from 'vscode-languageserver';
+import type { CodeAction, CompletionItem, Position, Range, SignatureInformation, Location, DocumentSymbol, CancellationToken } from 'vscode-languageserver';
 import { CancellationTokenSource, CompletionItemKind } from 'vscode-languageserver';
 import type { BsConfig, FinalizedBsConfig } from './BsConfig';
 import { Scope } from './Scope';
@@ -925,17 +925,6 @@
     /**
      * Goes through each file and builds a list of workspace symbols for the program. Used by LanguageServer's onWorkspaceSymbol functionality
      */
-<<<<<<< HEAD
-    public getWorkspaceSymbols(): SymbolInformation[] {
-        const results = Object.keys(this.files).map(key => {
-            const file = this.files[key];
-            if (isBrsFile(file)) {
-                return file.getWorkspaceSymbols();
-            }
-            return [];
-        });
-        return util.flatMap(results, c => c);
-=======
     public getWorkspaceSymbols() {
         const event: ProvideWorkspaceSymbolsEvent = {
             program: this,
@@ -945,7 +934,6 @@
         this.plugins.emit('provideWorkspaceSymbols', event);
         this.plugins.emit('afterProvideWorkspaceSymbols', event);
         return event.workspaceSymbols;
->>>>>>> 99e7601e
     }
 
     /**
