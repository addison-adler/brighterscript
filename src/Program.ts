--- conflicted
+++ resolved
@@ -408,11 +408,7 @@
     public setFile<T extends File>(fileEntry: FileObj, fileData: FileData): T;
     public setFile<T extends File>(fileParam: FileObj | string, fileData: FileData): T {
         //normalize the file paths
-<<<<<<< HEAD
-        const { src: srcPath, dest: destPath } = this.getPaths(fileParam, this.options.rootDir);
-=======
         const { srcPath, pkgPath } = this.getPaths(fileParam, this.options.rootDir);
->>>>>>> 6822e024
 
         let file = this.logger.time(LogLevel.debug, ['Program.setFile()', chalk.green(srcPath)], () => {
             //if the file is already loaded, remove it
@@ -420,7 +416,7 @@
                 this.removeFile(srcPath);
             }
 
-            const event = this.createProvideFileEvent(srcPath, destPath, fileData);
+            const event = this.createProvideFileEvent(srcPath, pkgPath, fileData);
 
             this.plugins.emit('beforeProvideFile', event);
             this.plugins.emit('provideFile', event);
@@ -429,7 +425,7 @@
             //if no files were provided, create a AssetFile to represent it.
             if (event.files.length === 0) {
                 event.files.push(
-                    new AssetFile(event.srcPath, event.destPath)
+                    new AssetFile(event.srcPath, event.pkgPath)
                 );
             }
 
@@ -449,9 +445,9 @@
 
             for (const file of event.files) {
                 //sanitize the file paths
-                const paths = this.getPaths({ src: file.srcPath, dest: file.pkgPath }, this.options.rootDir);
-                file.srcPath = paths.src;
-                file.pkgPath = paths.dest;
+                const paths = this.getPaths(file, this.options.rootDir);
+                file.srcPath = paths.srcPath;
+                file.pkgPath = paths.pkgPath;
 
                 //add a dependency graph key if missing
                 file.dependencyGraphKey ??= file.pkgPath.toLowerCase();
@@ -498,7 +494,7 @@
         const result = {
             srcExtension: path.extname(srcPath)?.toLowerCase() ?? '',
             srcPath: srcPath,
-            destPath: destPath,
+            pkgPath: destPath,
             program: this,
             _fileData: undefined as Buffer,
             getFileData: function getFileData() {
