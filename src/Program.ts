import * as assert from 'assert';
import * as fsExtra from 'fs-extra';
import * as path from 'path';
import type { CodeAction, CompletionItem, Position, Range, SignatureInformation, Location, Hover } from 'vscode-languageserver';
import { CompletionItemKind } from 'vscode-languageserver';
import type { BsConfig } from './BsConfig';
import { Scope } from './Scope';
import { DiagnosticMessages } from './DiagnosticMessages';
import type { BrsFile } from './files/BrsFile';
import type { XmlFile } from './files/XmlFile';
import type { BsDiagnostic, FileReference, FileObj, SemanticToken, FileLink, ProvideCompletionsEvent, ProvideHoverEvent, ProvideFileEvent, BeforeFileAddEvent, BeforeFileRemoveEvent, PrepareFileEvent, PrepareProgramEvent, SerializedFile, TranspileObj } from './interfaces';
import { standardizePath as s, util } from './util';
import { XmlScope } from './XmlScope';
import { DiagnosticFilterer } from './DiagnosticFilterer';
import { DependencyGraph } from './DependencyGraph';
import { Logger, LogLevel } from './Logger';
import chalk from 'chalk';
import { globalFile } from './globalCallables';
import { parseManifest } from './preprocessor/Manifest';
import { URI } from 'vscode-uri';
import PluginInterface from './PluginInterface';
import { isBrsFile, isXmlFile, isXmlScope, isNamespaceStatement } from './astUtils/reflection';
import type { FunctionStatement, NamespaceStatement } from './parser/Statement';
import { BscPlugin } from './bscPlugin/BscPlugin';
import { Editor } from './astUtils/Editor';
import type { Statement } from './parser/AstNode';
import { CallExpressionInfo } from './bscPlugin/CallExpressionInfo';
import { SignatureHelpUtil } from './bscPlugin/SignatureHelpUtil';
import { rokuDeploy } from 'roku-deploy';
import { FileFactory } from './files/Factory';
import type { File } from './files/File';
import { ActionPipeline } from './ActionPipeline';
import type { FileData } from './files/LazyFileData';
import { LazyFileData } from './files/LazyFileData';

const bslibNonAliasedRokuModulesPkgPath = s`source/roku_modules/rokucommunity_bslib/bslib.brs`;
const bslibAliasedRokuModulesPkgPath = s`source/roku_modules/bslib/bslib.brs`;

export interface SignatureInfoObj {
    index: number;
    key: string;
    signature: SignatureInformation;
}

export class Program {
    constructor(
        /**
         * The root directory for this program
         */
        public options: BsConfig,
        logger?: Logger,
        plugins?: PluginInterface
    ) {
        this.options = util.normalizeConfig(options);
        this.logger = logger || new Logger(options.logLevel as LogLevel);
        this.plugins = plugins || new PluginInterface([], { logger: this.logger });

        //inject the bsc plugin as the first plugin in the stack.
        this.plugins.addFirst(new BscPlugin());

        //normalize the root dir path
        this.options.rootDir = util.getRootDir(this.options);

        this.createGlobalScope();

        this.fileFactory = new FileFactory(this);
    }

    public logger: Logger;

    /**
     * An editor that plugins can use to modify program-level things during the build flow. Don't use this to edit files (they have their own `.editor`)
     */
    public editor = new Editor();

    /**
     * A factory that creates `File` instances
     */
    private fileFactory: FileFactory;

    private createGlobalScope() {
        //create the 'global' scope
        this.globalScope = new Scope('global', this, 'scope:global');
        this.globalScope.attachDependencyGraph(this.dependencyGraph);
        this.scopes.global = this.globalScope;
        //hardcode the files list for global scope to only contain the global file
        this.globalScope.getAllFiles = () => [globalFile];
        this.globalScope.validate();
        //for now, disable validation of global scope because the global files have some duplicate method declarations
        this.globalScope.getDiagnostics = () => [];
        //TODO we might need to fix this because the isValidated clears stuff now
        (this.globalScope as any).isValidated = true;
    }

    /**
     * A graph of all files and their dependencies.
     * For example:
     *      File.xml -> [lib1.brs, lib2.brs]
     *      lib2.brs -> [lib3.brs] //via an import statement
     */
    private dependencyGraph = new DependencyGraph();

    private diagnosticFilterer = new DiagnosticFilterer();

    /**
     * A scope that contains all built-in global functions.
     * All scopes should directly or indirectly inherit from this scope
     */
    public globalScope: Scope;

    /**
     * Plugins which can provide extra diagnostics or transform AST
     */
    public plugins: PluginInterface;

    /**
     * A set of diagnostics. This does not include any of the scope diagnostics.
     * Should only be set from `this.validate()`
     */
    private diagnostics = [] as BsDiagnostic[];

    /**
     * The path to bslib.brs (the BrightScript runtime for certain BrighterScript features)
     */
    public get bslibPkgPath() {
        //if there's an aliased (preferred) version of bslib from roku_modules loaded into the program, use that
        if (this.getFile(bslibAliasedRokuModulesPkgPath)) {
            return bslibAliasedRokuModulesPkgPath;

            //if there's a non-aliased version of bslib from roku_modules, use that
        } else if (this.getFile(bslibNonAliasedRokuModulesPkgPath)) {
            return bslibNonAliasedRokuModulesPkgPath;

            //default to the embedded version
        } else {
            return `source${path.sep}bslib.brs`;
        }
    }

    public get bslibPrefix() {
        if (this.bslibPkgPath === bslibNonAliasedRokuModulesPkgPath) {
            return 'rokucommunity_bslib';
        } else {
            return 'bslib';
        }
    }


    /**
     * A map of every file loaded into this program, indexed by its original file location
     */
    public files = {} as Record<string, File>;
    /**
     * A map of every file loaded into this program, indexed by its destPath
     */
    private destMap = new Map<string, File>();
    /**
     * Plugins can contribute multiple virtual files for a single physical file.
     * This collection links the virtual files back to the physical file that produced them.
     * The key is the standardized and lower-cased srcPath
     */
    private fileClusters = new Map<string, File[]>();

    private scopes = {} as Record<string, Scope>;

    protected addScope(scope: Scope) {
        this.scopes[scope.name] = scope;
        this.plugins.emit('afterScopeCreate', scope);
    }

    /**
     * A map of every component currently loaded into the program, indexed by the component name.
     * It is a compile-time error to have multiple components with the same name. However, we store an array of components
     * by name so we can provide a better developer expreience. You shouldn't be directly accessing this array,
     * but if you do, only ever use the component at index 0.
     */
    private components = {} as Record<string, { file: XmlFile; scope: XmlScope }[]>;

    /**
     * Get the component with the specified name
     */
    public getComponent(componentName: string) {
        if (componentName) {
            //return the first compoment in the list with this name
            //(components are ordered in this list by destPath to ensure consistency)
            return this.components[componentName.toLowerCase()]?.[0];
        } else {
            return undefined;
        }
    }

    /**
     * Register (or replace) the reference to a component in the component map
     */
    private registerComponent(xmlFile: XmlFile, scope: XmlScope) {
        const key = (xmlFile.componentName?.text ?? xmlFile.destPath).toLowerCase();
        if (!this.components[key]) {
            this.components[key] = [];
        }
        this.components[key].push({
            file: xmlFile,
            scope: scope
        });
        this.components[key].sort((a, b) => {
            const pathA = a.file.destPath.toLowerCase();
            const pathB = b.file.destPath.toLowerCase();
            if (pathA < pathB) {
                return -1;
            } else if (pathA > pathB) {
                return 1;
            }
            return 0;
        });
        this.syncComponentDependencyGraph(this.components[key]);
    }

    /**
     * Remove the specified component from the components map
     */
    private unregisterComponent(xmlFile: XmlFile) {
        const key = (xmlFile.componentName?.text ?? xmlFile.destPath).toLowerCase();
        const arr = this.components[key] || [];
        for (let i = 0; i < arr.length; i++) {
            if (arr[i].file === xmlFile) {
                arr.splice(i, 1);
                break;
            }
        }
        this.syncComponentDependencyGraph(arr);
    }

    /**
     * re-attach the dependency graph with a new key for any component who changed
     * their position in their own named array (only matters when there are multiple
     * components with the same name)
     */
    private syncComponentDependencyGraph(components: Array<{ file: XmlFile; scope: XmlScope }>) {
        //reattach every dependency graph
        for (let i = 0; i < components.length; i++) {
            const { file, scope } = components[i];

            //attach (or re-attach) the dependencyGraph for every component whose position changed
            if (file.dependencyGraphIndex !== i) {
                file.dependencyGraphIndex = i;
                this.dependencyGraph.addOrReplace(file.dependencyGraphKey, file.dependencies);
                file.attachDependencyGraph(this.dependencyGraph);
                scope.attachDependencyGraph(this.dependencyGraph);
            }
        }
    }

    /**
     * Get a list of all files that are included in the project but are not referenced
     * by any scope in the program.
     */
    public getUnreferencedFiles() {
        let result = [] as File[];
        for (let filePath in this.files) {
            let file = this.files[filePath];
            //is this file part of a scope
            if (!this.getFirstScopeForFile(file)) {
                //no scopes reference this file. add it to the list
                result.push(file);
            }
        }
        return result;
    }

    /**
     * Get the list of errors for the entire program. It's calculated on the fly
     * by walking through every file, so call this sparingly.
     */
    public getDiagnostics() {
        return this.logger.time(LogLevel.info, ['Program.getDiagnostics()'], () => {

            let diagnostics = [...this.diagnostics];

            //get the diagnostics from all scopes
            for (let scopeName in this.scopes) {
                let scope = this.scopes[scopeName];
                diagnostics.push(
                    ...scope.getDiagnostics()
                );
            }

            //get the diagnostics from all unreferenced files
            let unreferencedFiles = this.getUnreferencedFiles();
            for (let file of unreferencedFiles) {
                diagnostics.push(
                    ...file.diagnostics
                );
            }
            const filteredDiagnostics = this.logger.time(LogLevel.debug, ['filter diagnostics'], () => {
                //filter out diagnostics based on our diagnostic filters
                let finalDiagnostics = this.diagnosticFilterer.filter({
                    ...this.options,
                    rootDir: this.options.rootDir
                }, diagnostics);
                return finalDiagnostics;
            });

            this.logger.info(`diagnostic counts: total=${chalk.yellow(diagnostics.length.toString())}, after filter=${chalk.yellow(filteredDiagnostics.length.toString())}`);
            return filteredDiagnostics;
        });
    }

    public addDiagnostics(diagnostics: BsDiagnostic[]) {
        this.diagnostics.push(...diagnostics);
    }

    /**
     * Determine if the specified file is loaded in this program right now.
     * @param filePath the absolute or relative path to the file
     * @param normalizePath should the provided path be normalized before use
     */
    public hasFile(filePath: string, normalizePath = true) {
        return !!this.getFile(filePath, normalizePath);
    }

    /**
     * roku filesystem is case INsensitive, so find the scope by key case insensitive
     * @param scopeName xml scope names are their `destPath`. Source scope is stored with the key `"source"`
     */
    public getScopeByName(scopeName: string) {
        if (!scopeName) {
            return undefined;
        }
        //most scopes are xml file pkg paths. however, the ones that are not are single names like "global" and "scope",
        //so it's safe to run the standardizePkgPath method
        scopeName = s`${scopeName}`;
        let key = Object.keys(this.scopes).find(x => x.toLowerCase() === scopeName.toLowerCase());
        return this.scopes[key];
    }

    /**
     * Return all scopes
     */
    public getScopes() {
        return Object.values(this.scopes);
    }

    /**
     * Find the scope for the specified component
     */
    public getComponentScope(componentName: string) {
        return this.getComponent(componentName)?.scope;
    }

    /**
     * Update internal maps with this file reference
     */
    private assignFile<T extends File = File>(file: T) {
        const fileAddEvent: BeforeFileAddEvent = {
            file: file,
            program: this
        };

        this.plugins.emit('beforeFileAdd', fileAddEvent);

        this.files[file.srcPath.toLowerCase()] = file;
        this.destMap.set(file.destPath.toLowerCase(), file);

        this.plugins.emit('afterFileAdd', fileAddEvent);

        return file;
    }

    /**
     * Remove this file from internal maps
     */
    private unassignFile<T extends File = File>(file: T) {
        delete this.files[file.srcPath.toLowerCase()];
        this.destMap.delete(file.destPath.toLowerCase());
        return file;
    }

    /**
     * Load a file into the program. If that file already exists, it is replaced.
     * If file contents are provided, those are used, Otherwise, the file is loaded from the file system
     * @param srcPath the file path relative to the root dir
     * @param fileContents the file contents
     * @deprecated use `setFile` instead
     */
    public addOrReplaceFile<T extends File>(srcPath: string, fileContents: string): T;
    /**
     * Load a file into the program. If that file already exists, it is replaced.
     * @param fileEntry an object that specifies src and dest for the file.
     * @param fileContents the file contents
     * @deprecated use `setFile` instead
     */
    public addOrReplaceFile<T extends File>(fileEntry: FileObj, fileContents: string): T;
    public addOrReplaceFile<T extends File>(fileParam: FileObj | string, fileContents: string): T {
        return this.setFile<T>(fileParam as any, fileContents);
    }

    /**
     * Load a file into the program. If that file already exists, it is replaced.
     * If file contents are provided, those are used, Otherwise, the file is loaded from the file system
     * @param srcDestOrPkgPath the absolute path, the pkg path (i.e. `pkg:/path/to/file.brs`), or the destPath (i.e. `path/to/file.brs` relative to `pkg:/`)
     * @param fileData the file contents. omit or pass `undefined` to prevent loading the data at this time
     */
    public setFile<T extends File>(srcDestOrPkgPath: string, fileData?: FileData): T;
    /**
     * Load a file into the program. If that file already exists, it is replaced.
     * @param fileEntry an object that specifies src and dest for the file.
     * @param fileData the file contents. omit or pass `undefined` to prevent loading the data at this time
     */
    public setFile<T extends File>(fileEntry: FileObj, fileData: FileData): T;
    public setFile<T extends File>(fileParam: FileObj | string, fileData: FileData): T {
        //normalize the file paths
        const { srcPath, destPath } = this.getPaths(fileParam, this.options.rootDir);

        let file = this.logger.time(LogLevel.debug, ['Program.setFile()', chalk.green(srcPath)], () => {
            //if the file is already loaded, remove it
            if (this.hasFile(srcPath)) {
                this.removeFile(srcPath);
            }

            const data = new LazyFileData(fileData);

            const event = new ProvideFileEventInternal(this, srcPath, destPath, data, this.fileFactory);

            this.plugins.emit('beforeProvideFile', event);
            this.plugins.emit('provideFile', event);
            this.plugins.emit('afterProvideFile', event);

            //if no files were provided, create a AssetFile to represent it.
            if (event.files.length === 0) {
                event.files.push(
                    this.fileFactory.AssetFile({
                        srcPath: event.srcPath,
                        destPath: event.destPath,
                        pkgPath: event.destPath,
                        data: data
                    })
                );
            }

            //find the file instance for the srcPath that triggered this action.
            const primaryFile = event.files.find(x => x.srcPath === srcPath);

            if (!primaryFile) {
                throw new Error(`No file provided for srcPath '${srcPath}'. Instead, received ${JSON.stringify(event.files.map(x => ({
                    type: x.type,
                    srcPath: x.srcPath,
                    destPath: x.destPath
                })))}`);
            }

            //link the virtual files to the primary file
            this.fileClusters.set(primaryFile.srcPath?.toLowerCase(), event.files);

            for (const file of event.files) {
                file.srcPath = s(file.srcPath);
                if (file.destPath) {
                    file.destPath = s`${util.replaceCaseInsensitive(file.destPath, this.options.rootDir, '')}`;
                }
                if (file.pkgPath) {
                    file.pkgPath = s`${util.replaceCaseInsensitive(file.pkgPath, this.options.rootDir, '')}`;
                } else {
                    file.pkgPath = file.destPath;
                }
                file.excludeFromOutput = file.excludeFromOutput === true;

                //set the dependencyGraph key for every file to its destPath
                file.dependencyGraphKey = file.destPath.toLowerCase();

                this.assignFile(file);

                //register a callback anytime this file's dependencies change
                if (typeof file.onDependenciesChanged === 'function') {
                    file.disposables ??= [];
                    file.disposables.push(
                        this.dependencyGraph.onchange(file.dependencyGraphKey, file.onDependenciesChanged.bind(file))
                    );
                }

                //register this file (and its dependencies) with the dependency graph
                this.dependencyGraph.addOrReplace(file.dependencyGraphKey, file.dependencies ?? []);

                //if this is a `source` file, add it to the source scope's dependency list
                if (this.isSourceBrsFile(file)) {
                    this.createSourceScope();
                    this.dependencyGraph.addDependency('scope:source', file.dependencyGraphKey);
                }

                //if this is an xml file in the components folder, register it as a component
                if (this.isComponentsXmlFile(file)) {
                    //create a new scope for this xml file
                    let scope = new XmlScope(file, this);
                    this.addScope(scope);

                    //register this compoent now that we have parsed it and know its component name
                    this.registerComponent(file, scope);
                }
            }

            return primaryFile;
        });
        return file as T;
    }

    /**
     * Given a srcPath, a destPath, or both, resolve whichever is missing, relative to rootDir.
     * @param fileParam an object representing file paths
     * @param rootDir must be a pre-normalized path
     */
    private getPaths(fileParam: string | FileObj, rootDir: string) {
        let srcPath: string;
        let destPath: string;

        assert.ok(fileParam, 'fileParam is required');

        //lift the path vars from the incoming param
        if (typeof fileParam === 'string') {
            fileParam = this.removePkgPrefix(fileParam);
            srcPath = s`${path.resolve(rootDir, fileParam)}`;
            destPath = s`${util.replaceCaseInsensitive(srcPath, rootDir, '')}`;
        } else {
            let param: any = fileParam;

            if (param.src) {
                srcPath = s`${param.src}`;
            }
            if (param.srcPath) {
                srcPath = s`${param.srcPath}`;
            }
            if (param.dest) {
                destPath = s`${this.removePkgPrefix(param.dest)}`;
            }
            if (param.pkgPath) {
                destPath = s`${this.removePkgPrefix(param.pkgPath)}`;
            }
        }

        //if there's no srcPath, use the destPath to build an absolute srcPath
        if (!srcPath) {
            srcPath = s`${rootDir}/${destPath}`;
        }
        //coerce srcPath to an absolute path
        if (!path.isAbsolute(srcPath)) {
            srcPath = util.standardizePath(srcPath);
        }

        //if destPath isn't set, compute it from the other paths
        if (!destPath) {
            destPath = s`${util.replaceCaseInsensitive(srcPath, rootDir, '')}`;
        }

        assert.ok(srcPath, 'fileEntry.src is required');
        assert.ok(destPath, 'fileEntry.dest is required');

        return {
            srcPath: srcPath,
            //remove leading slash
            destPath: destPath.replace(/^[\/\\]+/, '')
        };
    }

    /**
     * Remove any leading `pkg:/` found in the path
     */
    private removePkgPrefix(path: string) {
        return path.replace(/^pkg:\//i, '');
    }

    /**
     * Is this file a .brs file found somewhere within the `pkg:/source/` folder?
     */
    private isSourceBrsFile(file: File) {
        return !!/^(pkg:\/)?source[\/\\]/.exec(file.destPath);
    }

    /**
     * Is this file a .brs file found somewhere within the `pkg:/source/` folder?
     */
    private isComponentsXmlFile(file: File): file is XmlFile {
        return isXmlFile(file) && !!/^(pkg:\/)?components[\/\\]/.exec(file.destPath);
    }

    /**
     * Ensure source scope is created.
     * Note: automatically called internally, and no-op if it exists already.
     */
    public createSourceScope() {
        if (!this.scopes.source) {
            const sourceScope = new Scope('source', this, 'scope:source');
            sourceScope.attachDependencyGraph(this.dependencyGraph);
            this.addScope(sourceScope);
        }
    }

    /**
     * Find the file by its absolute path. This is case INSENSITIVE, since
     * Roku is a case insensitive file system. It is an error to have multiple files
     * with the same path with only case being different.
     * @param srcPath the absolute path to the file
     * @deprecated use `getFile` instead, which auto-detects the path type
     */
    public getFileByPathAbsolute<T extends File>(srcPath: string) {
        srcPath = s`${srcPath}`;
        for (let filePath in this.files) {
            if (filePath.toLowerCase() === srcPath.toLowerCase()) {
                return this.files[filePath] as T;
            }
        }
    }

    /**
     * Get a list of files for the given (platform-normalized) destPath array.
     * Missing files are just ignored.
     * @deprecated use `getFiles` instead, which auto-detects the path types
     */
    public getFilesByPkgPaths<T extends File[]>(destPaths: string[]) {
        return destPaths
            .map(destpath => this.getFileByPkgPath(destpath))
            .filter(file => file !== undefined) as T;
    }

    /**
     * Get a file with the specified (platform-normalized) destPath.
     * If not found, return undefined
     * @deprecated use `getFile` instead, which auto-detects the path type
     */
    public getFileByPkgPath<T extends File>(destPath: string) {
        return this.destMap.get(destPath.toLowerCase()) as T;
    }

    /**
     * Remove a set of files from the program
     * @param srcPaths can be an array of srcPath or destPath strings
     * @param normalizePath should this function repair and standardize the filePaths? Passing false should have a performance boost if you can guarantee your paths are already sanitized
     */
    public removeFiles(srcPaths: string[], normalizePath = true) {
        for (let srcPath of srcPaths) {
            this.removeFile(srcPath, normalizePath);
        }
    }

    /**
     * Remove a file from the program
     * @param filePath can be a srcPath, a destPath, or a destPath with leading `pkg:/`
     * @param normalizePath should this function repair and standardize the path? Passing false should have a performance boost if you can guarantee your path is already sanitized
     */
    public removeFile(filePath: string, normalizePath = true) {
        this.logger.debug('Program.removeFile()', filePath);
        const paths = this.getPaths(filePath, this.options.rootDir);

        //there can be one or more File entries for a single srcPath, so get all of them and remove them all
        const files = this.fileClusters.get(paths.srcPath?.toLowerCase()) ?? [this.getFile(filePath, normalizePath)];

        for (const file of files) {
            //if a file has already been removed, nothing more needs to be done here
            if (!file || !this.hasFile(file.srcPath)) {
                continue;
            }
            //deprecated. remove in v1
            this.plugins.emit('beforeFileDispose', file);

            const event: BeforeFileRemoveEvent = { file: file, program: this };
            this.plugins.emit('beforeFileRemove', event);

            //if there is a scope named the same as this file's path, remove it (i.e. xml scopes)
            let scope = this.scopes[file.destPath];
            if (scope) {
                this.plugins.emit('beforeScopeDispose', scope);
                scope.dispose();
                //notify dependencies of this scope that it has been removed
                this.dependencyGraph.remove(scope.dependencyGraphKey);
                delete this.scopes[file.destPath];
                this.plugins.emit('afterScopeDispose', scope);
            }
            //remove the file from the program
            this.unassignFile(file);

            this.dependencyGraph.remove(file.dependencyGraphKey);

            //if this is a pkg:/source file, notify the `source` scope that it has changed
            if (this.isSourceBrsFile(file)) {
                this.dependencyGraph.removeDependency('scope:source', file.dependencyGraphKey);
            }

            //if this is a component, remove it from our components map
            if (isXmlFile(file)) {
                this.unregisterComponent(file);
            }
            //dispose any disposable things on the file
            for (const disposable of file?.disposables ?? []) {
                disposable();
            }
            //dispose file
            file?.dispose?.();

            this.plugins.emit('afterFileRemove', event);

            //deprecated. remove in v1
            this.plugins.emit('afterFileDispose', file);
        }
    }

    /**
     * Traverse the entire project, and validate all scopes
     */
    public validate() {
        this.logger.time(LogLevel.log, ['Validating project'], () => {
            this.diagnostics = [];
            this.plugins.emit('beforeProgramValidate', this);

            //validate every file
            for (const file of Object.values(this.files)) {
<<<<<<< HEAD

                //find any files NOT loaded into a scope
                if (!this.fileIsIncludedInAnyScope(file) && (isBrsFile(file) || isXmlFile(file))) {
                    this.logger.debug('Program.validate(): fileNotReferenced by any scope', () => chalk.green(file?.destPath));
                    //the file is not loaded in any scope
                    this.diagnostics.push({
                        ...DiagnosticMessages.fileNotReferencedByAnyOtherFile(),
                        file: file,
                        range: util.createRange(0, 0, 0, Number.MAX_VALUE)
                    });
                }

=======
>>>>>>> f1a998c4
                //for every unvalidated file, validate it
                if (!file.isValidated) {
                    this.plugins.emit('beforeFileValidate', {
                        program: this,
                        file: file
                    });

                    //emit an event to allow plugins to contribute to the file validation process
                    this.plugins.emit('onFileValidate', {
                        program: this,
                        file: file
                    });
                    //call file.validate() IF the file has that function defined
                    file.validate?.();
                    file.isValidated = true;

                    this.plugins.emit('afterFileValidate', file);
                }
            }

            this.logger.time(LogLevel.info, ['Validate all scopes'], () => {
                for (let scopeName in this.scopes) {
                    let scope = this.scopes[scopeName];
                    scope.linkSymbolTable();
                    scope.validate();
                    scope.unlinkSymbolTable();
                }
            });

            this.detectDuplicateComponentNames();

            this.plugins.emit('afterProgramValidate', this);
        });
    }

    /**
     * Flag all duplicate component names
     */
    private detectDuplicateComponentNames() {
        const componentsByName = Object.keys(this.files).reduce<Record<string, XmlFile[]>>((map, filePath) => {
            const file = this.files[filePath];
            //if this is an XmlFile, and it has a valid `componentName` property
            if (isXmlFile(file) && file.componentName?.text) {
                let lowerName = file.componentName.text.toLowerCase();
                if (!map[lowerName]) {
                    map[lowerName] = [];
                }
                map[lowerName].push(file);
            }
            return map;
        }, {});

        for (let name in componentsByName) {
            const xmlFiles = componentsByName[name];
            //add diagnostics for every duplicate component with this name
            if (xmlFiles.length > 1) {
                for (let xmlFile of xmlFiles) {
                    const { componentName } = xmlFile;
                    this.diagnostics.push({
                        ...DiagnosticMessages.duplicateComponentName(componentName.text),
                        range: xmlFile.componentName.range,
                        file: xmlFile,
                        relatedInformation: xmlFiles.filter(x => x !== xmlFile).map(x => {
                            return {
                                location: util.createLocation(
                                    URI.file(xmlFile.srcPath ?? xmlFile.srcPath).toString(),
                                    x.componentName.range
                                ),
                                message: 'Also defined here'
                            };
                        })
                    });
                }
            }
        }
    }

    /**
<<<<<<< HEAD
     * Determine if the given file is included in at least one scope in this program
     */
    private fileIsIncludedInAnyScope(file: File) {
        for (let scopeName in this.scopes) {
            if (this.scopes[scopeName].hasFile(file)) {
                return true;
            }
        }
        return false;
    }

    /**
=======
>>>>>>> f1a998c4
     * Get the files for a list of filePaths
     * @param filePaths can be an array of srcPath or a destPath strings
     * @param normalizePath should this function repair and standardize the paths? Passing false should have a performance boost if you can guarantee your paths are already sanitized
     */
    public getFiles<T extends File>(filePaths: string[], normalizePath = true) {
        return filePaths
            .map(filePath => this.getFile(filePath, normalizePath))
            .filter(file => file !== undefined) as T[];
    }

    /**
     * Get the file at the given path
     * @param filePath can be a srcPath or a destPath
     * @param normalizePath should this function repair and standardize the path? Passing false should have a performance boost if you can guarantee your path is already sanitized
     */
    public getFile<T extends File>(filePath: string, normalizePath = true) {
        if (typeof filePath !== 'string') {
            return undefined;
            //is the path absolute (or the `virtual:` prefix)
        } else if (/^(?:(?:virtual:[\/\\])|(?:\w:)|(?:[\/\\]))/gmi.exec(filePath)) {
            return this.files[
                (normalizePath ? util.standardizePath(filePath) : filePath).toLowerCase()
            ] as T;
        } else {
            return this.destMap.get(
                (normalizePath ? util.standardizePath(filePath) : filePath).toLowerCase()
            ) as T;
        }
    }

    /**
     * Get a list of all scopes the file is loaded into
     * @param file the file
     */
    public getScopesForFile(file: File | string) {
        if (typeof file === 'string') {
            file = this.getFile(file);
        }
        let result = [] as Scope[];
        if (file) {
            for (let key in this.scopes) {
                let scope = this.scopes[key];

                if (scope.hasFile(file)) {
                    result.push(scope);
                }
            }
        }
        return result;
    }

    /**
     * Get the first found scope for a file.
     */
    public getFirstScopeForFile(file: XmlFile | BrsFile): Scope {
        for (let key in this.scopes) {
            let scope = this.scopes[key];

            if (scope.hasFile(file)) {
                return scope;
            }
        }
    }

    public getStatementsByName(name: string, originFile: BrsFile, namespaceName?: string): FileLink<Statement>[] {
        let results = new Map<Statement, FileLink<Statement>>();
        const filesSearched = new Set<BrsFile>();
        let lowerNamespaceName = namespaceName?.toLowerCase();
        let lowerName = name?.toLowerCase();
        //look through all files in scope for matches
        for (const scope of this.getScopesForFile(originFile)) {
            for (const file of scope.getAllFiles()) {
                //skip non-brs files, or files we've already processed
                if (!isBrsFile(file) || filesSearched.has(file)) {
                    continue;
                }
                filesSearched.add(file);

                for (const statement of [...file.parser.references.functionStatements, ...file.parser.references.classStatements.flatMap((cs) => cs.methods)]) {
                    let parentNamespaceName = statement.findAncestor<NamespaceStatement>(isNamespaceStatement)?.getName(originFile.parseMode)?.toLowerCase();
                    if (statement.name.text.toLowerCase() === lowerName && (!lowerNamespaceName || parentNamespaceName === lowerNamespaceName)) {
                        if (!results.has(statement)) {
                            results.set(statement, { item: statement, file: file });
                        }
                    }
                }
            }
        }
        return [...results.values()];
    }

    public getStatementsForXmlFile(scope: XmlScope, filterName?: string): FileLink<FunctionStatement>[] {
        let results = new Map<Statement, FileLink<FunctionStatement>>();
        const filesSearched = new Set<BrsFile>();

        //get all function names for the xml file and parents
        let funcNames = new Set<string>();
        let currentScope = scope;
        while (isXmlScope(currentScope)) {
            for (let name of currentScope.xmlFile.ast.component.api?.functions.map((f) => f.name) ?? []) {
                if (!filterName || name === filterName) {
                    funcNames.add(name);
                }
            }
            currentScope = currentScope.getParentScope() as XmlScope;
        }

        //look through all files in scope for matches
        for (const file of scope.getOwnFiles()) {
            //skip non-brs files, or files we've already processed
            if (!isBrsFile(file) || filesSearched.has(file)) {
                continue;
            }
            filesSearched.add(file);

            for (const statement of file.parser.references.functionStatements) {
                if (funcNames.has(statement.name.text)) {
                    if (!results.has(statement)) {
                        results.set(statement, { item: statement, file: file });
                    }
                }
            }
        }
        return [...results.values()];
    }

    /**
     * Find all available completion items at the given position
     * @param filePath can be a srcPath or a destPath
     * @param position the position (line & column) where completions should be found
     */
    public getCompletions(filePath: string, position: Position) {
        let file = this.getFile(filePath);
        if (!file) {
            return [];
        }

        //find the scopes for this file
        let scopes = this.getScopesForFile(file);

        //if there are no scopes, include the global scope so we at least get the built-in functions
        scopes = scopes.length > 0 ? scopes : [this.globalScope];

        const event: ProvideCompletionsEvent = {
            program: this,
            file: file,
            scopes: scopes,
            position: position,
            completions: []
        };

        this.plugins.emit('beforeProvideCompletions', event);

        this.plugins.emit('provideCompletions', event);

        this.plugins.emit('afterProvideCompletions', event);

        return event.completions;
    }

    /**
     * Goes through each file and builds a list of workspace symbols for the program. Used by LanguageServer's onWorkspaceSymbol functionality
     */
    public getWorkspaceSymbols() {
        const results = Object.keys(this.files).map(key => {
            const file = this.files[key];
            if (isBrsFile(file)) {
                return file.getWorkspaceSymbols();
            }
            return [];
        });
        return util.flatMap(results, c => c);
    }

    /**
     * Given a position in a file, if the position is sitting on some type of identifier,
     * go to the definition of that identifier (where this thing was first defined)
     */
    public getDefinition(srcPath: string, position: Position) {
        let file = this.getFile(srcPath);
        if (!file) {
            return [];
        }

        if (isBrsFile(file)) {
            return file.getDefinition(position);
        } else {
            let results = [] as Location[];
            const scopes = this.getScopesForFile(file);
            for (const scope of scopes) {
                results = results.concat(...scope.getDefinition(file, position));
            }
            return results;
        }
    }

    /**
     * Get hover information for a file and position
     */
    public getHover(srcPath: string, position: Position): Hover[] {
        let file = this.getFile(srcPath);
        let result: Hover[];
        if (file) {
            const event = {
                program: this,
                file: file,
                position: position,
                scopes: this.getScopesForFile(file),
                hovers: []
            } as ProvideHoverEvent;
            this.plugins.emit('beforeProvideHover', event);
            this.plugins.emit('provideHover', event);
            this.plugins.emit('afterProvideHover', event);
            result = event.hovers;
        }

        return result ?? [];
    }

    /**
     * Compute code actions for the given file and range
     */
    public getCodeActions(srcPath: string, range: Range) {
        const codeActions = [] as CodeAction[];
        const file = this.getFile(srcPath);
        if (file) {
            const diagnostics = this
                //get all current diagnostics (filtered by diagnostic filters)
                .getDiagnostics()
                //only keep diagnostics related to this file
                .filter(x => x.file === file)
                //only keep diagnostics that touch this range
                .filter(x => util.rangesIntersectOrTouch(x.range, range));

            const scopes = this.getScopesForFile(file);

            this.plugins.emit('onGetCodeActions', {
                program: this,
                file: file,
                range: range,
                diagnostics: diagnostics,
                scopes: scopes,
                codeActions: codeActions
            });
        }
        return codeActions;
    }

    /**
     * Get semantic tokens for the specified file
     */
    public getSemanticTokens(srcPath: string) {
        const file = this.getFile(srcPath);
        if (file) {
            const result = [] as SemanticToken[];
            this.plugins.emit('onGetSemanticTokens', {
                program: this,
                file: file,
                scopes: this.getScopesForFile(file),
                semanticTokens: result
            });
            return result;
        }
    }

    public getSignatureHelp(filepath: string, position: Position): SignatureInfoObj[] {
        let file: BrsFile = this.getFile(filepath);
        if (!file || !isBrsFile(file)) {
            return [];
        }
        let callExpressionInfo = new CallExpressionInfo(file, position);
        let signatureHelpUtil = new SignatureHelpUtil();
        return signatureHelpUtil.getSignatureHelpItems(callExpressionInfo);
    }

    public getReferences(srcPath: string, position: Position) {
        //find the file
        let file = this.getFile(srcPath);
        if (isBrsFile(file) || isXmlFile(file)) {
            return file.getReferences(position);
        } else {
            return null;
        }
    }

    /**
     * Get a list of all script imports, relative to the specified destPath
     * @param sourceDestPath - the destPath of the source that wants to resolve script imports.
     */

    public getScriptImportCompletions(sourceDestPath: string, scriptImport: FileReference) {
        let lowerSourceDestPath = sourceDestPath.toLowerCase();

        let result = [] as CompletionItem[];
        /**
         * hashtable to prevent duplicate results
         */
        let resultDestPaths = {} as Record<string, boolean>;

        //restrict to only .brs files
        for (let key in this.files) {
            let file = this.files[key];
            const fileExtension = path.extname(file.destPath);
            if (
                //is a BrightScript or BrighterScript file
                (fileExtension === '.bs' || fileExtension === '.brs') &&
                //this file is not the current file
                lowerSourceDestPath !== file.destPath.toLowerCase()
            ) {
                //add the relative path
                const relativePath = util.getRelativePath(sourceDestPath, file.destPath).replace(/\\/g, '/');
                let fileDestPath = util.sanitizePkgPath(file.destPath);
                let fileDestPathLower = fileDestPath.toLowerCase();
                if (!resultDestPaths[fileDestPathLower]) {
                    resultDestPaths[fileDestPathLower] = true;

                    result.push({
                        label: relativePath,
                        detail: file.srcPath,
                        kind: CompletionItemKind.File,
                        textEdit: {
                            newText: relativePath,
                            range: scriptImport.filePathRange
                        }
                    });

                    //add the absolute path
                    result.push({
                        label: fileDestPath,
                        detail: file.srcPath,
                        kind: CompletionItemKind.File,
                        textEdit: {
                            newText: fileDestPath,
                            range: scriptImport.filePathRange
                        }
                    });
                }
            }
        }
        return result;
    }


    /**
     * Transpile a single file and get the result as a string.
     * This does not write anything to the file system.
     *
     * This should only be called by `LanguageServer`.
     * Internal usage should call `_getTranspiledFileContents` instead.
     * @param filePath can be a srcPath or a destPath
     */
    public async getTranspiledFileContents(filePath: string): Promise<FileTranspileResult> {
        const file = this.getFile(filePath);

        return this.getTranspiledFileContentsPipeline.run(async () => {

            const result = {
                destPath: file.destPath,
                pkgPath: file.pkgPath,
                srcPath: file.srcPath
            } as FileTranspileResult;

            const expectedPkgPath = file.pkgPath.toLowerCase();
            const expectedMapPath = `${expectedPkgPath}.map`;
            const expectedTypedefPkgPath = expectedPkgPath.replace(/\.brs$/i, '.d.bs');

            //add a temporary plugin to tap into the file writing process
            const plugin = this.plugins.addFirst({
                name: 'getTranspiledFileContents',
                beforeWriteFile: (event) => {
                    const pkgPath = event.file.pkgPath.toLowerCase();
                    switch (pkgPath) {
                        //this is the actual transpiled file
                        case expectedPkgPath:
                            result.code = event.file.data.toString();
                            break;
                        //this is the sourcemap
                        case expectedMapPath:
                            result.map = event.file.data.toString();
                            break;
                        //this is the typedef
                        case expectedTypedefPkgPath:
                            result.typedef = event.file.data.toString();
                            break;
                        default:
                        //no idea what this file is. just ignore it
                    }
                    //mark every file as processed so it they don't get written to the output directory
                    event.processedFiles.add(event.file);
                }
            });

            try {
                //now that the plugin has been registered, run the build with just this file
                await this.build({
                    files: [file]
                });
            } finally {
                this.plugins.remove(plugin);
            }
            return result;
        });
    }
    private getTranspiledFileContentsPipeline = new ActionPipeline();

    /**
     * Get the absolute output path for a file
     */
    private getOutputPath(file: { pkgPath?: string }, stagingDir = this.getStagingDir()) {
        return s`${stagingDir}/${file.pkgPath}`;
    }

    private getStagingDir(stagingDir?: string) {
        let result = stagingDir ?? this.options.stagingDir ?? this.options.stagingFolderPath;
        if (!result) {
            result = rokuDeploy.getOptions(this.options as any).stagingDir;
        }
        result = s`${path.resolve(this.options.cwd ?? process.cwd(), result ?? '/')}`;
        return result;
    }

    /**
     * Prepare the program for building
     * @param files the list of files that should be prepared
     */
    private async prepare(files: File[]) {
        const programEvent = {
            program: this,
            editor: this.editor,
            files: files
        } as PrepareProgramEvent;

        //assign an editor to every file
        for (const file of files) {
            //if the file doesn't have an editor yet, assign one now
            if (!file.editor) {
                file.editor = new Editor();
            }
        }

        await this.plugins.emitAsync('beforePrepareProgram', programEvent);
        await this.plugins.emitAsync('prepareProgram', programEvent);

        const stagingDir = this.getStagingDir();

        const entries: TranspileObj[] = [];

        for (const file of files) {
            //if the file doesn't have an editor yet, assign one now
            if (!file.editor) {
                file.editor = new Editor();
            }
            const event = {
                program: this,
                file: file,
                editor: file.editor,
                outputPath: this.getOutputPath(file, stagingDir)
            } as PrepareFileEvent & { outputPath: string };

            await this.plugins.emitAsync('beforePrepareFile', event);
            await this.plugins.emitAsync('prepareFile', event);
            await this.plugins.emitAsync('afterPrepareFile', event);

            //TODO remove `beforeFileTranspile` in v1
            await this.plugins.emitAsync('beforeFileTranspile', event);

            //TODO remove this in v1
            entries.push(event);
        }

        await this.plugins.emitAsync('afterPrepareProgram', programEvent);

        //TODO remove the beforeProgramTranspile event in v1
        await this.plugins.emitAsync('beforeProgramTranspile', this, entries, programEvent.editor);
        return files;
    }

    /**
     * Generate the contents of every file
     */
    private async serialize(files: File[]) {

        const allFiles = new Map<File, SerializedFile[]>();

        await this.plugins.emitAsync('beforeSerializeProgram', {
            program: this,
            files: files,
            result: allFiles
        });

        // serialize each file
        for (const file of files) {
            const event = {
                program: this,
                file: file,
                result: allFiles
            };
            await this.plugins.emitAsync('beforeSerializeFile', event);
            await this.plugins.emitAsync('serializeFile', event);
            await this.plugins.emitAsync('afterSerializeFile', event);
        }

        this.plugins.emit('afterSerializeProgram', {
            program: this,
            files: files,
            result: allFiles
        });

        //TODO remove the beforeProgramTranspile event in v1. This event has been nerfed anyway, we're not including any files and the editor does nothing
        await this.plugins.emitAsync('afterProgramTranspile', this, [], new Editor());
        return allFiles;
    }

    /**
     * Write the entire project to disk
     */
    private async write(stagingDir: string, files: Map<File, SerializedFile[]>) {
        const programEvent = await this.plugins.emitAsync('beforeWriteProgram', {
            program: this,
            files: files,
            stagingDir: stagingDir
        });
        //empty the staging directory
        await fsExtra.emptyDir(stagingDir);

        const serializedFiles = [...files]
            .map(([, serializedFiles]) => serializedFiles)
            .flat();

        //write all the files to disk (asynchronously)
        await Promise.all(
            serializedFiles.map(async (file) => {
                const event = await this.plugins.emitAsync('beforeWriteFile', {
                    program: this,
                    file: file,
                    outputPath: this.getOutputPath(file, stagingDir),
                    processedFiles: new Set<SerializedFile>()
                });

                await this.plugins.emitAsync('writeFile', event);

                await this.plugins.emitAsync('afterWriteFile', event);
            })
        );

        await this.plugins.emitAsync('afterWriteProgram', programEvent);
    }

    private buildPipeline = new ActionPipeline();

    /**
     * Build the project. This transpiles/transforms/copies all files and moves them to the staging directory
     * @param options the list of options used to build the program
     */
    public async build(options?: ProgramBuildOptions) {
        //run a single build at a time
        await this.buildPipeline.run(async () => {
            const stagingDir = this.getStagingDir(options?.stagingDir);

            const event = await this.plugins.emitAsync('beforeBuildProgram', {
                program: this,
                editor: this.editor,
                files: options?.files ?? Object.values(this.files)
            });

            //prepare the program (and files) for building
            event.files = await this.prepare(event.files);

            //stage the entire program
            const serializedFilesByFile = await this.serialize(event.files);

            await this.write(stagingDir, serializedFilesByFile);

            await this.plugins.emitAsync('afterBuildProgram', event);

            //undo all edits for the program
            this.editor.undoAll();
            //undo all edits for each file
            for (const file of event.files) {
                file.editor.undoAll();
            }
        });
    }

    /**
     * @deprecated use `.build()` instead
     */
    public async transpile(fileEntries: FileObj[], stagingDir: string) {
        return this.build({ stagingDir: stagingDir });
    }

    /**
     * Find a list of files in the program that have a function with the given name (case INsensitive)
     */
    public findFilesForFunction(functionName: string) {
        const files = [] as File[];
        const lowerFunctionName = functionName.toLowerCase();
        //find every file with this function defined
        for (const file of Object.values(this.files)) {
            if (isBrsFile(file)) {
                //TODO handle namespace-relative function calls
                //if the file has a function with this name
                if (file.parser.references.functionStatementLookup.get(lowerFunctionName) !== undefined) {
                    files.push(file);
                }
            }
        }
        return files;
    }

    /**
     * Find a list of files in the program that have a class with the given name (case INsensitive)
     */
    public findFilesForClass(className: string) {
        const files = [] as File[];
        const lowerClassName = className.toLowerCase();
        //find every file with this class defined
        for (const file of Object.values(this.files)) {
            if (isBrsFile(file)) {
                //TODO handle namespace-relative classes
                //if the file has a function with this name
                if (file.parser.references.classStatementLookup.get(lowerClassName) !== undefined) {
                    files.push(file);
                }
            }
        }
        return files;
    }

    public findFilesForNamespace(name: string) {
        const files = [] as File[];
        const lowerName = name.toLowerCase();
        //find every file with this class defined
        for (const file of Object.values(this.files)) {
            if (isBrsFile(file)) {
                if (file.parser.references.namespaceStatements.find((x) => {
                    const namespaceName = x.name.toLowerCase();
                    return (
                        //the namespace name matches exactly
                        namespaceName === lowerName ||
                        //the full namespace starts with the name (honoring the part boundary)
                        namespaceName.startsWith(lowerName + '.')
                    );
                })) {
                    files.push(file);
                }
            }
        }
        return files;
    }

    public findFilesForEnum(name: string) {
        const files = [] as File[];
        const lowerName = name.toLowerCase();
        //find every file with this class defined
        for (const file of Object.values(this.files)) {
            if (isBrsFile(file)) {
                if (file.parser.references.enumStatementLookup.get(lowerName)) {
                    files.push(file);
                }
            }
        }
        return files;
    }

    /**
     * Get a map of the manifest information
     */
    public getManifest() {
        if (!this._manifest) {
            //load the manifest file.
            //TODO update this to get the manifest from the files array or require it in the options...we shouldn't assume the location of the manifest
            let manifestPath = path.join(this.options.rootDir, 'manifest');

            let contents: string;
            try {
                //we only load this manifest once, so do it sync to improve speed downstream
                contents = fsExtra.readFileSync(manifestPath, 'utf-8');
                this._manifest = parseManifest(contents);
            } catch (err) {
                this._manifest = new Map();
            }
        }
        return this._manifest;
    }
    private _manifest: Map<string, string>;

    public dispose() {
        for (let filePath in this.files) {
            this.files[filePath]?.dispose?.();
        }
        for (let name in this.scopes) {
            this.scopes[name]?.dispose?.();
        }
        this.globalScope?.dispose?.();
        this.dependencyGraph?.dispose?.();
    }
}

export interface FileTranspileResult {
    srcPath: string;
    destPath: string;
    pkgPath: string;
    code: string;
    map: string;
    typedef: string;
}


class ProvideFileEventInternal<TFile extends File = File> implements ProvideFileEvent<TFile> {
    constructor(
        public program: Program,
        public srcPath: string,
        public destPath: string,
        public data: LazyFileData,
        public fileFactory: FileFactory
    ) {
        this.srcExtension = path.extname(srcPath)?.toLowerCase();
    }

    public srcExtension: string;

    public files: TFile[] = [];
}

export interface ProgramBuildOptions {
    /**
     * The directory where the final built files should be placed. This directory will be cleared before running
     */
    stagingDir?: string;
    /**
     * An array of files to build. If omitted, the entire list of files from the program will be used instead.
     * Typically you will want to leave this blank
     */
    files?: File[];
}<|MERGE_RESOLUTION|>--- conflicted
+++ resolved
@@ -708,21 +708,6 @@
 
             //validate every file
             for (const file of Object.values(this.files)) {
-<<<<<<< HEAD
-
-                //find any files NOT loaded into a scope
-                if (!this.fileIsIncludedInAnyScope(file) && (isBrsFile(file) || isXmlFile(file))) {
-                    this.logger.debug('Program.validate(): fileNotReferenced by any scope', () => chalk.green(file?.destPath));
-                    //the file is not loaded in any scope
-                    this.diagnostics.push({
-                        ...DiagnosticMessages.fileNotReferencedByAnyOtherFile(),
-                        file: file,
-                        range: util.createRange(0, 0, 0, Number.MAX_VALUE)
-                    });
-                }
-
-=======
->>>>>>> f1a998c4
                 //for every unvalidated file, validate it
                 if (!file.isValidated) {
                     this.plugins.emit('beforeFileValidate', {
@@ -801,21 +786,6 @@
     }
 
     /**
-<<<<<<< HEAD
-     * Determine if the given file is included in at least one scope in this program
-     */
-    private fileIsIncludedInAnyScope(file: File) {
-        for (let scopeName in this.scopes) {
-            if (this.scopes[scopeName].hasFile(file)) {
-                return true;
-            }
-        }
-        return false;
-    }
-
-    /**
-=======
->>>>>>> f1a998c4
      * Get the files for a list of filePaths
      * @param filePaths can be an array of srcPath or a destPath strings
      * @param normalizePath should this function repair and standardize the paths? Passing false should have a performance boost if you can guarantee your paths are already sanitized
@@ -870,7 +840,7 @@
     /**
      * Get the first found scope for a file.
      */
-    public getFirstScopeForFile(file: XmlFile | BrsFile): Scope {
+    public getFirstScopeForFile(file: File): Scope {
         for (let key in this.scopes) {
             let scope = this.scopes[key];
 
