import * as assert from 'assert';
import * as fsExtra from 'fs-extra';
import * as path from 'path';
import type { CodeAction, CompletionItem, Position, Range, SignatureInformation, SymbolInformation } from 'vscode-languageserver';
import { Location, CompletionItemKind } from 'vscode-languageserver';
import type { BsConfig } from './BsConfig';
import { Scope } from './Scope';
import { DiagnosticMessages } from './DiagnosticMessages';
import { BrsFile } from './files/BrsFile';
import { XmlFile } from './files/XmlFile';
<<<<<<< HEAD
import type { BsDiagnostic, FileReference, FileObj, BscFile, SemanticToken, BeforeFileParseEvent, BeforeFileTranspileEvent } from './interfaces';
=======
import type { BsDiagnostic, File, FileReference, FileObj, BscFile, SemanticToken, AfterFileTranspileEvent } from './interfaces';
>>>>>>> edc72b08
import { standardizePath as s, util } from './util';
import { XmlScope } from './XmlScope';
import { DiagnosticFilterer } from './DiagnosticFilterer';
import { DependencyGraph } from './DependencyGraph';
import { Logger, LogLevel } from './Logger';
import chalk from 'chalk';
import { globalFile } from './globalCallables';
import type { ManifestValue } from './preprocessor/Manifest';
import { parseManifest } from './preprocessor/Manifest';
import { URI } from 'vscode-uri';
import PluginInterface from './PluginInterface';
import { isBrsFile, isXmlFile, isClassMethodStatement, isXmlScope, isSGInterfaceFunction } from './astUtils/reflection';
import type { FunctionStatement, Statement } from './parser/Statement';
import { ParseMode } from './parser/Parser';
import { TokenKind } from './lexer/TokenKind';
import { BscPlugin } from './bscPlugin/BscPlugin';
import { util as rokuDeployUtil } from 'roku-deploy';
import { AstEditor } from './astUtils/AstEditor';
<<<<<<< HEAD

const bslibNonAliasedRokuModulesPkgPath = `pkg:/source/roku_modules/rokucommunity_bslib/bslib.brs`;
const bslibAliasedRokuModulesPkgPath = `pkg:/source/roku_modules/bslib/bslib.brs`;
=======
import type { SourceMapGenerator } from 'source-map';
const startOfSourcePkgPath = `source${path.sep}`;
const bslibNonAliasedRokuModulesPkgPath = s`source/roku_modules/rokucommunity_bslib/bslib.brs`;
const bslibAliasedRokuModulesPkgPath = s`source/roku_modules/bslib/bslib.brs`;
>>>>>>> edc72b08

export interface SourceObj {
    srcPath: string;
    source: string;
    definitions?: string;
}

export interface TranspileObj {
    file: BscFile;
    outputPath: string;
}

export interface SignatureInfoObj {
    index: number;
    key: string;
    signature: SignatureInformation;
}

export interface FileLink<T> {
    item: T;
    file: BrsFile;
}

interface PartialStatementInfo {
    commaCount: number;
    statementType: string;
    name: string;
    dotPart: string;
}

export class Program {
    constructor(
        /**
         * The root directory for this program
         */
        public options: BsConfig,
        logger?: Logger,
        plugins?: PluginInterface
    ) {
        this.options = util.normalizeConfig(options);
        this.logger = logger || new Logger(options.logLevel as LogLevel);
        this.plugins = plugins || new PluginInterface([], this.logger);

        //inject the bsc plugin as the first plugin in the stack.
        this.plugins.addFirst(new BscPlugin());

        //normalize the root dir path
        this.options.rootDir = util.getRootDir(this.options);

        this.createGlobalScope();
    }

    public logger: Logger;

    private createGlobalScope() {
        //create the 'global' scope
        this.globalScope = new Scope('global', this, 'scope:global');
        this.globalScope.attachDependencyGraph(this.dependencyGraph);
        this.scopes.global = this.globalScope;
        //hardcode the files list for global scope to only contain the global file
        this.globalScope.getAllFiles = () => [globalFile];
        this.globalScope.validate();
        //for now, disable validation of global scope because the global files have some duplicate method declarations
        this.globalScope.getDiagnostics = () => [];
        //TODO we might need to fix this because the isValidated clears stuff now
        (this.globalScope as any).isValidated = true;
    }

    /**
     * A graph of all files and their dependencies.
     * For example:
     *      File.xml -> [lib1.brs, lib2.brs]
     *      lib2.brs -> [lib3.brs] //via an import statement
     */
    private dependencyGraph = new DependencyGraph();

    private diagnosticFilterer = new DiagnosticFilterer();

    /**
     * A scope that contains all built-in global functions.
     * All scopes should directly or indirectly inherit from this scope
     */
    public globalScope: Scope;

    /**
     * Plugins which can provide extra diagnostics or transform AST
     */
    public plugins: PluginInterface;

    /**
     * A set of diagnostics. This does not include any of the scope diagnostics.
     * Should only be set from `this.validate()`
     */
    private diagnostics = [] as BsDiagnostic[];

    /**
     * The path to bslib.brs (the BrightScript runtime for certain BrighterScript features)
     */
    public get bslibPkgPath() {
        //if there's an aliased (preferred) version of bslib from roku_modules loaded into the program, use that
        if (this.getFile(bslibAliasedRokuModulesPkgPath)) {
            return bslibAliasedRokuModulesPkgPath;

            //if there's a non-aliased version of bslib from roku_modules, use that
        } else if (this.getFile(bslibNonAliasedRokuModulesPkgPath)) {
            return bslibNonAliasedRokuModulesPkgPath;

            //default to the embedded version
        } else {
            return `pkg:/source/bslib.brs`;
        }
    }

    public get bslibPrefix() {
        if (this.bslibPkgPath === bslibNonAliasedRokuModulesPkgPath) {
            return 'rokucommunity_bslib';
        } else {
            return 'bslib';
        }
    }

    /**
     * A map of every file loaded ino this program, indexed by its lower-case pkgPath
     */
    private pkgMap = {} as Record<string, BscFile>;

    /**
     * A map of every file loaded into this program, indexed by its lower-case srcPath
     */
    private files = {} as Record<string, BscFile>;

    /**
     * Get a copy of the list of files currently loaded in the program
     */
    public getFiles() {
        return Object.values(this.files);
    }

    private scopes = {} as Record<string, Scope>;

    protected addScope(scope: Scope) {
        this.scopes[scope.name] = scope;
        this.plugins.emit('afterScopeCreate', {
            program: this,
            scope: scope
        });
    }

    /**
     * A map of every component currently loaded into the program, indexed by the component name.
     * It is a compile-time error to have multiple components with the same name. However, we store an array of components
     * by name so we can provide a better developer expreience. You shouldn't be directly accessing this array,
     * but if you do, only ever use the component at index 0.
     */
    private components = {} as Record<string, { file: XmlFile; scope: XmlScope }[]>;

    /**
     * Get the component with the specified name
     */
    public getComponent(componentName: string) {
        if (componentName) {
            //return the first compoment in the list with this name
            //(components are ordered in this list by pkgPath to ensure consistency)
            return this.components[componentName.toLowerCase()]?.[0];
        } else {
            return undefined;
        }
    }

    /**
     * Register (or replace) the reference to a component in the component map
     */
    private registerComponent(xmlFile: XmlFile, scope: XmlScope) {
        const key = (xmlFile.componentName?.text ?? xmlFile.pkgPath).toLowerCase();
        if (!this.components[key]) {
            this.components[key] = [];
        }
        this.components[key].push({
            file: xmlFile,
            scope: scope
        });
        this.components[key].sort(
            (x, y) => x.file.pkgPath.toLowerCase().localeCompare(y.file.pkgPath.toLowerCase())
        );
        this.syncComponentDependencyGraph(this.components[key]);
    }

    /**
     * Remove the specified component from the components map
     */
    private unregisterComponent(xmlFile: XmlFile) {
        const key = (xmlFile.componentName?.text ?? xmlFile.pkgPath).toLowerCase();
        const arr = this.components[key] || [];
        for (let i = 0; i < arr.length; i++) {
            if (arr[i].file === xmlFile) {
                arr.splice(i, 1);
                break;
            }
        }
        this.syncComponentDependencyGraph(arr);
    }

    /**
     * re-attach the dependency graph with a new key for any component who changed
     * their position in their own named array (only matters when there are multiple
     * components with the same name)
     */
    private syncComponentDependencyGraph(components: Array<{ file: XmlFile; scope: XmlScope }>) {
        //reattach every dependency graph
        for (let i = 0; i < components.length; i++) {
            const { file, scope } = components[i];

            //attach (or re-attach) the dependencyGraph for every component whose position changed
            if (file.dependencyGraphIndex !== i) {
                file.dependencyGraphIndex = i;
                file.attachDependencyGraph(this.dependencyGraph);
                scope.attachDependencyGraph(this.dependencyGraph);
            }
        }
    }

    /**
     * Get a list of all files that are included in the project but are not referenced
     * by any scope in the program.
     */
    public getUnreferencedFiles() {
        let result = [] as BscFile[];
        for (let key in this.files) {
            const file = this.files[key];
            if (!this.fileIsIncludedInAnyScope(file)) {
                //no scopes reference this file. add it to the list
                result.push(file);
            }
        }
        return result;
    }

    /**
     * Get the list of errors for the entire program. It's calculated on the fly
     * by walking through every file, so call this sparingly.
     */
    public getDiagnostics() {
        return this.logger.time(LogLevel.info, ['Program.getDiagnostics()'], () => {

            let diagnostics = [...this.diagnostics];

            //get the diagnostics from all scopes
            for (let scopeName in this.scopes) {
                let scope = this.scopes[scopeName];
                diagnostics.push(
                    ...scope.getDiagnostics()
                );
            }

            //get the diagnostics from all unreferenced files
            let unreferencedFiles = this.getUnreferencedFiles();
            for (let file of unreferencedFiles) {
                diagnostics.push(
                    ...file.getDiagnostics()
                );
            }
            const filteredDiagnostics = this.logger.time(LogLevel.debug, ['filter diagnostics'], () => {
                //filter out diagnostics based on our diagnostic filters
                let finalDiagnostics = this.diagnosticFilterer.filter({
                    ...this.options,
                    rootDir: this.options.rootDir
                }, diagnostics);
                return finalDiagnostics;
            });
            this.logger.info(`diagnostic counts: total=${chalk.yellow(diagnostics.length.toString())}, after filter=${chalk.yellow(filteredDiagnostics.length.toString())}`);
            return filteredDiagnostics;
        });
    }

    public addDiagnostics(diagnostics: BsDiagnostic[]) {
        this.diagnostics.push(...diagnostics);
    }

    /**
     * Determine if the specified file is loaded in this program right now.
     * @param filePath
     * @param normalizePath should the provided path be normalized before use
     */
    public hasFile(filePath: string, normalizePath = true) {
        return !!this.getFile(filePath, normalizePath);
    }

    /**
     * roku filesystem is case INsensitive, so find the scope by key case insensitive
     * @param scopeName
     */
    public getScopeByName(scopeName: string) {
        if (!scopeName) {
            return undefined;
        }
        let key = Object.keys(this.scopes).find(x => x.toLowerCase() === scopeName.toLowerCase());
        return this.scopes[key];
    }

    /**
     * Return all scopes
     */
    public getScopes() {
        return Object.values(this.scopes);
    }

    /**
     * Find the scope for the specified component
     */
    public getComponentScope(componentName: string) {
        return this.getComponent(componentName)?.scope;
    }

    /**
     * Update internal maps with this file reference
     */
    private assignFile(file: BscFile) {
        this.files[file.srcPath.toLowerCase()] = file;
        this.pkgMap[file.pkgPath.toLowerCase()] = file;
    }

    /**
     * Remove this file from internal maps
     */
    private unassignFile(file: BscFile) {
        delete this.files[file.srcPath.toLowerCase()];
        delete this.pkgMap[file.pkgPath.toLowerCase()];
    }

    /**
     * Load a file into the program. If that file already exists, it is replaced.
     * If file contents are provided, those are used, Otherwise, the file is loaded from the file system
     * @param srcDestOrPkgPath the absolute path, or the pkg path (i.e. `pkg:/path/to/file.brs`) or the destPath (i.e. `path/to/file.brs` relative to `pkg:/`)
     * @param fileContents the file contents
     */
    public setFile<T extends BscFile>(srcDestOrPkgPath: string, fileContents: string): T;
    /**
     * Load a file into the program. If that file already exists, it is replaced.
     * @param fileEntry an object that specifies src and dest for the file.
     * @param fileContents the file contents. If not provided, the file will be loaded from disk
     */
    public setFile<T extends BscFile>(fileEntry: FileObj, fileContents: string): T;
    public setFile<T extends BscFile>(fileParam: FileObj | string, fileContents: string): T {
        assert.ok(fileParam, 'fileParam is required');
        let srcPath: string;
        let pkgPath: string;
        if (typeof fileParam === 'string') {
            //is a pkg path
            if (fileParam.startsWith('pkg:/')) {
                //srcPath is the pkgPath relative to the rootDir
                srcPath = s`${this.options.rootDir}/${fileParam.substring(5)}`;
                pkgPath = fileParam;

                //is a srcPath (absolute path to src file location)
            } else if (path.isAbsolute(fileParam)) {
                srcPath = util.standardizePath(fileParam);
                //assume the file path is a sub path of rootDir
                pkgPath = util.sanitizePkgPath(
                    rokuDeployUtil.stringReplaceInsensitive(
                        srcPath,
                        this.options.rootDir,
                        ''
                    )
                );

                //is destPath (path relative to rootDir and `pkg:/`)
            } else {
                srcPath = s`${this.options.rootDir}/${fileParam}`;
                pkgPath = util.sanitizePkgPath(fileParam);
            }

            //is a FileObj
        } else {
            srcPath = s`${fileParam.src}`;
            pkgPath = util.sanitizePkgPath(fileParam.dest);
        }
        const lowerPkgPath = pkgPath.toLowerCase();
        return this.logger.time(LogLevel.debug, ['program.setFile()', chalk.green(srcPath)], () => {

            assert.ok(srcPath, 'srcPath is required');
            assert.ok(pkgPath, 'pkgPath is required');

            //if the file is already loaded, remove it
            if (this.hasFile(srcPath)) {
                this.removeFile(srcPath);
            }
            let fileExtension = path.extname(srcPath).toLowerCase();
            let file: BscFile | undefined;

            const beforeFileParseEvent = {
                program: this,
                srcPath: srcPath,
                source: fileContents
            } as BeforeFileParseEvent;

            if (fileExtension === '.brs' || fileExtension === '.bs') {
                let brsFile = new BrsFile(srcPath, pkgPath, this);

                //add file to the `source` dependency list
                if (brsFile.pkgPath.startsWith('pkg:/source/')) {
                    this.createSourceScope();
                    this.dependencyGraph.addDependency('scope:source', brsFile.dependencyGraphKey);
                }

                //add the file to the program
                this.assignFile(brsFile);

                this.plugins.emit('beforeFileParse', beforeFileParseEvent);

                this.logger.time(LogLevel.debug, ['parse', chalk.green(srcPath)], () => {
                    brsFile.parse(beforeFileParseEvent.source);
                });

                //notify plugins that this file has finished parsing
                this.plugins.emit('afterFileParse', brsFile);

                file = brsFile;

                brsFile.attachDependencyGraph(this.dependencyGraph);

<<<<<<< HEAD
                this.plugins.emit('afterFileParse', {
                    program: this,
                    file: brsFile
                });
=======
>>>>>>> edc72b08
            } else if (
                //is xml file
                fileExtension === '.xml' &&
                //resides in the components folder (Roku will only parse xml files in the components folder)
                lowerPkgPath.startsWith('pkg:/components/')
            ) {
                let xmlFile = new XmlFile(srcPath, pkgPath, this);

                this.assignFile(xmlFile);

                //add the file to the program
<<<<<<< HEAD
                this.plugins.emit('beforeFileParse', beforeFileParseEvent);
=======
                this.files[srcPath] = xmlFile;
                this.pkgMap[xmlFile.pkgPath.toLowerCase()] = xmlFile;
                let sourceObj: SourceObj = {
                    pathAbsolute: srcPath,
                    source: fileContents
                };
                this.plugins.emit('beforeFileParse', sourceObj);
>>>>>>> edc72b08

                this.logger.time(LogLevel.debug, ['parse', chalk.green(srcPath)], () => {
                    xmlFile.parse(beforeFileParseEvent.source);
                });

                //notify plugins that this file has finished parsing
                this.plugins.emit('afterFileParse', xmlFile);

                file = xmlFile;

                //create a new scope for this xml file
                let scope = new XmlScope(xmlFile, this);
                this.addScope(scope);

                //register this compoent now that we have parsed it and know its component name
                this.registerComponent(xmlFile, scope);

<<<<<<< HEAD
                this.plugins.emit('afterFileParse', {
                    program: this,
                    file: xmlFile
                });
=======
>>>>>>> edc72b08
            } else {
                //TODO do we actually need to implement this? Figure out how to handle img paths
                // let genericFile = this.files[srcPath] = <any>{
                //     srcPath: srcPath,
                //     pkgPath: pkgPath,
                //     wasProcessed: true
                // } as File;
                // file = <any>genericFile;
            }
            return file;
        }) as T;
    }

    /**
     * Ensure source scope is created.
     * Note: automatically called internally, and no-op if it exists already.
     */
    public createSourceScope() {
        if (!this.scopes.source) {
            const sourceScope = new Scope('source', this, 'scope:source');
            sourceScope.attachDependencyGraph(this.dependencyGraph);
            this.addScope(sourceScope);
        }
    }

    /**
     * Remove a set of files from the program
     * @param srcPaths
     */
    public removeFiles(srcPaths: string[]) {
        for (let srcPath of srcPaths) {
            this.removeFile(srcPath);
        }
    }

    /**
     * Remove a file from the program
     * @param filePath can be a srcPath, a pkgPath, or a destPath (same as pkgPath but without `pkg:/`)
     * @param normalizePath should this function repair and standardize the path? Passing false should have a performance boost if you can guarantee your path is already sanitized

     */
    public removeFile(filePath: string, normalizePath = true) {
        this.logger.debug('Program.removeFile()', filePath);

        let file = this.getFile(filePath, normalizePath);
        if (file) {
            this.plugins.emit('beforeFileDispose', {
                program: this,
                file: file
            });

            //if there is a scope named the same as this file's path, remove it (i.e. xml scopes)
            let scope = this.scopes[file.pkgPath];
            if (scope) {
                this.plugins.emit('beforeScopeDispose', {
                    program: this,
                    scope: scope
                });
                scope.dispose();
                //notify dependencies of this scope that it has been removed
                this.dependencyGraph.remove(scope.dependencyGraphKey);
                delete this.scopes[file.pkgPath];
                this.plugins.emit('afterScopeDispose', {
                    program: this,
                    scope: scope
                });
            }
            //remove the file from the program
            this.unassignFile(file);

            this.dependencyGraph.remove(file.dependencyGraphKey);

            //if this is a pkg:/source file, notify the `source` scope that it has changed
            if (file.pkgPath.startsWith('pkg:/source/')) {
                this.dependencyGraph.removeDependency('scope:source', file.dependencyGraphKey);
            }

            //if this is a component, remove it from our components map
            if (isXmlFile(file)) {
                this.unregisterComponent(file);
            }
            this.plugins.emit('afterFileDispose', {
                program: this,
                file: file
            });
        }
    }

    /**
     * Remove all files from the program that are in the specified folder path (recursive)
     * @param folderSrcPath The absolute path to the folder on disk
     * @param normalizePath should the provided path be normalized before use?
     */
    public removeFilesInFolder(folderSrcPath: string, normalizePath = true) {
        if (normalizePath) {
            folderSrcPath = util.standardizePath(folderSrcPath);
        }
        const lowerFolderSrcPath = folderSrcPath.toLowerCase();
        for (const key in this.files) {
            const file = this.files[key];
            const lowerSrcPath = file.srcPath.toLowerCase();
            //if the file path starts with the parent path and the file path does not exactly match the folder path
            if (lowerSrcPath.toLowerCase().startsWith(lowerFolderSrcPath) && lowerSrcPath !== lowerFolderSrcPath) {
                this.removeFile(file.srcPath, false);
            }
        }
    }

    /**
     * Traverse the entire project, and validate all scopes
     * @param force - if true, then all scopes are force to validate, even if they aren't marked as dirty
     */
    public validate() {
        this.logger.time(LogLevel.log, ['Validating project'], () => {
            this.diagnostics = [];
<<<<<<< HEAD
            this.plugins.emit('beforeProgramValidate', {
                program: this
            });
=======
            this.plugins.emit('beforeProgramValidate', this);
>>>>>>> edc72b08

            //validate every file
            for (const file of Object.values(this.files)) {

                //find any files NOT loaded into a scope
                if (!this.fileIsIncludedInAnyScope(file)) {
                    this.logger.debug('Program.validate(): fileNotReferenced by any scope', () => chalk.green(file?.pkgPath));
                    //the file is not loaded in any scope
                    this.diagnostics.push({
                        ...DiagnosticMessages.fileNotReferencedByAnyOtherFile(),
                        file: file,
                        range: util.createRange(0, 0, 0, Number.MAX_VALUE)
                    });
                }

                //for every unvalidated file, validate it
                if (!file.isValidated) {
                    this.plugins.emit('beforeFileValidate', {
                        program: this,
                        file: file
                    });

                    //emit an event to allow plugins to contribute to the file validation process
                    this.plugins.emit('onFileValidate', {
                        program: this,
                        file: file
                    });
                    //call file.validate() IF the file has that function defined
                    file.validate?.();
                    file.isValidated = true;

<<<<<<< HEAD
                    this.plugins.emit('afterFileValidate', {
                        program: this,
                        file: file
                    });
                }
            }

            this.logger.time(LogLevel.info, ['Validate all scopes'], () => {
                for (let scope of Object.values(this.scopes)) {
                    //only validate unvalidated scopes
                    if (!scope.isValidated) {
                        this.plugins.emit('beforeScopeValidate', {
                            program: this,
                            scope: scope
                        });

                        scope.validate();
                        scope.isValidated = true;

                        this.plugins.emit('afterScopeValidate', {
                            program: this,
                            scope: scope
                        });
                    }
=======
                    this.plugins.emit('afterFileValidate', file);
                }
            }


            this.logger.time(LogLevel.info, ['Validate all scopes'], () => {
                for (let scopeName in this.scopes) {
                    let scope = this.scopes[scopeName];
                    scope.validate();
>>>>>>> edc72b08
                }
            });

            this.detectDuplicateComponentNames();

            this.plugins.emit('afterProgramValidate', {
                program: this
            });
        });
    }

    /**
     * Flag all duplicate component names
     */
    private detectDuplicateComponentNames() {
        const componentsByName = new Map<string, XmlFile[]>();
        for (const key in this.files) {
            const file = this.files[key];
            //if this is an XmlFile, and it has a valid `componentName` property
            if (isXmlFile(file)) {
                const componentNameLower = file.componentName?.text.toLowerCase();
                if (componentNameLower) {
                    if (!componentsByName.has(componentNameLower)) {
                        componentsByName.set(componentNameLower, [file]);
                    } else {
                        componentsByName.get(componentNameLower).push(file);
                    }
                }
            }
        }

        for (const xmlFiles of componentsByName.values()) {
            //add diagnostics for every duplicate component with this name
            if (xmlFiles.length > 1) {
                for (let xmlFile of xmlFiles) {
                    const { componentName } = xmlFile;
                    this.diagnostics.push({
                        ...DiagnosticMessages.duplicateComponentName(componentName.text),
                        range: xmlFile.componentName.range,
                        file: xmlFile,
                        relatedInformation: xmlFiles.filter(x => x !== xmlFile).map(x => {
                            return {
                                location: Location.create(
                                    URI.file(xmlFile.srcPath).toString(),
                                    x.componentName.range
                                ),
                                message: 'Also defined here'
                            };
                        })
                    });
                }
            }
        }
    }

    /**
     * Determine at least one scope has the file
     */
    private fileIsIncludedInAnyScope(file: BscFile) {
        for (let scope of Object.values(this.scopes)) {
            if (scope.hasFile(file)) {
                return true;
            }
        }
        return false;
    }

    /**
     * Get the file at the given path
     * @param filePath can be a srcPath, a pkgPath, or a destPath (same as pkgPath but without `pkg:/`)
     * @param normalizePath should this function repair and standardize the path? Passing false should have a performance boost if you can guarantee your path is already sanitized
     */
    public getFile<T extends BscFile>(filePath: string, normalizePath = true) {
        if (typeof filePath !== 'string') {
            return undefined;
        } else if (path.isAbsolute(filePath)) {
            return this.files[
                (normalizePath ? util.standardizePath(filePath) : filePath).toLowerCase()
            ] as T;
        } else {
            return this.pkgMap[
                (normalizePath ? util.sanitizePkgPath(filePath) : filePath).toLowerCase()
            ] as T;
        }
    }

    /**
     * Get a list of all scopes the file is loaded into
     * @param file
     */
    public getScopesForFile(file: XmlFile | BrsFile) {
        let result = [] as Scope[];
        for (let key in this.scopes) {
            let scope = this.scopes[key];

            if (scope.hasFile(file)) {
                result.push(scope);
            }
        }
        return result;
    }

    public getStatementsByName(name: string, originFile: BrsFile, namespaceName?: string): FileLink<Statement>[] {
        let results = new Map<Statement, FileLink<Statement>>();
        const filesSearched = new Set<BrsFile>();
        let lowerNamespaceName = namespaceName?.toLowerCase();
        let lowerName = name?.toLowerCase();
        //look through all files in scope for matches
        for (const scope of this.getScopesForFile(originFile)) {
            for (const file of scope.getAllFiles()) {
                if (isXmlFile(file) || filesSearched.has(file)) {
                    continue;
                }
                filesSearched.add(file);

                for (const statement of [...file.parser.references.functionStatements, ...file.parser.references.classStatements.flatMap((cs) => cs.methods)]) {
                    let parentNamespaceName = statement.namespaceName?.getName(originFile.parseMode)?.toLowerCase();
                    if (statement.name.text.toLowerCase() === lowerName && (!parentNamespaceName || parentNamespaceName === lowerNamespaceName)) {
                        if (!results.has(statement)) {
                            results.set(statement, { item: statement, file: file });
                        }
                    }
                }
            }
        }
        return [...results.values()];
    }

    public getStatementsForXmlFile(scope: XmlScope, filterName?: string): FileLink<FunctionStatement>[] {
        let results = new Map<Statement, FileLink<FunctionStatement>>();
        const filesSearched = new Set<BrsFile>();

        //get all function names for the xml file and parents
        let funcNames = new Set<string>();
        let currentScope = scope;
        while (isXmlScope(currentScope)) {
            for (let member of currentScope.xmlFile.ast.component?.interfaceMembers ?? []) {
                if (isSGInterfaceFunction(member)) {
                    const name = member.name;
                    if (!filterName || name === filterName) {
                        funcNames.add(name);
                    }
                }
            }
            currentScope = currentScope.getParentScope() as XmlScope;
        }

        //look through all files in scope for matches
        for (const file of scope.getOwnFiles()) {
            if (isXmlFile(file) || filesSearched.has(file)) {
                continue;
            }
            filesSearched.add(file);

            for (const statement of file.parser.references.functionStatements) {
                if (funcNames.has(statement.name.text)) {
                    if (!results.has(statement)) {
                        results.set(statement, { item: statement, file: file });
                    }
                }
            }
        }
        return [...results.values()];
    }

    /**
     * Find all available completion items at the given position
     * @param srcPath The absolute path to the source file on disk
     * @param lineIndex
     * @param columnIndex
     */
    public getCompletions(srcPath: string, position: Position) {
        let file = this.getFile(srcPath);
        if (!file) {
            return [];
        }
        let result = [] as CompletionItem[];

        if (isBrsFile(file) && file.parser.isPositionNextToTokenKind(position, TokenKind.Callfunc)) {
            // is next to a @. callfunc invocation - must be an interface method
            for (const scope of this.getScopes().filter((s) => isXmlScope(s))) {
                let fileLinks = this.getStatementsForXmlFile(scope as XmlScope);
                for (let fileLink of fileLinks) {

                    result.push(scope.createCompletionFromFunctionStatement(fileLink.item));
                }
            }
            //no other result is possible in this case
            return result;

        }
        //find the scopes for this file
        let scopes = this.getScopesForFile(file);

        //if there are no scopes, include the global scope so we at least get the built-in functions
        scopes = scopes.length > 0 ? scopes : [this.globalScope];

        //get the completions from all scopes for this file
        let allCompletions = util.flatMap(
            scopes.map(ctx => {
                ctx.linkSymbolTable();
                const completions = file.getCompletions(position, ctx);
                ctx.unlinkSymbolTable();
                return completions;
            }),
            c => c
        );

        //only keep completions common to every scope for this file
        let keyCounts = {} as Record<string, number>;
        for (let completion of allCompletions) {
            let key = `${completion.label}-${completion.kind}`;
            keyCounts[key] = keyCounts[key] ? keyCounts[key] + 1 : 1;
            if (keyCounts[key] === scopes.length) {
                result.push(completion);
            }
        }
        return result;
    }

    /**
     * Goes through each file and builds a list of workspace symbols for the program. Used by LanguageServer's onWorkspaceSymbol functionality
     */
    public getWorkspaceSymbols() {
        const result = [] as SymbolInformation[];
        for (const key in this.files) {
            const file = this.files[key];
            if (isBrsFile(file)) {
                result.push(
                    ...file.getWorkspaceSymbols()
                );
            }
        }
        return result;
    }

    /**
     * Given a position in a file, if the position is sitting on some type of identifier,
     * go to the definition of that identifier (where this thing was first defined)
     * @param srcPath The absolute path to the source file on disk
     */
    public getDefinition(srcPath: string, position: Position) {
        let file = this.getFile(srcPath);
        if (!file) {
            return [];
        }

        if (isBrsFile(file)) {
            return file.getDefinition(position);
        } else {
            let results = [] as Location[];
            const scopes = this.getScopesForFile(file);
            for (const scope of scopes) {
                results = results.concat(...scope.getDefinition(file, position));
            }
            return results;
        }
    }

    /**
     * @param srcPath The absolute path to the source file on disk
     */
    public getHover(srcPath: string, position: Position) {
        //find the file
        let file = this.getFile(srcPath);
        if (!file) {
            return null;
        }
        const hover = file.getHover(position);

        return Promise.resolve(hover);
    }

    /**
     * Compute code actions for the given file and range
     * @param srcPath The absolute path to the source file on disk
     */
    public getCodeActions(srcPath: string, range: Range) {
        const codeActions = [] as CodeAction[];
        const file = this.getFile(srcPath);
        if (file) {
            const diagnostics = this
                //get all current diagnostics (filtered by diagnostic filters)
                .getDiagnostics()
                //only keep diagnostics related to this file
                .filter(x => x.file === file)
                //only keep diagnostics that touch this range
                .filter(x => util.rangesIntersect(x.range, range));

            const scopes = this.getScopesForFile(file);

            this.plugins.emit('onGetCodeActions', {
                program: this,
                file: file,
                range: range,
                diagnostics: diagnostics,
                scopes: scopes,
                codeActions: codeActions
            });
        }
        return codeActions;
    }

    /**
     * Get semantic tokens for the specified file
     */
    public getSemanticTokens(srcPath: string) {
        const file = this.getFile(srcPath);
        if (file) {
            const result = [] as SemanticToken[];
            this.plugins.emit('onGetSemanticTokens', {
                program: this,
                file: file,
                scopes: this.getScopesForFile(file),
                semanticTokens: result
            });
            return result;
        }
    }

    public getSignatureHelp(filepath: string, position: Position): SignatureInfoObj[] {
        let file = this.getFile(filepath);
        if (!file || !isBrsFile(file)) {
            return [];
        }

        const results = new Map<string, SignatureInfoObj>();

        let functionExpression = file.getFunctionExpressionAtPosition(position);
        let identifierInfo = this.getPartialStatementInfo(file, position);
        if (identifierInfo.statementType === '') {
            // just general function calls
            let statements = file.program.getStatementsByName(identifierInfo.name, file);
            for (let statement of statements) {
                //TODO better handling of collisions - if it's a namespace, then don't show any other overrides
                //if we're on m - then limit scope to the current class, if present
                let sigHelp = statement.file.getSignatureHelpForStatement(statement.item);
                if (sigHelp && !results.has[sigHelp.key]) {
                    sigHelp.index = identifierInfo.commaCount;
                    results.set(sigHelp.key, sigHelp);
                }
            }
        } else if (identifierInfo.statementType === '.') {
            //if m class reference.. then
            //only get statements from the class I am in..
            if (functionExpression) {
                const currentToken = file.parser.getTokenAt(position);
                for (let scope of this.getScopesForFile(file)) {
                    scope.linkSymbolTable();
                    let myClass = file.getClassFromToken(currentToken, functionExpression, scope);
                    if (myClass) {
                        let classes = scope.getClassHierarchy(myClass.item.getName(ParseMode.BrighterScript).toLowerCase());
                        //and anything from any class in scope to a non m class
                        for (let statement of [...classes].filter((i) => isClassMethodStatement(i.item))) {
                            let sigHelp = statement.file.getSignatureHelpForStatement(statement.item);
                            if (sigHelp && !results.has[sigHelp.key]) {

                                results.set(sigHelp.key, sigHelp);
                                return;
                            }
                        }
                    }
                    scope.unlinkSymbolTable();
                }

            }

            if (identifierInfo.dotPart) {
                //potential namespaces
                let statements = file.program.getStatementsByName(identifierInfo.name, file, identifierInfo.dotPart);
                if (statements.length === 0) {
                    //was not a namespaced function, it could be any method on any class now
                    statements = file.program.getStatementsByName(identifierInfo.name, file);
                }
                for (let statement of statements) {
                    //TODO better handling of collisions - if it's a namespace, then don't show any other overrides
                    //if we're on m - then limit scope to the current class, if present
                    let sigHelp = statement.file.getSignatureHelpForStatement(statement.item);
                    if (sigHelp && !results.has[sigHelp.key]) {
                        sigHelp.index = identifierInfo.commaCount;
                        results.set(sigHelp.key, sigHelp);
                    }
                }
            }


        } else if (identifierInfo.statementType === '@.') {
            for (const scope of this.getScopes().filter((s) => isXmlScope(s))) {
                let fileLinks = this.getStatementsForXmlFile(scope as XmlScope, identifierInfo.name);
                for (let fileLink of fileLinks) {

                    let sigHelp = fileLink.file.getSignatureHelpForStatement(fileLink.item);
                    if (sigHelp && !results.has[sigHelp.key]) {
                        sigHelp.index = identifierInfo.commaCount;
                        results.set(sigHelp.key, sigHelp);
                    }
                }
            }
        } else if (identifierInfo.statementType === 'new') {
            let classItem = file.getClassFileLink(identifierInfo.dotPart ? `${identifierInfo.dotPart}.${identifierInfo.name}` : identifierInfo.name);
            let sigHelp = classItem?.file?.getClassSignatureHelp(classItem?.item);
            if (sigHelp && !results.has(sigHelp.key)) {
                sigHelp.index = identifierInfo.commaCount;
                results.set(sigHelp.key, sigHelp);
            }
        }

        return [...results.values()];
    }

    private getPartialStatementInfo(file: BrsFile, position: Position): PartialStatementInfo {
        let lines = util.splitIntoLines(file.fileContents);
        let line = lines[position.line];
        let index = position.character;
        let itemCounts = this.getPartialItemCounts(line, index);
        if (!itemCounts.isArgStartFound && line.charAt(index) === ')') {
            //try previous char, in case we were on a close bracket..
            index--;
            itemCounts = this.getPartialItemCounts(line, index);
        }
        let argStartIndex = itemCounts.argStartIndex;
        index = itemCounts.argStartIndex - 1;
        let statementType = '';
        let name;
        let dotPart;

        if (!itemCounts.isArgStartFound) {
            //try to get sig help based on the name
            index = position.character;
            let currentToken = file.parser.getTokenAt(position);
            if (currentToken && currentToken.kind !== TokenKind.Comment) {
                name = file.getPartialVariableName(currentToken, [TokenKind.New]);
                if (!name) {
                    //try the previous token, incase we're on a bracket
                    currentToken = file.parser.getPreviousToken(currentToken);
                    name = file.getPartialVariableName(currentToken, [TokenKind.New]);
                }
                if (name?.indexOf('.')) {
                    let parts = name.split('.');
                    name = parts[parts.length - 1];
                }

                index = currentToken.range.start.character;
                argStartIndex = index;
            } else {
                // invalid location
                index = 0;
                itemCounts.comma = 0;
            }
        }
        //this loop is quirky. walk to -1 (which will result in the last char being '' thus satisfying the situation where there is no leading whitespace).
        while (index >= -1) {
            if (!(/[a-z0-9_\.\@]/i).test(line.charAt(index))) {
                if (!name) {
                    name = line.substring(index + 1, argStartIndex);
                } else {
                    dotPart = line.substring(index + 1, argStartIndex);
                    if (dotPart.endsWith('.')) {
                        dotPart = dotPart.substr(0, dotPart.length - 1);
                    }
                }
                break;
            }
            if (line.substr(index - 2, 2) === '@.') {
                statementType = '@.';
                name = name || line.substring(index, argStartIndex);
                break;
            } else if (line.charAt(index - 1) === '.' && statementType === '') {
                statementType = '.';
                name = name || line.substring(index, argStartIndex);
                argStartIndex = index;
            }
            index--;
        }

        if (line.substring(0, index).trim().endsWith('new')) {
            statementType = 'new';
        }

        return {
            commaCount: itemCounts.comma,
            statementType: statementType,
            name: name,
            dotPart: dotPart
        };
    }

    private getPartialItemCounts(line: string, index: number) {
        let isArgStartFound = false;
        let itemCounts = {
            normal: 0,
            square: 0,
            curly: 0,
            comma: 0,
            endIndex: 0,
            argStartIndex: index,
            isArgStartFound: false
        };
        while (index >= 0) {
            const currentChar = line.charAt(index);

            if (currentChar === '\'') { //found comment, invalid index
                itemCounts.isArgStartFound = false;
                break;
            }

            if (isArgStartFound) {
                if (currentChar !== ' ') {
                    break;
                }
            } else {
                if (currentChar === ')') {
                    itemCounts.normal++;
                }

                if (currentChar === ']') {
                    itemCounts.square++;
                }

                if (currentChar === '}') {
                    itemCounts.curly++;
                }

                if (currentChar === ',' && itemCounts.normal <= 0 && itemCounts.curly <= 0 && itemCounts.square <= 0) {
                    itemCounts.comma++;
                }

                if (currentChar === '(') {
                    if (itemCounts.normal === 0) {
                        itemCounts.isArgStartFound = true;
                        itemCounts.argStartIndex = index;
                    } else {
                        itemCounts.normal--;
                    }
                }

                if (currentChar === '[') {
                    itemCounts.square--;
                }

                if (currentChar === '{') {
                    itemCounts.curly--;
                }
            }
            index--;
        }
        return itemCounts;

    }

    /**
     * @param srcPath The absolute path to the source file on disk
     */
    public getReferences(srcPath: string, position: Position) {
        //find the file
        let file = this.getFile(srcPath);
        if (!file) {
            return null;
        }

        return file.getReferences(position);
    }

    /**
     * Get a list of all script imports, relative to the specified pkgPath
     * @param sourcePkgPath - the pkgPath of the source that wants to resolve script imports.
     */

    public getScriptImportCompletions(sourcePkgPath: string, scriptImport: FileReference) {
        let lowerSourcePkgPath = sourcePkgPath.toLowerCase();

        let result = [] as CompletionItem[];
        /**
         * hashtable to prevent duplicate results
         */
        let resultPkgPaths = {} as Record<string, boolean>;

        //restrict to only .brs files
        for (const key in this.files) {
            const file = this.files[key];
            if (
                //is a BrightScript or BrighterScript file
                (file.extension === '.bs' || file.extension === '.brs') &&
                //this file is not the current file
                lowerSourcePkgPath !== file.pkgPath.toLowerCase()
            ) {
                //add the relative path
                let relativePath = util.getRelativePath(sourcePkgPath, file.pkgPath).replace(/\\/g, '/');
                const lowerPkgPath = file.pkgPath.toLowerCase();
                if (!resultPkgPaths[lowerPkgPath]) {
                    resultPkgPaths[lowerPkgPath] = true;

                    result.push({
                        label: relativePath,
                        detail: file.srcPath,
                        kind: CompletionItemKind.File,
                        textEdit: {
                            newText: relativePath,
                            range: scriptImport.filePathRange
                        }
                    });

                    //add the absolute path
                    result.push({
                        label: file.pkgPath,
                        detail: file.srcPath,
                        kind: CompletionItemKind.File,
                        textEdit: {
                            newText: file.pkgPath,
                            range: scriptImport.filePathRange
                        }
                    });
                }
            }
        }
        return result;
    }

    /**
     * Transpile a single file and get the result as a string.
     * This does not write anything to the file system.
     * @param srcPath The absolute path to the source file on disk
     */
<<<<<<< HEAD
    public getTranspiledFileContents(srcPath: string) {
        let file = this.getFile(srcPath);
        let result = file.transpile();
        return {
            ...result,
            srcPath: file.srcPath,
            pkgPath: file.pkgPath
=======
    public getTranspiledFileContents(pathAbsolute: string) {
        return this._getTranspiledFileContents(
            this.getFile(pathAbsolute)
        );
    }


    /**
     * Internal function used to transpile files.
     * This does not write anything to the file system
     */
    private _getTranspiledFileContents(file: BscFile, outputPath?: string): FileTranspileResult {
        const editor = new AstEditor();

        this.plugins.emit('beforeFileTranspile', {
            file: file,
            outputPath: outputPath,
            editor: editor
        });

        //if we have any edits, assume the file needs to be transpiled
        if (editor.hasChanges) {
            //use the `editor` because it'll track the previous value for us and revert later on
            editor.setProperty(file, 'needsTranspiled', true);
        }

        //transpile the file
        const result = file.transpile();

        //generate the typedef if enabled
        let typedef: string;
        if (isBrsFile(file) && this.options.emitDefinitions) {
            typedef = file.getTypedef();
        }

        const event: AfterFileTranspileEvent = {
            file: file,
            outputPath: outputPath,
            editor: editor,
            code: result.code,
            map: result.map,
            typedef: typedef
        };
        this.plugins.emit('afterFileTranspile', event);

        //undo all `editor` edits that may have been applied to this file.
        editor.undoAll();

        return {
            pathAbsolute: file.pathAbsolute,
            pkgPath: file.pkgPath,
            code: event.code,
            map: event.map,
            typedef: event.typedef
>>>>>>> edc72b08
        };
    }

    public async transpile(fileEntries: FileObj[], stagingFolderPath: string) {
        // map fileEntries using their path as key to avoid excessive "find()" operations
        const mappedFileEntries = fileEntries.reduce<Record<string, FileObj>>((collection, entry) => {
            collection[s`${entry.src}`] = entry;
            return collection;
        }, {});

        const entries = [] as BeforeFileTranspileEvent[];
        for (const key in this.files) {
            const file = this.files[key];
            let filePathObj = mappedFileEntries[s`${file.srcPath}`];
            if (!filePathObj) {
                //this file has been added in-memory, from a plugin, for example
                filePathObj = {
                    //add an interpolated src path (since it doesn't actually exist in memory)
                    src: `bsc-in-memory:/${util.removeProtocol(file.pkgPath)}`,
                    dest: file.pkgPath
                };
            }

            //prep the output path
            let outputPath = filePathObj.dest
                //replace any leading protocol
                .replace(/^[-a-z_]+:\//, '')
                //change any .bs file extension to .brs
                .replace(/\.bs$/gi, '.brs');

            //prepend the staging folder path
            outputPath = s`${stagingFolderPath}/${outputPath}`;
            entries.push({
                file: file,
<<<<<<< HEAD
                program: this,
                outputPath: outputPath,
                editor: new AstEditor()
            });
        }
=======
                outputPath: outputPath
            };
        });
>>>>>>> edc72b08

        this.plugins.emit('beforeProgramTranspile', {
            program: this,
            entries: entries
        });

        const promises = entries.map(async (entry) => {
            //skip transpiling typedef files
            if (isBrsFile(entry.file) && entry.file.isTypedef) {
                return;
            }

            const { file, outputPath } = entry;

            const fileTranspileResult = this._getTranspiledFileContents(file, outputPath);

            //make sure the full dir path exists
            await fsExtra.ensureDir(path.dirname(outputPath));

            if (await fsExtra.pathExists(outputPath)) {
                throw new Error(`Error while transpiling "${file.srcPath}". A file already exists at "${outputPath}" and will not be overwritten.`);
            }
            const writeMapPromise = fileTranspileResult.map ? fsExtra.writeFile(`${outputPath}.map`, fileTranspileResult.map.toString()) : null;
            await Promise.all([
                fsExtra.writeFile(outputPath, fileTranspileResult.code),
                writeMapPromise
            ]);

            if (fileTranspileResult.typedef) {
                const typedefPath = outputPath.replace(/\.brs$/i, '.d.bs');
                await fsExtra.writeFile(typedefPath, fileTranspileResult.typedef);
            }
<<<<<<< HEAD

            this.plugins.emit('afterFileTranspile', entry);

            //undo all `editor` edits that may have been applied to this file.
            (entry.editor as AstEditor).undoAll();
=======
>>>>>>> edc72b08
        });

        //if there's no bslib file already loaded into the program, copy it to the staging directory
        if (!this.getFile(bslibAliasedRokuModulesPkgPath) && !this.getFile(`pkg:/source/bslib.brs`)) {
            promises.push(util.copyBslibToStaging(stagingFolderPath));
        }
        await Promise.all(promises);

        this.plugins.emit('afterProgramTranspile', {
            program: this,
            entries: entries
        });
    }

    /**
     * Find a list of files in the program that have a function with the given name (case INsensitive)
     */
    public findFilesForFunction(functionName: string) {
        const files = [] as BscFile[];
        const lowerFunctionName = functionName.toLowerCase();
        //find every file with this function defined
        for (const file of Object.values(this.files)) {
            if (isBrsFile(file)) {
                //TODO handle namespace-relative function calls
                //if the file has a function with this name
                if (file.parser.references.functionStatementLookup.get(lowerFunctionName) !== undefined) {
                    files.push(file);
                }
            }
        }
        return files;
    }

    /**
     * Find a list of files in the program that have a class with the given name (case INsensitive)
     */
    public findFilesForClass(className: string) {
        const files = [] as BscFile[];
        const lowerClassName = className.toLowerCase();
        //find every file with this class defined
        for (const file of Object.values(this.files)) {
            if (isBrsFile(file)) {
                //TODO handle namespace-relative classes
                //if the file has a function with this name
                if (file.parser.references.classStatementLookup.get(lowerClassName) !== undefined) {
                    files.push(file);
                }
            }
        }
        return files;
    }

    /**
     * Get a map of the manifest information
     */
    public getManifest() {
        if (!this._manifest) {
            //load the manifest file.
            //TODO update this to get the manifest from the files array or require it in the options...we shouldn't assume the location of the manifest
            let manifestPath = path.join(this.options.rootDir, 'manifest');

            let contents: string;
            try {
                //we only load this manifest once, so do it sync to improve speed downstream
                contents = fsExtra.readFileSync(manifestPath, 'utf-8');
                this._manifest = parseManifest(contents);
            } catch (err) {
                this._manifest = new Map();
            }
        }
        return this._manifest;
    }
    private _manifest: Map<string, ManifestValue>;

    public dispose() {
        for (const key in this.files) {
            const file = this.files[key];
            file.dispose?.();
        }
        for (let name in this.scopes) {
            this.scopes[name]?.dispose();
        }
        this.globalScope.dispose();
        this.dependencyGraph.dispose();
    }
}

export interface FileTranspileResult {
    pathAbsolute: string;
    pkgPath: string;
    code: string;
    map: SourceMapGenerator;
    typedef: string;
}<|MERGE_RESOLUTION|>--- conflicted
+++ resolved
@@ -8,11 +8,7 @@
 import { DiagnosticMessages } from './DiagnosticMessages';
 import { BrsFile } from './files/BrsFile';
 import { XmlFile } from './files/XmlFile';
-<<<<<<< HEAD
-import type { BsDiagnostic, FileReference, FileObj, BscFile, SemanticToken, BeforeFileParseEvent, BeforeFileTranspileEvent } from './interfaces';
-=======
-import type { BsDiagnostic, File, FileReference, FileObj, BscFile, SemanticToken, AfterFileTranspileEvent } from './interfaces';
->>>>>>> edc72b08
+import type { BsDiagnostic, FileReference, FileObj, BscFile, SemanticToken, BeforeFileParseEvent, BeforeFileTranspileEvent, AfterFileTranspileEvent } from './interfaces';
 import { standardizePath as s, util } from './util';
 import { XmlScope } from './XmlScope';
 import { DiagnosticFilterer } from './DiagnosticFilterer';
@@ -31,16 +27,10 @@
 import { BscPlugin } from './bscPlugin/BscPlugin';
 import { util as rokuDeployUtil } from 'roku-deploy';
 import { AstEditor } from './astUtils/AstEditor';
-<<<<<<< HEAD
+import type { SourceMapGenerator } from 'source-map';
 
 const bslibNonAliasedRokuModulesPkgPath = `pkg:/source/roku_modules/rokucommunity_bslib/bslib.brs`;
 const bslibAliasedRokuModulesPkgPath = `pkg:/source/roku_modules/bslib/bslib.brs`;
-=======
-import type { SourceMapGenerator } from 'source-map';
-const startOfSourcePkgPath = `source${path.sep}`;
-const bslibNonAliasedRokuModulesPkgPath = s`source/roku_modules/rokucommunity_bslib/bslib.brs`;
-const bslibAliasedRokuModulesPkgPath = s`source/roku_modules/bslib/bslib.brs`;
->>>>>>> edc72b08
 
 export interface SourceObj {
     srcPath: string;
@@ -455,65 +445,47 @@
                 });
 
                 //notify plugins that this file has finished parsing
-                this.plugins.emit('afterFileParse', brsFile);
-
-                file = brsFile;
-
-                brsFile.attachDependencyGraph(this.dependencyGraph);
-
-<<<<<<< HEAD
                 this.plugins.emit('afterFileParse', {
                     program: this,
                     file: brsFile
                 });
-=======
->>>>>>> edc72b08
+
+                file = brsFile;
+
+                brsFile.attachDependencyGraph(this.dependencyGraph);
+
             } else if (
                 //is xml file
                 fileExtension === '.xml' &&
                 //resides in the components folder (Roku will only parse xml files in the components folder)
                 lowerPkgPath.startsWith('pkg:/components/')
             ) {
-                let xmlFile = new XmlFile(srcPath, pkgPath, this);
+                const xmlFile = new XmlFile(srcPath, pkgPath, this);
 
                 this.assignFile(xmlFile);
 
                 //add the file to the program
-<<<<<<< HEAD
                 this.plugins.emit('beforeFileParse', beforeFileParseEvent);
-=======
-                this.files[srcPath] = xmlFile;
-                this.pkgMap[xmlFile.pkgPath.toLowerCase()] = xmlFile;
-                let sourceObj: SourceObj = {
-                    pathAbsolute: srcPath,
-                    source: fileContents
-                };
-                this.plugins.emit('beforeFileParse', sourceObj);
->>>>>>> edc72b08
 
                 this.logger.time(LogLevel.debug, ['parse', chalk.green(srcPath)], () => {
                     xmlFile.parse(beforeFileParseEvent.source);
                 });
 
                 //notify plugins that this file has finished parsing
-                this.plugins.emit('afterFileParse', xmlFile);
-
-                file = xmlFile;
-
-                //create a new scope for this xml file
-                let scope = new XmlScope(xmlFile, this);
-                this.addScope(scope);
-
-                //register this compoent now that we have parsed it and know its component name
-                this.registerComponent(xmlFile, scope);
-
-<<<<<<< HEAD
                 this.plugins.emit('afterFileParse', {
                     program: this,
                     file: xmlFile
                 });
-=======
->>>>>>> edc72b08
+
+                file = xmlFile;
+
+                //create a new scope for this xml file
+                let scope = new XmlScope(xmlFile, this);
+                this.addScope(scope);
+
+                //register this compoent now that we have parsed it and know its component name
+                this.registerComponent(xmlFile, scope);
+
             } else {
                 //TODO do we actually need to implement this? Figure out how to handle img paths
                 // let genericFile = this.files[srcPath] = <any>{
@@ -629,13 +601,9 @@
     public validate() {
         this.logger.time(LogLevel.log, ['Validating project'], () => {
             this.diagnostics = [];
-<<<<<<< HEAD
             this.plugins.emit('beforeProgramValidate', {
                 program: this
             });
-=======
-            this.plugins.emit('beforeProgramValidate', this);
->>>>>>> edc72b08
 
             //validate every file
             for (const file of Object.values(this.files)) {
@@ -667,7 +635,6 @@
                     file.validate?.();
                     file.isValidated = true;
 
-<<<<<<< HEAD
                     this.plugins.emit('afterFileValidate', {
                         program: this,
                         file: file
@@ -692,17 +659,6 @@
                             scope: scope
                         });
                     }
-=======
-                    this.plugins.emit('afterFileValidate', file);
-                }
-            }
-
-
-            this.logger.time(LogLevel.info, ['Validate all scopes'], () => {
-                for (let scopeName in this.scopes) {
-                    let scope = this.scopes[scopeName];
-                    scope.validate();
->>>>>>> edc72b08
                 }
             });
 
@@ -1326,22 +1282,12 @@
      * This does not write anything to the file system.
      * @param srcPath The absolute path to the source file on disk
      */
-<<<<<<< HEAD
-    public getTranspiledFileContents(srcPath: string) {
-        let file = this.getFile(srcPath);
-        let result = file.transpile();
-        return {
-            ...result,
-            srcPath: file.srcPath,
-            pkgPath: file.pkgPath
-=======
     public getTranspiledFileContents(pathAbsolute: string) {
         return this._getTranspiledFileContents(
             this.getFile(pathAbsolute)
         );
     }
 
-
     /**
      * Internal function used to transpile files.
      * This does not write anything to the file system
@@ -1351,6 +1297,7 @@
 
         this.plugins.emit('beforeFileTranspile', {
             file: file,
+            program: this,
             outputPath: outputPath,
             editor: editor
         });
@@ -1372,6 +1319,7 @@
 
         const event: AfterFileTranspileEvent = {
             file: file,
+            program: this,
             outputPath: outputPath,
             editor: editor,
             code: result.code,
@@ -1384,12 +1332,11 @@
         editor.undoAll();
 
         return {
-            pathAbsolute: file.pathAbsolute,
+            srcPath: file.srcPath,
             pkgPath: file.pkgPath,
             code: event.code,
             map: event.map,
             typedef: event.typedef
->>>>>>> edc72b08
         };
     }
 
@@ -1424,17 +1371,11 @@
             outputPath = s`${stagingFolderPath}/${outputPath}`;
             entries.push({
                 file: file,
-<<<<<<< HEAD
                 program: this,
                 outputPath: outputPath,
                 editor: new AstEditor()
             });
         }
-=======
-                outputPath: outputPath
-            };
-        });
->>>>>>> edc72b08
 
         this.plugins.emit('beforeProgramTranspile', {
             program: this,
@@ -1467,14 +1408,6 @@
                 const typedefPath = outputPath.replace(/\.brs$/i, '.d.bs');
                 await fsExtra.writeFile(typedefPath, fileTranspileResult.typedef);
             }
-<<<<<<< HEAD
-
-            this.plugins.emit('afterFileTranspile', entry);
-
-            //undo all `editor` edits that may have been applied to this file.
-            (entry.editor as AstEditor).undoAll();
-=======
->>>>>>> edc72b08
         });
 
         //if there's no bslib file already loaded into the program, copy it to the staging directory
@@ -1563,7 +1496,7 @@
 }
 
 export interface FileTranspileResult {
-    pathAbsolute: string;
+    srcPath: string;
     pkgPath: string;
     code: string;
     map: SourceMapGenerator;
