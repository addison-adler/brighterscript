--- conflicted
+++ resolved
@@ -568,7 +568,8 @@
             if (isXmlFile(file)) {
                 this.unregisterComponent(file);
             }
-<<<<<<< HEAD
+            //dispose file
+            file?.dispose();
             this.plugins.emit('afterFileDispose', {
                 program: this,
                 file: file
@@ -593,11 +594,6 @@
             if (lowerSrcPath.toLowerCase().startsWith(lowerFolderSrcPath) && lowerSrcPath !== lowerFolderSrcPath) {
                 this.removeFile(file.srcPath, false);
             }
-=======
-            //dispose file
-            file?.dispose();
-            this.plugins.emit('afterFileDispose', file);
->>>>>>> d176e35c
         }
     }
 
