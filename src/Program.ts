--- conflicted
+++ resolved
@@ -1,13 +1,8 @@
 import * as assert from 'assert';
 import * as fsExtra from 'fs-extra';
 import * as path from 'path';
-<<<<<<< HEAD
-import type { CodeAction, CompletionItem, Position, Range, SignatureInformation, CancellationToken, Location } from 'vscode-languageserver';
+import type { CodeAction, CompletionItem, Position, Range, SignatureInformation, Location, DocumentSymbol, CancellationToken } from 'vscode-languageserver';
 import { CancellationTokenSource, CompletionItemKind } from 'vscode-languageserver';
-=======
-import type { CodeAction, CompletionItem, Position, Range, SignatureInformation, Location, DocumentSymbol } from 'vscode-languageserver';
-import { CompletionItemKind } from 'vscode-languageserver';
->>>>>>> a3c2ecd5
 import type { BsConfig, FinalizedBsConfig } from './BsConfig';
 import { Scope } from './Scope';
 import { DiagnosticMessages } from './DiagnosticMessages';
