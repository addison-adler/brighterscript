--- conflicted
+++ resolved
@@ -193,13 +193,6 @@
 
     protected addScope(scope: Scope) {
         this.scopes[scope.name] = scope;
-<<<<<<< HEAD
-        this.plugins.emit('afterScopeCreate', {
-            program: this,
-            scope: scope
-        });
-=======
->>>>>>> 56df4daa
     }
 
     /**
@@ -500,7 +493,10 @@
                 this.registerComponent(xmlFile, scope);
 
                 //notify plugins that the scope is created and the component is registered
-                this.plugins.emit('afterScopeCreate', scope);
+                this.plugins.emit('afterScopeCreate', {
+                    program: this,
+                    scope: scope
+                });
             } else {
                 //TODO do we actually need to implement this? Figure out how to handle img paths
                 // let genericFile = this.files[srcPath] = <any>{
@@ -588,7 +584,10 @@
             const sourceScope = new Scope('source', this, 'scope:source');
             sourceScope.attachDependencyGraph(this.dependencyGraph);
             this.addScope(sourceScope);
-            this.plugins.emit('afterScopeCreate', sourceScope);
+            this.plugins.emit('afterScopeCreate', {
+                program: this,
+                scope: sourceScope
+            });
         }
     }
 
