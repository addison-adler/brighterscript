--- conflicted
+++ resolved
@@ -833,32 +833,6 @@
                 //only keep diagnostics that touch this range
                 .filter(x => util.rangesIntersect(x.range, range));
 
-<<<<<<< HEAD
-            this.plugins.emit('beforeProgramGetCodeActions', {
-                program: this,
-                file: file,
-                range: range,
-                codeActions: codeActions
-            });
-
-            //get code actions from the file
-            file.getCodeActions(range, codeActions);
-
-            //get code actions from every scope this file is a member of
-            for (let key in this.scopes) {
-                let scope = this.scopes[key];
-
-                if (scope.hasFile(file)) {
-                    //get code actions from each scope this file is a member of
-                    scope.getCodeActions(file, range, codeActions);
-                }
-            }
-
-            this.plugins.emit('afterProgramGetCodeActions', {
-                program: this,
-                file: file,
-                range: range,
-=======
             const scopes = this.getScopesForFile(file);
 
             this.plugins.emit('onGetCodeActions', {
@@ -867,7 +841,6 @@
                 range: range,
                 diagnostics: diagnostics,
                 scopes: scopes,
->>>>>>> c9ec036b
                 codeActions: codeActions
             });
         }
