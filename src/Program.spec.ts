--- conflicted
+++ resolved
@@ -3,7 +3,7 @@
 import * as sinonImport from 'sinon';
 import { CompletionItemKind, Position, Range, Location } from 'vscode-languageserver';
 import * as fsExtra from 'fs-extra';
-import { DiagnosticMessages } from './DiagnosticMessages';
+import { DiagnosticCodeMap, DiagnosticMessages } from './DiagnosticMessages';
 import type { BrsFile } from './files/BrsFile';
 import type { XmlFile } from './files/XmlFile';
 import { Program } from './Program';
@@ -319,13 +319,8 @@
         });
 
         it('recognizes global function calls', () => {
-<<<<<<< HEAD
-            expect(program.getDiagnostics().length).to.equal(0);
+            expectZeroDiagnostics(program);
             program.setFile({ src: `${rootDir}/source/file.brs`, dest: 'source/file.brs' }, `
-=======
-            expectZeroDiagnostics(program);
-            program.addOrReplaceFile({ src: `${rootDir}/source/file.brs`, dest: 'source/file.brs' }, `
->>>>>>> 2ac06e91
                 function DoB()
                     sleep(100)
                 end function
@@ -591,10 +586,6 @@
             program.validate();
             expectDiagnostics(program, [{
                 ...DiagnosticMessages.referencedFileDoesNotExist(),
-<<<<<<< HEAD
-                file: program.getFile(xmlPath),
-=======
->>>>>>> 2ac06e91
                 range: Range.create(2, 42, 2, 72)
             }]);
         });
@@ -610,14 +601,8 @@
 
             //validate
             program.validate();
-<<<<<<< HEAD
-            let diagnostics = program.getDiagnostics();
-            expect(diagnostics.map(x => x.message)).to.eql([
+            expectDiagnostics(program, [
                 DiagnosticMessages.scriptImportCaseMismatch('pkg:/components/COMPONENT1.brs').message
-=======
-            expectDiagnostics(program, [
-                DiagnosticMessages.scriptImportCaseMismatch(s`components\\COMPONENT1.brs`)
->>>>>>> 2ac06e91
             ]);
         });
     });
@@ -1508,25 +1493,16 @@
             `);
 
             program.validate();
-<<<<<<< HEAD
-            expect(program.getDiagnostics()).to.be.lengthOf(3);
-=======
-            expectHasDiagnostics(program, 2);
->>>>>>> 2ac06e91
+            expectHasDiagnostics(program, 3);
 
             program.options.diagnosticFilters = [
-                DiagnosticMessages.mismatchArgumentCount(0, 0).code
+                DiagnosticCodeMap.mismatchArgumentCount
             ];
 
-<<<<<<< HEAD
-            expect(program.getDiagnostics()).to.be.lengthOf(2);
-            expect(program.getDiagnostics()[0].code).to.equal(DiagnosticMessages.argumentTypeMismatch('string', 'integer').code);
-            expect(program.getDiagnostics()[1].code).to.equal(DiagnosticMessages.callToUnknownFunction('', '').code);
-=======
             expectDiagnostics(program, [
+                DiagnosticMessages.argumentTypeMismatch('integer', 'string'),
                 DiagnosticMessages.callToUnknownFunction('C', 'source')
             ]);
->>>>>>> 2ac06e91
         });
     });
 
@@ -2096,13 +2072,8 @@
                 </component>`);
             program.validate();
 
-<<<<<<< HEAD
-            let signatureHelp = (program.getSignatureHelp(`${rootDir}/source/main.bs`, Position.create(4, 36)));
-            expect(program.getDiagnostics()).to.be.empty;
-=======
-            let signatureHelp = (program.getSignatureHelp(`${rootDir}/source/main.bs`, Position.create(2, 36)));
-            expectZeroDiagnostics(program);
->>>>>>> 2ac06e91
+            let signatureHelp = program.getSignatureHelp(`${rootDir}/source/main.bs`, Position.create(4, 36));
+            expectZeroDiagnostics(program);
             //note - callfunc completions and signatures are not yet correctly identifying methods that are exposed in an interace - waiting on the new xml branch for that
             expect(signatureHelp).to.be.empty;
         });
