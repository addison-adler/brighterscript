--- conflicted
+++ resolved
@@ -1972,15 +1972,9 @@
             src: s`${rootDir}/source/main.bs`,
             dest: 'source/main.bs'
         }, {
-<<<<<<< HEAD
             src: s`${rootDir}/source/common.bs`,
             dest: 'source/common.bs'
         }], program.options.stagingDir);
-=======
-            src: s`${rootDir}/source/main.bs`,
-            dest: 'source/main.bs'
-        }], program.options.stagingDir!);
->>>>>>> b9cc5549
 
         //entries should now be in alphabetic order
         expect(
