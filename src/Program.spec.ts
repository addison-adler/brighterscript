import { assert, expect } from 'chai';
import * as pick from 'object.pick';
import * as sinonImport from 'sinon';
import { CompletionItemKind, Position, Range, Location } from 'vscode-languageserver';
import * as fsExtra from 'fs-extra';
import { DiagnosticCodeMap, DiagnosticMessages } from './DiagnosticMessages';
import type { BrsFile } from './files/BrsFile';
import type { XmlFile } from './files/XmlFile';
import { Program } from './Program';
import { standardizePath as s, util } from './util';
import { URI } from 'vscode-uri';
import PluginInterface from './PluginInterface';
import type { FunctionStatement, PrintStatement } from './parser/Statement';
import { EmptyStatement } from './parser/Statement';
import { expectCompletionsExcludes, expectCompletionsIncludes, expectDiagnostics, expectHasDiagnostics, expectZeroDiagnostics, trim, trimMap } from './testHelpers.spec';
import { doesNotThrow } from 'assert';
import { Logger } from './Logger';
import { createToken } from './astUtils/creators';
import { createVisitor, WalkMode } from './astUtils/visitors';
import { isBrsFile } from './astUtils/reflection';
import { TokenKind } from './lexer/TokenKind';
import type { LiteralExpression } from './parser/Expression';

let sinon = sinonImport.createSandbox();
let tmpPath = s`${process.cwd()}/.tmp`;
let rootDir = s`${tmpPath}/rootDir`;
let stagingFolderPath = s`${tmpPath}/staging`;

describe('Program', () => {
    let program: Program;
    beforeEach(() => {
        fsExtra.ensureDirSync(tmpPath);
        fsExtra.emptyDirSync(tmpPath);
        program = new Program({
            rootDir: rootDir,
            stagingFolderPath: stagingFolderPath
        });
        program.createSourceScope(); //ensure source scope is created
    });
    afterEach(() => {
        sinon.restore();
        fsExtra.ensureDirSync(tmpPath);
        fsExtra.emptyDirSync(tmpPath);
        program.dispose();
    });

    describe('global scope', () => {
        it('returns all callables when asked', () => {
            expect(program.globalScope.getAllCallables().length).to.be.greaterThan(0);
        });
        it('validate gets called and does nothing', () => {
            expect(program.globalScope.validate()).to.eql(undefined);
        });
    });

    describe('addFile', () => {
        it('adds various files to `pkgMap`', () => {
            program.setFile('source/main.brs', '');
<<<<<<< HEAD
            expect(program['pkgMap']).to.have.key('pkg:/source/main.brs');

            program.setFile('source/main.bs', '');
            expect(Object.keys(program['pkgMap']).sort()).to.eql([
                'pkg:/source/main.brs',
                'pkg:/source/main.bs'
            ]);

            program.setFile('components/comp1.xml', '');
            expect(Object.keys(program['pkgMap']).sort()).to.eql([
                'pkg:/components/comp1.xml',
                'pkg:/source/main.brs',
                'pkg:/source/main.bs'
            ]);
=======
            expect(program['pkgMap']).to.have.property(s`source/main.brs`);

            program.setFile('source/main.bs', '');
            expect(program['pkgMap']).to.have.property(s`source/main.bs`);

            program.setFile('components/comp1.xml', '');
            expect(program['pkgMap']).to.have.property(s`components/comp1.xml`);
>>>>>>> b222bce3
        });

        it('does not crash when given a totally bogus file', () => {
            program.setFile({
                src: `${rootDir}/source/main.brs`,
                dest: 'source/main.brs'
            }, `class Animalpublic name as stringpublic function walk()end functionend class`);
            //if the program didn't get stuck in an infinite loop, this test passes
        });

        it('only parses xml files as components when file is found within the "components" folder', () => {
            expect(program.getAllFiles().length).to.equal(0);

            program.setFile({
                src: s`${rootDir}/components/comp1.xml`,
                dest: util.pathSepNormalize(`components/comp1.xml`)
            }, '');
            expect(program.getAllFiles().length).to.equal(1);

            program.setFile({
                src: s`${rootDir}/notComponents/comp1.xml`,
                dest: util.pathSepNormalize(`notComponents/comp1.xml`)
            }, '');
            expect(program.getAllFiles().length).to.equal(1);

            program.setFile({
                src: s`${rootDir}/componentsExtra/comp1.xml`,
                dest: util.pathSepNormalize(`componentsExtra/comp1.xml`)
            }, '');
            expect(program.getAllFiles().length).to.equal(1);
        });

        it('supports empty statements for transpile', async () => {
            const file = program.setFile<BrsFile>('source/main.bs', `
                sub main()
                    m.logError()
                    'some comment
                end sub
            `);
            (file.parser.ast.statements[0] as FunctionStatement).func.body.statements[0] = new EmptyStatement();
            await program.transpile([{ src: file.srcPath, dest: file.pkgPath }], tmpPath);
        });

        it('works with different cwd', () => {
            let projectDir = s`${tmpPath}/project2`;
            fsExtra.ensureDirSync(projectDir);
            program = new Program({ cwd: projectDir });
            program.setFile({ src: 'source/lib.brs', dest: 'source/lib.brs' }, 'function main()\n    print "hello world"\nend function');
            // await program.reloadFile('source/lib.brs', `'this is a comment`);
            //if we made it to here, nothing exploded, so the test passes
        });

        it(`adds files in the source folder to the 'source' scope`, () => {
            expect(program.getScopeByName('source')).to.exist;
            //no files in source scope
            expect(program.getScopeByName('source').getOwnFiles().length).to.equal(0);

            let mainPath = s`${rootDir}/source/main.brs`;
            //add a new source file
            program.setFile({ src: mainPath, dest: 'source/main.brs' }, '');
            //file should be in source scope now
            expect(program.getScopeByName('source').getFile(mainPath)).to.exist;

            //add an unreferenced file from the components folder
            program.setFile({ src: `${rootDir}/components/component1/component1.brs`, dest: 'components/component1/component1.brs' }, '');

            //source scope should have the same number of files
            expect(program.getScopeByName('source').getFile(mainPath)).to.exist;
            expect(program.getScopeByName('source').getFile(`${rootDir}/components/component1/component1.brs`)).not.to.exist;
        });

        it('normalizes file paths', () => {
            let filePath = `${rootDir}/source\\main.brs`;
            program.setFile({ src: filePath, dest: 'source/main.brs' }, '');

            expect(program.getScopeByName('source').getFile(filePath)).to.exist;

            //shouldn't throw an exception because it will find the correct path after normalizing the above path and remove it
            try {
                program.removeFile(filePath);
                //no error
            } catch (e) {
                assert.fail(null, null, 'Should not have thrown exception');
            }
        });

        it('creates a scope for every component xml file', () => {
            // let componentPath = path.resolve(`${rootDir}/components/component1.xml`);
            // await program.loadOrReloadFile('components', '')
        });

        it(`emits events for scope and file creation`, () => {
            const beforeProgramValidate = sinon.spy();
            const afterProgramValidate = sinon.spy();
            const afterScopeCreate = sinon.spy();
            const beforeScopeValidate = sinon.spy();
            const afterScopeValidate = sinon.spy();
            const beforeFileParse = sinon.spy();
            const afterFileParse = sinon.spy();
            const afterFileValidate = sinon.spy();
            program.plugins = new PluginInterface([{
                name: 'emits events for scope and file creation',
                beforeProgramValidate: beforeProgramValidate,
                afterProgramValidate: afterProgramValidate,
                afterScopeCreate: afterScopeCreate,
                beforeScopeValidate: beforeScopeValidate,
                afterScopeValidate: afterScopeValidate,
                beforeFileParse: beforeFileParse,
                afterFileParse: afterFileParse,
                afterFileValidate: afterFileValidate
            }], new Logger());

            let mainPath = s`${rootDir}/source/main.brs`;
            //add a new source file
            program.setFile({ src: mainPath, dest: 'source/main.brs' }, '');
            //add a component file
            program.setFile({ src: `${rootDir}/components/component1.xml`, dest: 'components/component1.xml' }, trim`
                <?xml version="1.0" encoding="utf-8" ?>
                <component name="Component1" extends="Scene">
                    <script type="text/brightscript" uri="pkg:/components/lib.brs" />
                </component>`);
            program.validate();

            //program events
            expect(beforeProgramValidate.callCount).to.equal(1);
            expect(afterProgramValidate.callCount).to.equal(1);
            //scope events
            //(we get component scope event only because source is created in beforeEach)
            expect(afterScopeCreate.callCount).to.equal(1);
            expect(beforeScopeValidate.callCount).to.equal(2);
            expect(afterScopeValidate.callCount).to.equal(2);
            //file events
            expect(beforeFileParse.callCount).to.equal(2);
            expect(afterFileParse.callCount).to.equal(2);
            expect(afterFileValidate.callCount).to.equal(2);
        });
    });

    describe('validate', () => {
        it('retains expressions after validate', () => {
            const file = program.setFile<BrsFile>('source/main.bs', `
                sub test()
                    print a.b.c
                end sub
            `);
            //disable the plugins
            expect(file.parser.references.expressions).to.be.lengthOf(1);
            program.validate();
            expect(file.parser.references.expressions).to.be.lengthOf(1);
        });
        it('catches duplicate XML component names', () => {
            //add 2 components which both reference the same errored file
            program.setFile({ src: `${rootDir}/components/component1.xml`, dest: 'components/component1.xml' }, trim`
                <?xml version="1.0" encoding="utf-8" ?>
                <component name="Component1" extends="Scene">
                </component>
            `);
            program.setFile({ src: `${rootDir}/components/component2.xml`, dest: 'components/component2.xml' }, trim`
                <?xml version="1.0" encoding="utf-8" ?>
                <component name="Component1" extends="Scene">
                </component>
            `);
            program.validate();
            expectDiagnostics(program, [{
                ...DiagnosticMessages.duplicateComponentName('Component1'),
                range: Range.create(1, 17, 1, 27),
                relatedInformation: [{
                    location: Location.create(
                        URI.file(s`${rootDir}/components/component1.xml`).toString(),
                        Range.create(1, 17, 1, 27)
                    ),
                    message: 'Also defined here'
                }]
            }, {
                ...DiagnosticMessages.duplicateComponentName('Component1'),
                range: Range.create(1, 17, 1, 27),
                relatedInformation: [{
                    location: Location.create(
                        URI.file(s`${rootDir}/components/component2.xml`).toString(),
                        Range.create(1, 17, 1, 27)
                    ),
                    message: 'Also defined here'
                }]
            }]);
        });

        it('allows adding diagnostics', () => {
            const expected = [{
                message: 'message',
                file: undefined,
                range: undefined
            }];
            program.addDiagnostics(expected);
            const actual = (program as any).diagnostics;
            expect(actual).to.deep.equal(expected);
        });

        it('does not produce duplicate parse errors for different component scopes', () => {
            //add a file with a parse error
            program.setFile({ src: `${rootDir}/components/lib.brs`, dest: 'components/lib.brs' }, `
                sub DoSomething()
                    'random out-of-place open paren, definitely causes parse error
                    (
                end sub
            `);

            //add 2 components which both reference the same errored file
            program.setFile({ src: `${rootDir}/components/component1.xml`, dest: 'components/component1.xml' }, trim`
                <?xml version="1.0" encoding="utf-8" ?>
                <component name="Component1" extends="Scene">
                    <script type="text/brightscript" uri="pkg:/components/lib.brs" />
                </component>
            `);
            program.setFile({ src: `${rootDir}/components/component2.xml`, dest: 'components/component2.xml' }, trim`
                <?xml version="1.0" encoding="utf-8" ?>
                <component name="Component2" extends="Scene">
                    <script type="text/brightscript" uri="pkg:/components/lib.brs" />
                </component>
            `);

            program.validate();
            expectHasDiagnostics(program, 1);
        });

        it('detects scripts not loaded by any file', () => {
            //add a main file for sanity check
            program.setFile({ src: `${rootDir}/source/main.brs`, dest: 'source/main.brs' }, '');
            program.validate();
            expectZeroDiagnostics(program);

            //add the orphaned file
            program.setFile({ src: `${rootDir}/components/lib.brs`, dest: 'components/lib.brs' }, '');
            program.validate();
            expectDiagnostics(program, [
                DiagnosticMessages.fileNotReferencedByAnyOtherFile()
            ]);
        });
        it('does not throw errors on shadowed init functions in components', () => {
            program.setFile({ src: `${rootDir}/lib.brs`, dest: 'lib.brs' }, `
                function DoSomething()
                    return true
                end function
            `);

            program.setFile({ src: `${rootDir}/components/Parent.xml`, dest: 'components/Parent.xml' }, trim`
                <?xml version="1.0" encoding="utf-8" ?>
                <component name="Parent" extends="Scene">
                    <script type="text/brightscript" uri="pkg:/lib.brs" />
                </component>
            `);

            program.setFile({ src: `${rootDir}/components/Child.xml`, dest: 'components/Child.xml' }, trim`
                <?xml version="1.0" encoding="utf-8" ?>
                <component name="Child" extends="Parent">
                </component>
            `);

            program.validate();
            expectZeroDiagnostics(program);
        });

        it('recognizes global function calls', () => {
            expectZeroDiagnostics(program);
            program.setFile({ src: `${rootDir}/source/file.brs`, dest: 'source/file.brs' }, `
                function DoB()
                    sleep(100)
                end function
            `);
            //validate the scope
            program.validate();
            expectZeroDiagnostics(program);
        });

        it('shows warning when a child component imports the same script as its parent', () => {
            program.setFile({ src: `${rootDir}/components/parent.xml`, dest: 'components/parent.xml' }, trim`
                <?xml version="1.0" encoding="utf-8" ?>
                <component name="ParentScene" extends="Scene">
                    <script type="text/brightscript" uri="pkg:/lib.brs" />
                </component>
            `);

            program.setFile({ src: `${rootDir}/components/child.xml`, dest: 'components/child.xml' }, trim`
                <?xml version="1.0" encoding="utf-8" ?>
                <component name="ChildScene" extends="ParentScene">
                    <script type="text/brightscript" uri="pkg:/lib.brs" />
                </component>
            `);

            program.setFile({ src: `${rootDir}/lib.brs`, dest: 'lib.brs' }, `'comment`);
            program.validate();
            expectDiagnostics(program, [
                DiagnosticMessages.unnecessaryScriptImportInChildFromParent('ParentScene')
            ]);
        });

        it('adds info diag when child component method shadows parent component method', () => {
            program.setFile({ src: `${rootDir}/components/parent.xml`, dest: 'components/parent.xml' }, trim`
                <?xml version="1.0" encoding="utf-8" ?>
                <component name="ParentScene" extends="Scene">
                    <script type="text/brightscript" uri="pkg:/parent.brs" />
                </component>
            `);

            program.setFile({ src: `${rootDir}/components/child.xml`, dest: 'components/child.xml' }, trim`
                <?xml version="1.0" encoding="utf-8" ?>
                <component name="ChildScene" extends="ParentScene">
                    <script type="text/brightscript" uri="pkg:/child.brs" />
                </component>
            `);

            program.setFile({ src: `${rootDir}/parent.brs`, dest: 'parent.brs' }, `sub DoSomething()\nend sub`);
            program.setFile({ src: `${rootDir}/child.brs`, dest: 'child.brs' }, `sub DoSomething()\nend sub`);
            program.validate();
            expectDiagnostics(program, [
                DiagnosticMessages.overridesAncestorFunction('', '', '', '').code
            ]);
        });

        it('does not add info diagnostic on shadowed "init" functions', () => {
            program.setFile('components/parent.xml', trim`
                <?xml version="1.0" encoding="utf-8" ?>
                <component name="ParentScene" extends="Scene">
                    <script type="text/brightscript" uri="parent.brs" />
                </component>
                `);
            program.setFile(`components/parent.brs`, `sub Init()\nend sub`);
            program.setFile(`components/child.brs`, `sub Init()\nend sub`);

            program.setFile('components/child.xml', trim`
                <?xml version="1.0" encoding="utf-8" ?>
                <component name="ChildScene" extends="ParentScene">
                    <script type="text/brightscript" uri="child.brs" />
                </component>
            `);
            //run this validate separately so we can have an easier time debugging just the child component
            program.validate();
            expectZeroDiagnostics(program);
        });

        it('catches duplicate methods in single file', () => {
            program.setFile({ src: `${rootDir}/source/main.brs`, dest: 'source/main.brs' }, `
                sub DoSomething()
                end sub
                sub DoSomething()
                end sub
            `);
            program.validate();
            expectDiagnostics(program, [
                DiagnosticMessages.duplicateFunctionImplementation('DoSomething', 'source'),
                DiagnosticMessages.duplicateFunctionImplementation('DoSomething', 'source')
            ]);
        });

        it('catches duplicate methods across multiple files', () => {
            program.setFile({ src: `${rootDir}/source/main.brs`, dest: 'source/main.brs' }, `
                sub DoSomething()
                end sub
            `);
            program.setFile({ src: `${rootDir}/source/lib.brs`, dest: 'source/lib.brs' }, `
                sub DoSomething()
                end sub
            `);
            program.validate();
            expectDiagnostics(program, [
                DiagnosticMessages.duplicateFunctionImplementation('DoSomething', 'source'),
                DiagnosticMessages.duplicateFunctionImplementation('DoSomething', 'source')
            ]);
        });

        it('maintains correct callables list', () => {
            let initialCallableCount = program.getScopeByName('source').getAllCallables().length;
            program.setFile('source/main.brs', `
                sub DoSomething()
                end sub
                sub DoSomething()
                end sub
            `);
            expect(program.getScopeByName('source').getAllCallables().length).equals(initialCallableCount + 2);
            //set the file contents again (resetting the wasProcessed flag)
            program.setFile({ src: `${rootDir}/source/main.brs`, dest: 'source/main.brs' }, `
                sub DoSomething()
                end sub
                sub DoSomething()
                end sub
                `);
            expect(program.getScopeByName('source').getAllCallables().length).equals(initialCallableCount + 2);
            program.removeFile(`${rootDir}/source/main.brs`);
            expect(program.getScopeByName('source').getAllCallables().length).equals(initialCallableCount);
        });

        it('resets errors on revalidate', () => {
            program.setFile({ src: `${rootDir}/source/main.brs`, dest: 'source/main.brs' }, `
                sub DoSomething()
                end sub
                sub DoSomething()
                end sub
            `);
            program.validate();
            expectHasDiagnostics(program, 2);
            //set the file contents again (resetting the wasProcessed flag)
            program.setFile({ src: `${rootDir}/source/main.brs`, dest: 'source/main.brs' }, `
                sub DoSomething()
                end sub
                sub DoSomething()
                end sub
            `);
            program.validate();
            expectHasDiagnostics(program, 2);

            //load in a valid file, the errors should go to zero
            program.setFile({ src: `${rootDir}/source/main.brs`, dest: 'source/main.brs' }, `
                sub DoSomething()
                end sub
            `);
            program.validate();
            expectZeroDiagnostics(program);
        });

        it('identifies invocation of unknown function', () => {
            //call a function that doesn't exist
            program.setFile({ src: `${rootDir}/source/main.brs`, dest: 'source/main.brs' }, `
                sub Main()
                    name = "Hello"
                    DoSomething(name)
                end sub
            `);

            program.validate();
            expectDiagnostics(program, [
                DiagnosticMessages.callToUnknownFunction('DoSomething', 'source')
            ]);
        });

        it('detects methods from another file in a subdirectory', () => {
            program.setFile({ src: `${rootDir}/source/main.brs`, dest: 'source/main.brs' }, `
                sub Main()
                    DoSomething()
                end sub
            `);
            program.setFile({ src: `${rootDir}/source/ui/lib.brs`, dest: 'source/ui/lib.brs' }, `
                function DoSomething()
                    print "hello world"
                end function
            `);
            program.validate();
            expectZeroDiagnostics(program);
        });
    });

    describe('hasFile', () => {
        it('recognizes when it has a file loaded', () => {
            expect(program.hasFile('file1.brs')).to.be.false;
<<<<<<< HEAD
            program.setFile({ src: 'file1.brs', dest: 'file1.brs' }, `'comment`);
=======
            program.setFile('file1.brs', `'comment`);
>>>>>>> b222bce3
            expect(program.hasFile('file1.brs')).to.be.true;
        });
    });

    describe('setFile', () => {
        it('links xml scopes based on xml parent-child relationships', () => {
            program.setFile({ src: s`${rootDir}/components/ParentScene.xml`, dest: 'components/ParentScene.xml' }, trim`
                <?xml version="1.0" encoding="utf-8" ?>
                <component name="ParentScene" extends="Scene">
                </component>
            `);

            //create child component
            program.setFile({ src: s`${rootDir}/components/ChildScene.xml`, dest: 'components/ChildScene.xml' }, trim`
                <?xml version="1.0" encoding="utf-8" ?>
                <component name="ChildScene" extends="ParentScene">
                </component>
            `);

            expect(program.getScopeByName('pkg:/components/ChildScene.xml').getParentScope().name).to.equal('pkg:/components/ParentScene.xml');

            //change the parent's name.
            program.setFile({ src: s`${rootDir}/components/ParentScene.xml`, dest: 'components/ParentScene.xml' }, trim`
                <?xml version="1.0" encoding="utf-8" ?>
                <component name="NotParentScene" extends="Scene">
                </component>
            `);

            //The child scope should no longer have the link to the parent scope, and should instead point back to global
            expect(program.getScopeByName('pkg:/components/ChildScene.xml').getParentScope().name).to.equal('global');
        });

        it('creates a new scope for every added component xml', () => {
            //we have global callables, so get that initial number
            program.setFile({ src: `${rootDir}/components/component1.xml`, dest: 'components/component1.xml' }, '');
<<<<<<< HEAD
            expect(program.getScopeByName(`pkg:/components/component1.xml`)).to.exist;

            program.setFile({ src: `${rootDir}/components/component1.xml`, dest: 'components/component1.xml' }, '');
            program.setFile({ src: `${rootDir}/components/component2.xml`, dest: 'components/component2.xml' }, '');
            expect(program.getScopeByName(`pkg:/components/component1.xml`)).to.exist;
            expect(program.getScopeByName(`pkg:/components/component2.xml`)).to.exist;
=======
            expect(program.getScopeByName(`components/component1.xml`)).to.exist;

            program.setFile({ src: `${rootDir}/components/component1.xml`, dest: 'components/component1.xml' }, '');
            program.setFile({ src: `${rootDir}/components/component2.xml`, dest: 'components/component2.xml' }, '');
            expect(program.getScopeByName(`components/component1.xml`)).to.exist;
            expect(program.getScopeByName(`components/component2.xml`)).to.exist;
>>>>>>> b222bce3
        });

        it('includes referenced files in xml scopes', () => {
            let xmlPath = s`${rootDir}/components/component1.xml`;
            program.setFile({ src: xmlPath, dest: 'components/component1.xml' }, trim`
                <?xml version="1.0" encoding="utf-8" ?>
                <component name="HeroScene" extends="Scene">
                    <script type="text/brightscript" uri="pkg:/components/component1.brs" />
                </component>
            `);
            let brsPath = s`${rootDir}/components/component1.brs`;
            program.setFile({ src: brsPath, dest: 'components/component1.brs' }, '');

            let scope = program.getScopeByName(`pkg:/components/component1.xml`);
            expect(scope.getFile(xmlPath).pkgPath).to.equal('pkg:/components/component1.xml');
            expect(scope.getFile(brsPath).pkgPath).to.equal('pkg:/components/component1.brs');
        });

        it('adds xml file to files map', () => {
            let xmlPath = `${rootDir}/components/component1.xml`;
            program.setFile({ src: xmlPath, dest: 'components/component1.xml' }, '');
<<<<<<< HEAD
            expect(program.getFile(xmlPath)).to.exist;
=======
            expect(program.getFileByPathAbsolute(xmlPath)).to.exist;
>>>>>>> b222bce3
        });

        it('detects missing script reference', () => {
            let xmlPath = `${rootDir}/components/component1.xml`;
            program.setFile({ src: xmlPath, dest: 'components/component1.xml' }, trim`
                <?xml version="1.0" encoding="utf-8" ?>
                <component name="HeroScene" extends="Scene">
                    <script type="text/brightscript" uri="pkg:/components/component1.brs" />
                </component>
            `);
            program.validate();
            expectDiagnostics(program, [{
                ...DiagnosticMessages.referencedFileDoesNotExist(),
                range: Range.create(2, 42, 2, 72)
            }]);
        });

        it('adds warning instead of error on mismatched upper/lower case script import', () => {
            program.setFile('components/component1.xml', trim`
                <?xml version="1.0" encoding="utf-8" ?>
                <component name="HeroScene" extends="Scene">
                    <script type="text/brightscript" uri="component1.brs" />
                </component>
            `);
            program.setFile('components/COMPONENT1.brs', '');

            //validate
            program.validate();
            expectDiagnostics(program, [
                DiagnosticMessages.scriptImportCaseMismatch('pkg:/components/COMPONENT1.brs').message
            ]);
        });
    });

    describe('reloadFile', () => {
        it('picks up new files in a scope when an xml file is loaded', () => {
            program.options.ignoreErrorCodes.push(1013);
            let xmlPath = s`${rootDir}/components/component1.xml`;
            program.setFile({ src: xmlPath, dest: 'components/comonent1.xml' }, trim`
                <?xml version="1.0" encoding="utf-8" ?>
                <component name="HeroScene" extends="Scene">
                    <script type="text/brightscript" uri="pkg:/components/component1.brs" />
                </component>
            `);
            program.validate();
            expectDiagnostics(program, [
                DiagnosticMessages.referencedFileDoesNotExist()
            ]);

            //add the file, the error should go away
            let brsPath = s`${rootDir}/components/component1.brs`;
            program.setFile({ src: brsPath, dest: 'components/component1.brs' }, '');
            program.validate();
            expectZeroDiagnostics(program);

            //add the xml file back in, but change the component brs file name. Should have an error again
            program.setFile({ src: xmlPath, dest: 'components/component1.xml' }, trim`
                <?xml version="1.0" encoding="utf-8" ?>
                <component name="HeroScene" extends="Scene">
                    <script type="text/brightscript" uri="pkg:/components/component2.brs" />
                </component>
            `);
            program.validate();
            expectDiagnostics(program, [
                DiagnosticMessages.referencedFileDoesNotExist()
            ]);
        });

        it('handles when the brs file is added before the component', () => {
            let brsPath = s`${rootDir}/components/component1.brs`;
            program.setFile({ src: brsPath, dest: 'components/component1.brs' }, '');

            let xmlPath = s`${rootDir}/components/component1.xml`;
            let xmlFile = program.setFile({ src: xmlPath, dest: 'components/component1.xml' }, trim`
                <?xml version="1.0" encoding="utf-8" ?>
                <component name="HeroScene" extends="Scene">
                    <script type="text/brightscript" uri="pkg:/components/component1.brs" />
                </component>
            `);
            program.validate();
            expectZeroDiagnostics(program);
            expect(program.getScopeByName(xmlFile.pkgPath).getFile(brsPath)).to.exist;
        });

        it('reloads referenced fles when xml file changes', () => {
            program.options.ignoreErrorCodes.push(1013);
            let brsPath = s`${rootDir}/components/component1.brs`;
            program.setFile({ src: brsPath, dest: 'components/component1.brs' }, '');

            let xmlPath = s`${rootDir}/components/component1.xml`;
            let xmlFile = program.setFile({ src: xmlPath, dest: 'components/component1.xml' }, trim`
                <?xml version="1.0" encoding="utf-8" ?>
                <component name="HeroScene" extends="Scene">

                </component>
            `);
            program.validate();
            expectZeroDiagnostics(program);
            expect(program.getScopeByName(xmlFile.pkgPath).getFile(brsPath)).not.to.exist;

            //reload the xml file contents, adding a new script reference.
            xmlFile = program.setFile({ src: xmlPath, dest: 'components/component1.xml' }, trim`
                <?xml version="1.0" encoding="utf-8" ?>
                <component name="HeroScene" extends="Scene">
                    <script type="text/brightscript" uri="pkg:/components/component1.brs" />
                </component>
            `);

            expect(program.getScopeByName(xmlFile.pkgPath).getFile(brsPath)).to.exist;

        });
    });

    describe('getCodeActions', () => {
        it('does not fail when file is missing from program', () => {
            doesNotThrow(() => {
                program.getCodeActions('not/real/file', util.createRange(1, 2, 3, 4));
            });
        });
    });

    describe('getCompletions', () => {
        it('includes `for each` variable', () => {
            program.setFile('source/main.brs', `
                sub main()
                    items = [1, 2, 3]
                    for each thing in items
                        t =
                    end for
                    end for
                end sub
            `);
            program.validate();
            let completions = program.getCompletions(`${rootDir}/source/main.brs`, Position.create(4, 28)).map(x => x.label);
            expect(completions).to.include('thing');
        });

        it('includes `for` variable', () => {
            program.setFile('source/main.brs', `
                sub main()
                    for i = 0 to 10
                        t =
                    end for
                end sub
            `);
            program.validate();
            let completions = program.getCompletions(`${rootDir}/source/main.brs`, Position.create(3, 28)).map(x => x.label);
            expect(completions).to.include('i');
        });

        it('should include first-level namespace names for brighterscript files', () => {
            program.setFile('source/main.bs', `
                namespace NameA.NameB.NameC
                    sub DoSomething()
                    end sub
                end namespace
                sub main()
                    print
                end sub
            `);
            expectCompletionsIncludes(program.getCompletions(`${rootDir}/source/main.bs`, Position.create(6, 25)), [{
                label: 'NameA',
                kind: CompletionItemKind.Module
            }]);
            expectCompletionsExcludes(program.getCompletions(`${rootDir}/source/main.bs`, Position.create(6, 25)), [{
                label: 'NameB',
                kind: CompletionItemKind.Module
            }, {
                label: 'NameA.NameB',
                kind: CompletionItemKind.Module
            }, {
                label: 'NameA.NameB.NameC',
                kind: CompletionItemKind.Module
            }, {
                label: 'NameA.NameB.NameC.DoSomething',
                kind: CompletionItemKind.Module
            }]);
        });

        it('resolves completions for namespaces with next namespace part for brighterscript file', () => {
            program.setFile({ src: `${rootDir}/source/main.bs`, dest: 'source/main.brs' }, `
                namespace NameA.NameB.NameC
                    sub DoSomething()
                    end sub
                end namespace
                sub main()
                    NameA.
                end sub
            `);
            let completions = program.getCompletions(`${rootDir}/source/main.bs`, Position.create(6, 26)).map(x => x.label);
            expect(completions).to.include('NameB');
            expect(completions).not.to.include('NameA');
            expect(completions).not.to.include('NameA.NameB');
            expect(completions).not.to.include('NameA.NameB.NameC');
            expect(completions).not.to.include('NameA.NameB.NameC.DoSomething');
        });

        it('finds namespace members for brighterscript file', () => {
            program.setFile({ src: `${rootDir}/source/main.bs`, dest: 'source/main.brs' }, `
                sub main()
                    NameA.
                    NameA.NameB.
                    NameA.NameB.NameC.
                end sub
                namespace NameA
                    sub alertA()
                    end sub
                end namespace
                namespace NameA
                    sub info()
                    end sub
                end namespace
                namespace NameA.NameB
                    sub alertB()
                    end sub
                end namespace
                namespace NameA.NameB.NameC
                    sub alertC()
                    end sub
                end namespace
            `);
            expect(
                program.getCompletions(`${rootDir}/source/main.bs`, Position.create(2, 26)).map(x => x.label).sort()
            ).to.eql(['NameB', 'alertA', 'info']);

            expect(
                program.getCompletions(`${rootDir}/source/main.bs`, Position.create(3, 32)).map(x => x.label).sort()
            ).to.eql(['NameC', 'alertB']);

            expect(
                program.getCompletions(`${rootDir}/source/main.bs`, Position.create(4, 38)).map(x => x.label).sort()
            ).to.eql(['alertC']);
        });

        it('finds namespace members for classes', () => {
            program.setFile({ src: `${rootDir}/source/main.bs`, dest: 'source/main.brs' }, `
                sub main()
                    NameA.
                    NameA.NameB.
                    NameA.NameB.NameC.
                end sub
                namespace NameA
                    sub alertA()
                    end sub
                end namespace
                namespace NameA
                    sub info()
                    end sub
                    class MyClassA
                    end class
                end namespace
                namespace NameA.NameB
                    sub alertB()
                    end sub
                    class MyClassB
                    end class
                end namespace
                namespace NameA.NameB.NameC
                    sub alertC()
                    end sub
                end namespace
            `);
            expect(
                program.getCompletions(`${rootDir}/source/main.bs`, Position.create(2, 26)).map(x => x.label).sort()
            ).to.eql(['MyClassA', 'NameB', 'alertA', 'info']);

            expect(
                program.getCompletions(`${rootDir}/source/main.bs`, Position.create(3, 32)).map(x => x.label).sort()
            ).to.eql(['MyClassB', 'NameC', 'alertB']);

            expect(
                program.getCompletions(`${rootDir}/source/main.bs`, Position.create(4, 38)).map(x => x.label).sort()
            ).to.eql(['alertC']);
        });

        it('finds only namespaces that have classes, when new keyword is used', () => {
            program.setFile('source/main.bs', `
                sub main()
                    a = new NameA.
                    b = new NameA.NameB.
                    c = new NameA.NameB.NameC.
                end sub
                namespace NameA
                    sub alertA()
                    end sub
                end namespace
                namespace NameA
                    sub info()
                    end sub
                    class MyClassA
                    end class
                end namespace
                namespace NameA.NameB
                namespace NameA.NoClassA
                end namespace
                namespace NameA.NoClassB
                end namespace
                namespace NameA.NameB
                    sub alertB()
                    end sub
                    class MyClassB
                    end class
                end namespace
                namespace NameA.NameB.NoClass
                end namespace
                namespace NameA.NameB.NameC
                    sub alertC()
                    end sub
                end namespace
            `);
            expect(
                program.getCompletions(`${rootDir}/source/main.bs`, Position.create(2, 34)).map(x => x.label).sort()
            ).to.eql(['MyClassA', 'NameB']);

            expect(
                program.getCompletions(`${rootDir}/source/main.bs`, Position.create(3, 40)).map(x => x.label).sort()
            ).to.eql(['MyClassB']);

            expect(
                program.getCompletions(`${rootDir}/source/main.bs`, Position.create(4, 46)).map(x => x.label).sort()
            ).to.be.empty;
        });

        //Bron.. pain to get this working.. do we realy need this? seems moot with ropm..
        it.skip('should include translated namespace function names for brightscript files', () => {
            program.setFile({ src: `${rootDir}/source/main.bs`, dest: 'source/main.bs' }, `
                namespace NameA.NameB.NameC
                    sub DoSomething()
                    end sub
                end namespace
            `);
            program.setFile({ src: `${rootDir}/source/lib.brs`, dest: 'source/lib.brs' }, `
                sub test()

                end sub
            `);
            let completions = program.getCompletions(`${rootDir}/source/lib.brs`, Position.create(2, 23));
            expect(completions.map(x => x.label)).to.include('NameA_NameB_NameC_DoSomething');
        });

<<<<<<< HEAD
        it('includes global completions for file with no scope', () => {
=======
        it('inlcudes global completions for file with no scope', () => {
>>>>>>> b222bce3
            program.setFile({ src: `${rootDir}/source/main.brs`, dest: 'main.brs' }, `
                function Main()
                    age = 1
                end function
            `);
            let completions = program.getCompletions(`${rootDir}/source/main.brs`, Position.create(2, 10));
            expect(completions.filter(x => x.label.toLowerCase() === 'abs')).to.be.lengthOf(1);
        });

        it('filters out text results for top-level function statements', () => {
            program.setFile({ src: `${rootDir}/source/main.brs`, dest: 'source/main.brs' }, `
                function Main()
                    age = 1
                end function
            `);
            let completions = program.getCompletions(`${rootDir}/source/main.brs`, Position.create(2, 10));
            expect(completions.filter(x => x.label === 'Main')).to.be.lengthOf(1);
        });

        it('does not filter text results for object properties used in conditional statements', () => {
            program.setFile({ src: `${rootDir}/source/main.brs`, dest: 'source/main.brs' }, `
                sub Main()
                    p.
                end sub
                sub SayHello()
                    person = {}
                    if person.isAlive then
                        print "Hello"
                    end if
                end sub
            `);
            let completions = program.getCompletions(`${rootDir}/source/main.brs`, Position.create(2, 22));
            expect(completions.filter(x => x.label === 'isAlive')).to.be.lengthOf(1);
        });

        it('does not filter text results for object properties used in assignments', () => {
            program.setFile({ src: `${rootDir}/source/main.brs`, dest: 'source/main.brs' }, `
                sub Main()
                    p.
                end sub
                sub SayHello()
                   person = {}
                   localVar = person.name
                end sub
            `);
            let completions = program.getCompletions(`${rootDir}/source/main.brs`, Position.create(2, 22));
            expect(completions.filter(x => x.label === 'name')).to.be.lengthOf(1);
        });

        it('does not filter text results for object properties', () => {
            program.setFile({ src: `${rootDir}/source/main.brs`, dest: 'source/main.brs' }, `
                sub Main()
                    p.
                end sub
                sub SayHello()
                   person = {}
                   person.name = "bob"
                end sub
            `);
            let completions = program.getCompletions(`${rootDir}/source/main.brs`, Position.create(2, 22));
            expect(completions.filter(x => x.label === 'name')).to.be.lengthOf(1);
        });

        it('filters out text results for local vars used in conditional statements', () => {
            program.setFile({ src: `${rootDir}/source/main.brs`, dest: 'source/main.brs' }, `
                sub Main()

                end sub
                sub SayHello()
                    isTrue = true
                    if isTrue then
                        print "is true"
                    end if
                end sub
            `);
            let completions = program.getCompletions(`${rootDir}/source/main.brs`, Position.create(2, 10));
            expect(completions.filter(x => x.label === 'isTrue')).to.be.lengthOf(0);
        });

        it('filters out text results for local variable assignments', () => {
            program.setFile({ src: `${rootDir}/source/main.brs`, dest: 'source/main.brs' }, `
                sub Main()

                end sub
                sub SayHello()
                    message = "Hello"
                end sub
            `);
            let completions = program.getCompletions(`${rootDir}/source/main.brs`, Position.create(2, 10));
            expect(completions.filter(x => x.label === 'message')).to.be.lengthOf(0);
        });

        it('filters out text results for local variables used in assignments', () => {
            program.setFile({ src: `${rootDir}/source/main.brs`, dest: 'source/main.brs' }, `
                sub Main()

                end sub
                sub SayHello()
                    message = "Hello"
                    otherVar = message
                end sub
            `);
            let completions = program.getCompletions(`${rootDir}/source/main.brs`, Position.create(2, 10));
            expect(completions.filter(x => x.label === 'message')).to.be.lengthOf(0);
        });

        it('does not suggest local variables when initiated to the right of a period', () => {
            program.setFile({ src: `${rootDir}/source/main.brs`, dest: 'source/main.brs' }, `
                function Main()
                    helloMessage = "jack"
                    person.hello
                end function
            `);
            let completions = program.getCompletions(`${rootDir}/source/main.brs`, Position.create(3, 32));
            expect(completions.filter(x => x.kind === CompletionItemKind.Variable).map(x => x.label)).not.to.contain('helloMessage');
        });

        it('finds all file paths when initiated on xml uri', () => {
            let xmlPath = s`${rootDir}/components/component1.xml`;
            program.setFile({ src: xmlPath, dest: 'components/component1.xml' }, trim`
                <?xml version="1.0" encoding="utf-8" ?>
                <component name="HeroScene" extends="Scene">
                    <script type="text/brightscript" uri="" />
                </component>
            `);
            let brsPath = s`${rootDir}/components/component1.brs`;
            program.setFile({ src: brsPath, dest: 'components/component1.brs' }, '');
            let completions = program.getCompletions(xmlPath, Position.create(2, 42));
            expect(completions[0]).to.include({
                kind: CompletionItemKind.File,
                label: 'component1.brs'
            });
            expect(completions[1]).to.include({
                kind: CompletionItemKind.File,
                label: 'pkg:/components/component1.brs'
            });
            //it should NOT include the global methods
            expect(completions).to.be.lengthOf(2);
        });

        it('get all functions and properties in scope when doing any dotted get on non m ', () => {
            program.setFile({ src: `${rootDir}/source/main.bs`, dest: 'source/main.brs' }, `
                sub main()
                    thing.anonPropA = "foo"
                    thing.anonPropB = "bar"
                    thing.person
                end sub
                class MyClassA
                    personName = "rafa"
                    personAName = "rafaA"
                    function personAMethodA()
                    end function
                    function personAMethodB()
                    end function
                end class
                namespace NameA
                    sub alertA()
                    end sub
                end namespace
                namespace NameA.NameB
                    sub alertB()
                    end sub
                    class MyClassB
                        personName = "roger"
                        personBName = "rogerB"
                        function personAMethodC()
                        end function
                        function personBMethodA()
                        end function
                        function personBMethodB()
                        end function
                    end class
                end namespace
                namespace NameA.NameB.NameC
                    sub alertC()
                    end sub
                end namespace
            `);
            //note - we let the vscode extension do the filtering, so we still return everything; otherwise it exhibits strange behaviour in the IDE
            expect(
                (program.getCompletions(`${rootDir}/source/main.bs`, Position.create(4, 32))).map(x => x.label).sort()
            ).to.eql(['anonPropA', 'anonPropB', 'person', 'personAMethodA', 'personAMethodB', 'personAMethodC', 'personAName', 'personBMethodA', 'personBMethodB', 'personBName', 'personName']);
        });

        it('get all functions and properties relevant for m ', () => {
            program.setFile({ src: `${rootDir}/source/main.bs`, dest: 'source/main.brs' }, `
                class MyClassA
                    function new()
                        m.
                    end function
                    personName = "rafa"
                    personAName = "rafaA"
                    function personAMethodA()
                    end function
                    function personAMethodB()
                    end function
                end class
                class MyClassB
                    personName = "roger"
                    personBName = "rogerB"
                    function personAMethodC()
                    end function
                    function personBMethodA()
                    end function
                    function personBMethodB()
                    end function
                end class
                class MyClassC extends MyClassA
                    function new()
                        m.
                    end function
                    personCName = "rogerC"
                    function personCMethodC()
                    end function
                    function personCMethodA()
                    end function
                    function personCMethodB()
                    end function
                end class
                sub alertC()
                end sub
            `);
            expect(
                (program.getCompletions(`${rootDir}/source/main.bs`, Position.create(3, 26))).map(x => x.label).sort()
            ).to.eql(['personAMethodA', 'personAMethodB', 'personAName', 'personName']);
            expect(
                (program.getCompletions(`${rootDir}/source/main.bs`, Position.create(24, 26))).map(x => x.label).sort()
            ).to.eql(['personAMethodA', 'personAMethodB', 'personAName', 'personCMethodA', 'personCMethodB', 'personCMethodC', 'personCName', 'personName']);
        });

    });

    it('include non-namespaced classes in the list of general output', () => {
        program.setFile({ src: `${rootDir}/source/main.bs`, dest: 'source/main.brs' }, `
                function regularFunc()
                    MyClass
                end function
                sub alertC()
                end sub
                class MyClassA
                end class
                class MyClassB
                end class
                class MyClassC extends MyClassA
                end class
            `);
        expect(
            (program.getCompletions(`${rootDir}/source/main.bs`, Position.create(3, 26))).map(x => x.label).sort()
        ).to.include.members(['MyClassA', 'MyClassB', 'MyClassC']);
    });

    it('only include classes when using new keyword', () => {
        program.setFile({ src: `${rootDir}/source/main.bs`, dest: 'source/main.brs' }, `
                class MyClassA
                end class
                class MyClassB
                end class
                class MyClassC extends MyClassA
                end class
                function regularFunc()
                    new MyClass
                end function
                sub alertC()
                end sub
            `);
        expect(
            (program.getCompletions(`${rootDir}/source/main.bs`, Position.create(8, 29))).map(x => x.label).sort()
        ).to.eql(['MyClassA', 'MyClassB', 'MyClassC']);
    });

<<<<<<< HEAD
    it('gets completions when using callfunc invocation', () => {
=======
    it('gets completions when using callfunc inovation', () => {
>>>>>>> b222bce3
        program.setFile('source/main.bs', `
            function main()
                myNode@.sayHello(arg1)
            end function
        `);
        program.setFile('components/MyNode.bs', `
            function sayHello(text, text2)
            end function
        `);
        program.setFile<XmlFile>('components/MyNode.xml',
            trim`<?xml version="1.0" encoding="utf-8" ?>
            <component name="Component1" extends="Scene">
                <script type="text/brightscript" uri="pkg:/components/MyNode.bs" />
                <interface>
                    <function name="sayHello"/>
                </interface>
            </component>`);
        program.validate();

        expect(
            (program.getCompletions(`${rootDir}/source/main.bs`, Position.create(2, 30))).map(x => x.label).sort()
        ).to.eql(['sayHello']);
    });

    it('gets completions for callfunc invocation with multiple nodes', () => {
        program.setFile('source/main.bs', `
            function main()
                myNode@.sayHello(arg1)
            end function
        `);
        program.setFile('components/MyNode.bs', `
            function sayHello(text, text2)
            end function
            function sayHello2(text, text2)
            end function
        `);
        program.setFile<XmlFile>('components/MyNode.xml',
            trim`<?xml version="1.0" encoding="utf-8" ?>
            <component name="Component1" extends="Scene">
                <script type="text/brightscript" uri="pkg:/components/MyNode.bs" />
                <interface>
                    <function name="sayHello"/>
                    <function name="sayHello2"/>
                </interface>
            </component>`);
        program.setFile('components/MyNode2.bs', `
            function sayHello3(text, text2)
            end function
            function sayHello4(text, text2)
            end function
        `);
        program.setFile<XmlFile>('components/MyNode2.xml',
            trim`<?xml version="1.0" encoding="utf-8" ?>
            <component name="Component2" extends="Scene">
                <script type="text/brightscript" uri="pkg:/components/MyNode2.bs" />
                <interface>
                    <function name="sayHello3"/>
                    <function name="sayHello4"/>
                </interface>
            </component>`);
        program.validate();

        expect(
            (program.getCompletions(`${rootDir}/source/main.bs`, Position.create(2, 30))).map(x => x.label).sort()
        ).to.eql(['sayHello', 'sayHello2', 'sayHello3', 'sayHello4']);
    });

    it('gets completions for extended nodes with callfunc invocation - ensure overridden methods included', () => {
        program.setFile('source/main.bs', `
            function main()
                myNode@.sayHello(arg1)
            end function
        `);
        program.setFile('components/MyNode.bs', `
            function sayHello(text, text2)
            end function
            function sayHello2(text, text2)
            end function
        `);
        program.setFile<XmlFile>('components/MyNode.xml',
            trim`<?xml version="1.0" encoding="utf-8" ?>
            <component name="Component1" extends="Scene">
                <script type="text/brightscript" uri="pkg:/components/MyNode.bs" />
                <interface>
                    <function name="sayHello"/>
                    <function name="sayHello2"/>
                </interface>
            </component>`);
        program.setFile('components/MyNode2.bs', `
            function sayHello3(text, text2)
            end function
            function sayHello2(text, text2)
            end function
            function sayHello4(text, text2)
            end function
        `);
        program.setFile<XmlFile>('components/MyNode2.xml',
            trim`<?xml version="1.0" encoding="utf-8" ?>
            <component name="Component2" extends="Component1">
                <script type="text/brightscript" uri="pkg:/components/MyNode2.bs" />
                <interface>
                    <function name="sayHello3"/>
                    <function name="sayHello4"/>
                </interface>
            </component>`);
        program.validate();

        expect(
            (program.getCompletions(`${rootDir}/source/main.bs`, Position.create(2, 30))).map(x => x.label).sort()
        ).to.eql(['sayHello', 'sayHello2', 'sayHello2', 'sayHello3', 'sayHello4']);
    });

    describe('xml inheritance', () => {
        it('handles parent-child attach and detach', () => {
            //create parent component
            let parentFile = program.setFile({ src: s`${rootDir}/components/ParentScene.xml`, dest: 'components/ParentScene.xml' }, trim`
                <?xml version="1.0" encoding="utf-8" ?>
                <component name="ParentScene" extends="Scene">
                </component>
            `);

            //create child component
            let childFile = program.setFile({ src: s`${rootDir}/components/ChildScene.xml`, dest: 'components/ChildScene.xml' }, trim`
                <?xml version="1.0" encoding="utf-8" ?>
                <component name="ChildScene" extends="ParentScene">
                </component>
            `);

            //the child should have been attached to the parent
            expect((childFile as XmlFile).parentComponent).to.equal(parentFile);

            //change the name of the parent
            parentFile = program.setFile({ src: s`${rootDir}/components/ParentScene.xml`, dest: 'components/ParentScene.xml' }, trim`
                <?xml version="1.0" encoding="utf-8" ?>
                <component name="NotParentScene" extends="Scene">
                </component>
            `);

            //the child should no longer have a parent
            expect((childFile as XmlFile).parentComponent).not.to.exist;
        });

        it('provides child components with parent functions', () => {
            //create parent component
            program.setFile({ src: s`${rootDir}/components/ParentScene.xml`, dest: 'components/ParentScene.xml' }, trim`
                <?xml version="1.0" encoding="utf-8" ?>
                <component name="ParentScene" extends="Scene">
                </component>
            `);

            //create child component
            program.setFile({ src: s`${rootDir}/components/ChildScene.xml`, dest: 'components/ChildScene.xml' }, trim`
                <?xml version="1.0" encoding="utf-8" ?>
                <component name="ChildScene" extends="ParentScene">
                    <script type="text/brightscript" uri="ChildScene.brs" />
                </component>
            `);
            program.setFile({ src: `${rootDir}/components/ChildScene.brs`, dest: 'components/ChildScene.brs' }, `
                sub Init()
                    DoParentThing()
                end sub
            `);

            program.validate();

            //there should be an error when calling DoParentThing, since it doesn't exist on child or parent
            expectDiagnostics(program, [
                DiagnosticMessages.callToUnknownFunction('DoParentThing', '').code
            ]);

            //add the script into the parent
            program.setFile({ src: s`${rootDir}/components/ParentScene.xml`, dest: 'components/ParentScene.xml' }, trim`
                <?xml version="1.0" encoding="utf-8" ?>
                <component name="ParentScene" extends="Scene">
                    <script type="text/brightscript" uri="ParentScene.brs" />
                </component>
            `);

            program.setFile({ src: `${rootDir}/components/ParentScene.brs`, dest: 'components/ParentScene.brs' }, `
                sub DoParentThing()

                end sub
            `);

            program.validate();
            //the error should be gone because the child now has access to the parent script
            expectZeroDiagnostics(program);
        });
    });

    describe('xml scope', () => {
        it('does not fail on base components with many children', () => {
            program.setFile({ src: `${rootDir}/source/lib.brs`, dest: 'source/lib.brs' }, `
                sub DoSomething()
                end sub
            `);

            //add a brs file with invalid syntax
            program.setFile({ src: `${rootDir}/components/base.xml`, dest: 'components/base.xml' }, trim`
                <?xml version="1.0" encoding="utf-8" ?>
                <component name="BaseScene" extends="Scene">
                    <script type="text/brightscript" uri="pkg:/source/lib.brs" />
                </component>
            `);
            let childCount = 20;
            //add many children, we should never encounter an error
            for (let i = 0; i < childCount; i++) {
                program.setFile({ src: `${rootDir}/components/child${i}.xml`, dest: `components/child${i}.xml` }, trim`
                    <?xml version="1.0" encoding="utf-8" ?>
                    <component name="Child${i}" extends="BaseScene">
                        <script type="text/brightscript" uri="pkg:/source/lib.brs" />
                    </component>
                `);
            }
            program.validate();

            //the children shouldn't have diagnostics about shadowing their parent lib.brs file.
            expectZeroDiagnostics(
                program.getDiagnostics().filter((x) => x.code === DiagnosticMessages.overridesAncestorFunction('', '', '', '').code)
            );

            //the children all include a redundant import of lib.brs file which is imported by the parent.
            expect(
                program.getDiagnostics().filter((x) => x.code === DiagnosticMessages.unnecessaryScriptImportInChildFromParent('').code)
            ).to.be.lengthOf(childCount);
        });

        it('detects script import changes', () => {
            //create the xml file without script imports
            let xmlFile = program.setFile({ src: `${rootDir}/components/component.xml`, dest: 'components/component.xml' }, trim`
                <?xml version="1.0" encoding="utf-8" ?>
                <component name="MyScene" extends="Scene">
                </component>
            `);

            //the component scope should only have the xml file
            expect(program.getScopeByName(xmlFile.pkgPath).getOwnFiles().length).to.equal(1);

            //create the lib file
            let libFile = program.setFile({ src: `${rootDir}/source/lib.brs`, dest: 'source/lib.brs' }, `'comment`);

            //change the xml file to have a script import
            xmlFile = program.setFile({ src: `${rootDir}/components/component.xml`, dest: 'components/component.xml' }, trim`
                <?xml version="1.0" encoding="utf-8" ?>
                <component name="MyScene" extends="Scene">
                    <script type="text/brightscript" uri="pkg:/source/lib.brs" />
                </component>
            `);
            let ctx = program.getScopeByName(xmlFile.pkgPath);
            //the component scope should have the xml file AND the lib file
            expect(ctx.getOwnFiles().length).to.equal(2);
            expect(ctx.getFile(xmlFile.srcPath)).to.exist;
            expect(ctx.getFile(libFile.srcPath)).to.exist;

            //reload the xml file again, removing the script import.
            xmlFile = program.setFile({ src: `${rootDir}/components/component.xml`, dest: 'components/component.xml' }, trim`
                <?xml version="1.0" encoding="utf-8" ?>
                <component name="MyScene" extends="Scene">
                </component>
            `);

            //the scope should again only have the xml file loaded
            expect(program.getScopeByName(xmlFile.pkgPath).getOwnFiles().length).to.equal(1);
            expect(program.getScopeByName(xmlFile.pkgPath)).to.exist;
        });
    });

    describe('getFileByPkgPath', () => {
        it('finds file in source folder', () => {
<<<<<<< HEAD
            expect(program.getFile('pkg:/source/main.brs')).not.to.exist;
            expect(program.getFile('pkg:/source/main2.brs')).not.to.exist;
            program.setFile({ src: `${rootDir}/source/main2.brs`, dest: 'source/main2.brs' }, '');
            program.setFile({ src: `${rootDir}/source/main.brs`, dest: 'source/main.brs' }, '');
            expect(program.getFile('pkg:/source/main.brs')).to.exist;
            expect(program.getFile('pkg:/source/main2.brs')).to.exist;
=======
            expect(program.getFileByPkgPath(s`source/main.brs`)).not.to.exist;
            expect(program.getFileByPkgPath(s`source/main2.brs`)).not.to.exist;
            program.setFile({ src: `${rootDir}/source/main2.brs`, dest: 'source/main2.brs' }, '');
            program.setFile({ src: `${rootDir}/source/main.brs`, dest: 'source/main.brs' }, '');
            expect(program.getFileByPkgPath(s`source/main.brs`)).to.exist;
            expect(program.getFileByPkgPath(s`source/main2.brs`)).to.exist;
>>>>>>> b222bce3
        });
    });

    describe('removeFiles', () => {
        it('removes files by absolute paths', () => {
            program.setFile({ src: `${rootDir}/source/main.brs`, dest: 'source/main.brs' }, '');
<<<<<<< HEAD
            expect(program.getFile('pkg:/source/main.brs')).to.exist;
=======
            expect(program.getFileByPkgPath(s`source/main.brs`)).to.exist;
>>>>>>> b222bce3
            program.removeFiles([`${rootDir}/source/main.brs`]);
            expect(program.getFile('pkg:/source/main.brs')).not.to.exist;
        });
    });

    describe('getDiagnostics', () => {
        it('includes diagnostics from files not included in any scope', () => {
<<<<<<< HEAD
            let srcPath = s`${rootDir}/components/a/b/c/main.brs`;
            program.setFile({ src: srcPath, dest: 'components/a/b/c/main.brs' }, `
=======
            let pathAbsolute = s`${rootDir}/components/a/b/c/main.brs`;
            program.setFile({ src: pathAbsolute, dest: 'components/a/b/c/main.brs' }, `
>>>>>>> b222bce3
                sub A()
                    "this string is not terminated
                end sub
            `);
            //the file should be included in the program
            expect(program.getFile(srcPath)).to.exist;
            let diagnostics = program.getDiagnostics();
            expectHasDiagnostics(diagnostics);
            let parseError = diagnostics.filter(x => x.message === 'Unterminated string at end of line')[0];
            expect(parseError).to.exist;
        });

        it('it excludes specified error codes', () => {
            //declare file with two different syntax errors
            program.setFile({ src: s`${rootDir}/source/main.brs`, dest: 'source/main.brs' }, `
                sub A()
                    'call with wrong param count AND wrong parameter type
                    B(1,2,3)

                    'call unknown function
                    C()
                end sub

                sub B(name as string)
                end sub
            `);

            program.validate();
            expectHasDiagnostics(program, 3);

            program.options.diagnosticFilters = [
                DiagnosticCodeMap.mismatchArgumentCount
            ];

            expectDiagnostics(program, [
                DiagnosticMessages.argumentTypeMismatch('integer', 'string'),
                DiagnosticMessages.callToUnknownFunction('C', 'source')
            ]);
        });
    });

    describe('getCompletions', () => {
        it('returns all functions in scope', () => {
            program.setFile({ src: `${rootDir}/source/main.brs`, dest: 'source/main.brs' }, `
                sub Main()

                end sub

                sub ActionA()
                end sub
            `);
            program.setFile({ src: `${rootDir}/source/lib.brs`, dest: 'source/lib.brs' }, `
                sub ActionB()
                end sub
            `);

            program.validate();

            let completions = program
                //get completions
                .getCompletions(`${rootDir}/source/main.brs`, Position.create(2, 10))
                //only keep the label property for this test
                .map(x => pick(x, 'label'));

            expect(completions).to.deep.include({ label: 'Main' });
            expect(completions).to.deep.include({ label: 'ActionA' });
            expect(completions).to.deep.include({ label: 'ActionB' });
        });

        it('returns all variables in scope', () => {
            program.setFile({ src: `${rootDir}/source/main.brs`, dest: 'source/main.brs' }, `
                sub Main()
                    name = "bob"
                    age = 20
                    shoeSize = 12.5
                end sub
                sub ActionA()
                end sub
            `);
            program.setFile({ src: `${rootDir}/source/lib.brs`, dest: 'source/lib.brs' }, `
                sub ActionB()
                end sub
            `);

            program.validate();

            let completions = program.getCompletions(`${rootDir}/source/main.brs`, Position.create(2, 10));
            let labels = completions.map(x => pick(x, 'label'));

            expect(labels).to.deep.include({ label: 'Main' });
            expect(labels).to.deep.include({ label: 'ActionA' });
            expect(labels).to.deep.include({ label: 'ActionB' });
            expect(labels).to.deep.include({ label: 'name' });
            expect(labels).to.deep.include({ label: 'age' });
            expect(labels).to.deep.include({ label: 'shoeSize' });
        });

        it('returns empty set when out of range', () => {
            const position = util.createPosition(99, 99);
            program.setFile('source/main.brs', '');
            let completions = program.getCompletions(`${rootDir}/source/main.brs`, position);
            //get the name of all global completions
            const globalCompletions = program.globalScope.getAllFiles().flatMap(x => x.getCompletions(position)).map(x => x.label);
            //filter out completions from global scope
            completions = completions.filter(x => !globalCompletions.includes(x.label));
            expect(completions).to.be.empty;
        });

        it('finds parameters', () => {
            program.setFile({ src: `${rootDir}/source/main.brs`, dest: 'source/main.brs' }, `
                sub Main(count = 1)
                    firstName = "bob"
                    age = 21
                    shoeSize = 10
                end sub
            `);
            let completions = program.getCompletions(`${rootDir}/source/main.brs`, Position.create(2, 10));
            let labels = completions.map(x => x.label);

            expect(labels).to.include('count');
        });
    });

    it('does not create map by default', async () => {
        fsExtra.ensureDirSync(program.options.stagingFolderPath);
        program.setFile('source/main.brs', `
            sub main()
            end sub
        `);
        program.validate();
        await program.transpile([], program.options.stagingFolderPath);
        expect(fsExtra.pathExistsSync(s`${stagingFolderPath}/source/main.brs`)).is.true;
        expect(fsExtra.pathExistsSync(s`${stagingFolderPath}/source/main.brs.map`)).is.false;
    });

    it('creates sourcemap for brs and xml files', async () => {
        fsExtra.ensureDirSync(program.options.stagingFolderPath);
        program.setFile('source/main.brs', `
            sub main()
            end sub
        `);
        program.setFile('components/comp1.xml', trim`
            <?xml version="1.0" encoding="utf-8" ?>
            <component name="SimpleScene" extends="Scene">
            </component>
        `);
        program.validate();

        expect(fsExtra.pathExistsSync(s`${stagingFolderPath}/source/main.brs.map`)).is.false;
        expect(fsExtra.pathExistsSync(s`${stagingFolderPath}/components/comp1.xml.map`)).is.false;

        let filePaths = [{
            src: s`${rootDir}/source/main.brs`,
            dest: s`source/main.brs`
        }, {
            src: s`${rootDir}/components/comp1.xml`,
            dest: s`components/comp1.xml`
        }];
        program.options.sourceMap = true;
        await program.transpile(filePaths, program.options.stagingFolderPath);

        expect(fsExtra.pathExistsSync(s`${stagingFolderPath}/source/main.brs.map`)).is.true;
        expect(fsExtra.pathExistsSync(s`${stagingFolderPath}/components/comp1.xml.map`)).is.true;
    });

    it('copies the bslib.brs file', async () => {
        fsExtra.ensureDirSync(program.options.stagingFolderPath);
        program.validate();

        await program.transpile([], program.options.stagingFolderPath);

        expect(fsExtra.pathExistsSync(s`${stagingFolderPath}/source/bslib.brs`)).is.true;
    });

    describe('getTranspiledFileContents', () => {
        it('fires plugin events', () => {
            const file = program.setFile('source/main.brs', trim`
                sub main()
                    print "hello world"
                end sub
            `);
            const plugin = program.plugins.add({
                name: 'TestPlugin',
                beforeFileTranspile: (event) => {
                    const stmt = ((event.file as BrsFile).ast.statements[0] as FunctionStatement).func.body.statements[0] as PrintStatement;
                    event.editor.setProperty((stmt.expressions[0] as LiteralExpression).token, 'text', '"hello there"');
                },
                afterFileTranspile: sinon.spy()
            });
            expect(
                program.getTranspiledFileContents(file.srcPath).code
            ).to.eql(trim`
                sub main()
                    print "hello there"
                end sub`
            );
            expect(plugin.afterFileTranspile.callCount).to.be.greaterThan(0);
        });

        it('allows events to modify the file contents', async () => {
            program.options.emitDefinitions = true;
            program.plugins.add({
                name: 'TestPlugin',
                afterFileTranspile: (event) => {
                    event.code = `'code comment\n${event.code}`;
                    event.typedef = `'typedef comment\n${event.typedef}`;
                }
            });
            program.setFile('source/lib.bs', `
                sub log(message)
                    print message
                end sub
            `);
            await program.transpile([], stagingFolderPath);
            expect(
                fsExtra.readFileSync(`${stagingFolderPath}/source/lib.brs`).toString()
            ).to.eql(trim`
                'code comment
                sub log(message)
                    print message
                end sub`
            );
            expect(
                fsExtra.readFileSync(`${stagingFolderPath}/source/lib.d.bs`).toString()
            ).to.eql(trim`
                'typedef comment
                sub log(message)
                end sub
            `);
        });
    });

    describe('transpile', () => {

        it('sets needsTranspiled=true when there is at least one edit', async () => {
            program.setFile('source/main.brs', trim`
                sub main()
                    print "hello world"
                end sub
            `);
            program.plugins.add({
                name: 'TestPlugin',
                beforeFileTranspile: (event) => {
                    const stmt = ((event.file as BrsFile).ast.statements[0] as FunctionStatement).func.body.statements[0] as PrintStatement;
                    event.editor.setProperty((stmt.expressions[0] as LiteralExpression).token, 'text', '"hello there"');
                }
            });
            await program.transpile([], stagingFolderPath);
            //our changes should be there
            expect(
                fsExtra.readFileSync(`${stagingFolderPath}/source/main.brs`).toString()
            ).to.eql(trim`
                sub main()
                    print "hello there"
                end sub`
            );
        });

        it('handles AstEditor flow properly', async () => {
            program.setFile('source/main.bs', `
                sub main()
                    print "hello world"
                end sub
            `);
            let literalExpression: LiteralExpression;
            //replace all strings with "goodbye world"
            program.plugins.add({
                name: 'TestPlugin',
                beforeFileTranspile: (event) => {
                    if (isBrsFile(event.file)) {
                        event.file.ast.walk(createVisitor({
                            LiteralExpression: (literal) => {
                                literalExpression = literal;
                                event.editor.setProperty(literal.token, 'text', '"goodbye world"');
                            }
                        }), {
                            walkMode: WalkMode.visitExpressionsRecursive
                        });
                    }
                }
            });
            //transpile the file
            await program.transpile([], stagingFolderPath);
            //our changes should be there
            expect(
                fsExtra.readFileSync(`${stagingFolderPath}/source/main.brs`).toString()
            ).to.eql(trim`
                sub main()
                    print "goodbye world"
                end sub`
            );

            //our literalExpression should have been restored to its original value
            expect(literalExpression.token.text).to.eql('"hello world"');
        });

        it('copies bslib.brs when no ropm version was found', async () => {
            await program.transpile([], stagingFolderPath);
            expect(fsExtra.pathExistsSync(`${stagingFolderPath}/source/bslib.brs`)).to.be.true;
        });

        it('does not copy bslib.brs when found in roku_modules', async () => {
            program.setFile('source/roku_modules/bslib/bslib.brs', '');
            await program.transpile([], stagingFolderPath);
            expect(fsExtra.pathExistsSync(`${stagingFolderPath}/source/bslib.brs`)).to.be.false;
            expect(fsExtra.pathExistsSync(`${stagingFolderPath}/source/roku_modules/bslib/bslib.brs`)).to.be.true;
        });

        it('transpiles in-memory-only files', async () => {
            program.setFile('source/logger.bs', trim`
                sub logInfo()
                    print SOURCE_LINE_NUM
                end sub
            `);
            await program.transpile([], program.options.stagingFolderPath);
            expect(trimMap(
                fsExtra.readFileSync(s`${stagingFolderPath}/source/logger.brs`).toString()
            ) + '\n').to.eql(trim`
                sub logInfo()
                    print 2
                end sub
            `);
        });

        it('copies in-memory-only .brs files to stagingDir', async () => {
            program.setFile('source/logger.brs', trim`
                sub logInfo()
                    print "logInfo"
                end sub
            `);
            await program.transpile([], program.options.stagingFolderPath);
            expect(trimMap(
                fsExtra.readFileSync(s`${stagingFolderPath}/source/logger.brs`).toString()
            )).to.eql(trim`
                sub logInfo()
                    print "logInfo"
                end sub
            `);
        });

        it('copies in-memory .xml file', async () => {
            program.setFile('components/Component1.xml', trim`
                <?xml version="1.0" encoding="utf-8" ?>
                <component name="Component1" extends="Scene">
                </component>
            `);
            await program.transpile([], program.options.stagingFolderPath);
            expect(trimMap(
                fsExtra.readFileSync(s`${stagingFolderPath}/components/Component1.xml`).toString()
            )).to.eql(trim`
                <?xml version="1.0" encoding="utf-8" ?>
                <component name="Component1" extends="Scene">
                    <script type="text/brightscript" uri="pkg:/source/bslib.brs" />
                </component>
            `);
        });

        it('uses sourceRoot when provided for brs files', async () => {
            let sourceRoot = s`${tmpPath}/sourceRootFolder`;
            program = new Program({
                rootDir: rootDir,
                stagingFolderPath: stagingFolderPath,
                sourceRoot: sourceRoot,
                sourceMap: true
            });
            program.setFile('source/main.brs', `
                sub main()
                end sub
            `);
            await program.transpile([{
                src: s`${rootDir}/source/main.brs`,
                dest: s`source/main.brs`
            }], stagingFolderPath);

            let contents = fsExtra.readFileSync(s`${stagingFolderPath}/source/main.brs.map`).toString();
            let map = JSON.parse(contents);
            expect(
                s`${map.sources[0]}`
            ).to.eql(
                s`${sourceRoot}/source/main.brs`
            );
        });

        it('uses sourceRoot when provided for bs files', async () => {
            let sourceRoot = s`${tmpPath}/sourceRootFolder`;
            program = new Program({
                rootDir: rootDir,
                stagingFolderPath: stagingFolderPath,
                sourceRoot: sourceRoot,
                sourceMap: true
            });
            program.setFile('source/main.bs', `
                sub main()
                end sub
            `);
            await program.transpile([{
                src: s`${rootDir}/source/main.bs`,
                dest: s`source/main.bs`
            }], stagingFolderPath);

            let contents = fsExtra.readFileSync(s`${stagingFolderPath}/source/main.brs.map`).toString();
            let map = JSON.parse(contents);
            expect(
                s`${map.sources[0]}`
            ).to.eql(
                s`${sourceRoot}/source/main.bs`
            );
        });
    });

    describe('typedef', () => {
        describe('emitDefinitions', () => {
            it('generates typedef for .bs files', async () => {
                program.setFile<BrsFile>('source/Duck.bs', `
                    class Duck
                    end class
                `);
                program.options.emitDefinitions = true;
                program.validate();
                await program.transpile([], stagingFolderPath);

                expect(fsExtra.pathExistsSync(s`${stagingFolderPath}/source/Duck.brs`)).to.be.true;
                expect(fsExtra.pathExistsSync(s`${stagingFolderPath}/source/Duck.d.bs`)).to.be.true;
                expect(fsExtra.pathExistsSync(s`${stagingFolderPath}/source/Duck.d.brs`)).to.be.false;
            });

            it('does not generate typedef for typedef file', async () => {
                program.setFile<BrsFile>('source/Duck.d.bs', `
                    class Duck
                    end class
                `);
                program.options.emitDefinitions = true;
                program.validate();
                await program.transpile([], stagingFolderPath);

                expect(fsExtra.pathExistsSync(s`${stagingFolderPath}/source/Duck.d.brs`)).to.be.false;
                expect(fsExtra.pathExistsSync(s`${stagingFolderPath}/source/Duck.brs`)).to.be.false;
            });
        });

        it('ignores bs1018 for d.bs files', () => {
            program.setFile<BrsFile>('source/main.d.bs', `
                class Duck
                    sub new(name as string)
                    end sub
                    name as string
                end class

                class BabyDuck extends Duck
                    sub new(name as string, age as integer)
                    end sub
                    age as integer
                end class
            `);
            program.validate();
            expectZeroDiagnostics(program);
        });
    });

    describe('getSignatureHelp', () => {
        it('does not crash when second previousToken is undefined', () => {
            const file = program.setFile<BrsFile>('source/main.brs', ` `);
<<<<<<< HEAD
            sinon.stub(file.parser, 'getPreviousToken').returns(undefined);
=======
            sinon.stub(file, 'getPreviousToken').returns(undefined);
>>>>>>> b222bce3
            //should not crash
            expect(
                file['getClassFromToken'](createToken(TokenKind.Dot, '.'), null, null)
            ).to.be.undefined;
        });

        it('works with no leading whitespace when the cursor is after the open paren', () => {
            program.setFile('source/main.brs', `sub main()\nsayHello()\nend sub\nsub sayHello(name)\nend sub`);
            let signatureHelp = program.getSignatureHelp(
                `${rootDir}/source/main.brs`,
                //sayHello(|)
                util.createPosition(1, 9)
            );
            expectZeroDiagnostics(program);
            expect(signatureHelp[0].signature.label).to.equal('sub sayHello(name)');
        });

        it('ignores comments and invalid ranges', () => {
            program.setFile('source/main.bs', `
                function main()
                    ' new func(((
                end function
            `);
            for (let col = 0; col < 40; col++) {
                let signatureHelp = (program.getSignatureHelp(`${rootDir}/source/main.bs`, Position.create(2, col)));
                expectZeroDiagnostics(program);
                expect(signatureHelp[0]?.signature).to.not.exist;
            }
        });

        it('does not crash on callfunc operator', () => {
            //there needs to be at least one xml component WITHOUT an interface
            program.setFile<XmlFile>('components/MyNode.xml', trim`<?xml version="1.0" encoding="utf-8" ?>
                <component name="Component1" extends="Scene">
                    <script type="text/brightscript" uri="pkg:/components/MyNode.bs" />
                </component>
            `);
            const file = program.setFile('source/main.bs', `
                sub main()
                    someFunc()@.
                end sub
            `);
            program.getCompletions(file.srcPath, util.createPosition(2, 32));
        });

        it('gets signature help for constructor with no args', () => {
            program.setFile('source/main.bs', `
                function main()
                    p = new Person()
                end function

                class Person
                    function new()
                    end function

                    function sayHello()
                    end function
                end class
            `);
            let signatureHelp = (program.getSignatureHelp(`${rootDir}/source/main.bs`, Position.create(2, 31)));
            expectZeroDiagnostics(program);
            expect(signatureHelp[0].signature.label).to.equal('Person()');
        });

        it('gets signature help for class function on dotted get with params', () => {
            program.setFile('source/main.bs', `
                function main()
                    p.sayHello("there")
                end function

                class Person
                    function new()
                    end function

                    function sayHello(text)
                    end function
                end class
            `);
            let signatureHelp = (program.getSignatureHelp(`${rootDir}/source/main.bs`, Position.create(2, 32)));
            expectZeroDiagnostics(program);
            expect(signatureHelp[0].signature.label).to.equal('function sayHello(text)');

            signatureHelp = (program.getSignatureHelp(`${rootDir}/source/main.bs`, Position.create(2, 34)));
            expectZeroDiagnostics(program);
            expect(signatureHelp[0].signature.label).to.equal('function sayHello(text)');

            signatureHelp = (program.getSignatureHelp(`${rootDir}/source/main.bs`, Position.create(2, 27)));
            expectZeroDiagnostics(program);
            expect(signatureHelp[0].signature.label).to.equal('function sayHello(text)');

            signatureHelp = (program.getSignatureHelp(`${rootDir}/source/main.bs`, Position.create(2, 23)));
            expectZeroDiagnostics(program);
            expect(signatureHelp[0].signature.label).to.equal('function sayHello(text)');
        });

        it('gets signature help for namespaced class function', () => {
            program.setFile('source/main.bs', `
                function main()
                    person.sayHello("there")
                end function
                namespace player
                    class Person
                        function new()
                        end function

                        function sayHello(text)
                        end function
                    end class
                end namespace
            `);
            let signatureHelp = (program.getSignatureHelp(`${rootDir}/source/main.bs`, Position.create(2, 40)));
            expectZeroDiagnostics(program);
            expect(signatureHelp[0].signature.label).to.equal('function sayHello(text)');

            signatureHelp = (program.getSignatureHelp(`${rootDir}/source/main.bs`, Position.create(2, 30)));
            expectZeroDiagnostics(program);
            expect(signatureHelp[0].signature.label).to.equal('function sayHello(text)');
        });

        it('gets signature help for namespace function', () => {
            program.setFile('source/main.bs', `
                function main()
                    person.sayHello("hey", "you")
                end function

                namespace person
                    function sayHello(text, text2)
                    end function
                end namespace
            `);
            let signatureHelp = (program.getSignatureHelp(`${rootDir}/source/main.bs`, Position.create(2, 36)));
            expectZeroDiagnostics(program);
            expect(signatureHelp[0].signature.label).to.equal('function sayHello(text, text2)');
        });

        it('gets signature help for nested namespace function', () => {
            program.setFile('source/main.bs', `
                function main()
                    person.roger.sayHello("hi", "there")
                end function

                namespace person.roger
                ' comment 1
                ' comment 2

                'comment 3
                'comment 4
                    function sayHello(text, text2)
                    end function
                end namespace
            `);
            let signatureHelp = (program.getSignatureHelp(`${rootDir}/source/main.bs`, Position.create(2, 41)));
            expectZeroDiagnostics(program);
            expect(signatureHelp[0].signature.label).to.equal('function sayHello(text, text2)');
        });

        it('gets signature help for callfunc method', () => {
            program.setFile('source/main.bs', `
                function main()
                    myNode@.sayHello(arg1)
                end function
            `);
            program.setFile('components/MyNode.bs', `
                function sayHello(text, text2)
                end function
            `);
            program.setFile<XmlFile>('components/MyNode.xml',
                trim`<?xml version="1.0" encoding="utf-8" ?>
                <component name="Component1" extends="Scene">
                    <script type="text/brightscript" uri="pkg:/components/MyNode.bs" />
                    <interface>
                        <function name="sayHello"/>
                    </interface>
                </component>`);
            program.validate();

            let signatureHelp = (program.getSignatureHelp(`${rootDir}/source/main.bs`, Position.create(2, 36)));
            expectZeroDiagnostics(program);
            expect(signatureHelp[0].signature.label).to.equal('function sayHello(text, text2)');
        });

        it('does not get signature help for callfunc method, referenced by dot', () => {
            program.setFile('source/main.bs', `
                function main()
                    myNode = CreateObject("roSGScreen").CreateScene("Component1")
                    myNode.sayHello(arg1)
                end function
            `);
            program.setFile('components/MyNode.bs', `
                function sayHello(text, text2)
                end function
            `);
            program.setFile<XmlFile>('components/MyNode.xml',
                trim`<?xml version="1.0" encoding="utf-8" ?>
                <component name="Component1" extends="Scene">
                    <script type="text/brightscript" uri="pkg:/components/MyNode.bs" />
                    <interface>
                        <function name="sayHello"/>
                    </interface>
                </component>`);
            program.validate();

            let signatureHelp = program.getSignatureHelp(`${rootDir}/source/main.bs`, Position.create(4, 36));
            expectZeroDiagnostics(program);
            //note - callfunc completions and signatures are not yet correctly identifying methods that are exposed in an interace - waiting on the new xml branch for that
            expect(signatureHelp).to.be.empty;
        });

        it('gets signature help for constructor with args', () => {
            program.setFile('source/main.bs', `
                function main()
                    p = new Person(arg1, arg2)
                end function

                class Person
                    function new(arg1, arg2)
                    end function
                end class
            `);
            let signatureHelp = (program.getSignatureHelp(`${rootDir}/source/main.bs`, Position.create(2, 34)));
            expectZeroDiagnostics(program);
            expect(signatureHelp[0].signature.label).to.equal('Person(arg1, arg2)');
        });

        it('gets signature help for constructor with args, defined in super class', () => {
            program.setFile('source/main.bs', `
                function main()
                    p = new Roger(arg1, arg2)
                end function

                class Person
                    function new(arg1, arg2)
                    end function
                end class
                class Roger extends Person
                end class
            `);
            let signatureHelp = (program.getSignatureHelp(`${rootDir}/source/main.bs`, Position.create(2, 34)));
            expectZeroDiagnostics(program);
            expect(signatureHelp[0].signature.label).to.equal('Roger(arg1, arg2)');
        });

        it('identifies arg index', () => {
            program.setFile('source/main.bs', `
                function main()
                    p = new Person(arg1, arg2)
                end function

                class Person
                    function new(arg1, arg2)
                    end function
                end class
            `);
            let signatureHelp = (program.getSignatureHelp(`${rootDir}/source/main.bs`, Position.create(2, 34)));
            expectZeroDiagnostics(program);
            expect(signatureHelp[0].index).to.equal(0);

            signatureHelp = (program.getSignatureHelp(`${rootDir}/source/main.bs`, Position.create(2, 40)));
            expectZeroDiagnostics(program);
            expect(signatureHelp[0].index).to.equal(1);
        });

        it('gets signature help for namespaced constructor with args', () => {
            program.setFile('source/main.bs', `
                function main()
                    p = new people.coders.Person(arg1, arg2)
                end function
                namespace people.coders
                    class Person
                        function new(arg1, arg2)
                        end function
                    end class
                end namespace
                    `);
            let signatureHelp = (program.getSignatureHelp(`${rootDir}/source/main.bs`, Position.create(2, 47)));
            expectZeroDiagnostics(program);
            expect(signatureHelp[0].signature.label).to.equal('people.coders.Person(arg1, arg2)');
            expect(signatureHelp[0].index).to.equal(0);
        });

        it('gets signature help for regular method call', () => {
            program.setFile('source/main.bs', `
                function main()
                    test(arg1, a2)
                end function
                function test(arg1, arg2)
                end function
            `);
            let signatureHelp = (program.getSignatureHelp(`${rootDir}/source/main.bs`, Position.create(2, 27)));
            expectZeroDiagnostics(program);
            expect(signatureHelp[0].signature.label).to.equal('function test(arg1, arg2)');
            expect(signatureHelp[0].index).to.equal(0);
            signatureHelp = (program.getSignatureHelp(`${rootDir}/source/main.bs`, Position.create(2, 32)));
            expectZeroDiagnostics(program);
            expect(signatureHelp[0].signature.label).to.equal('function test(arg1, arg2)');
            expect(signatureHelp[0].index).to.equal(1);
        });

        it('gets signature help for dotted method call, with method in in-scope class', () => {
            program.setFile('source/main.bs', `
                function main()
                    p.test(arg1)
                end function
                class Person
                    function new(arg1, arg2)
                    end function
                    function test(arg)
                    end function
                end class
            `);
            let signatureHelp = (program.getSignatureHelp(`${rootDir}/source/main.bs`, Position.create(2, 25)));
            expectZeroDiagnostics(program);
            expect(signatureHelp[0].signature.label).to.equal('function test(arg)');
        });

        it('gets signature help for namespaced method call', () => {
            program.setFile('source/main.bs', `
                function main()
                    Person.test(arg1)
                end function
                namespace Person
                    function test(arg)
                    end function
                end namespace
            `);
            let signatureHelp = (program.getSignatureHelp(`${rootDir}/source/main.bs`, Position.create(2, 31)));
            expectZeroDiagnostics(program);
            expect(signatureHelp[0].signature.label).to.equal('function test(arg)');
        });

        it('gets signature help for namespaced method call', () => {
            program.setFile('source/main.bs', `
                function main()
                    Person.roger.test(arg1)
                end function
                namespace Person.roger
                    function test(arg)
                    end function
                end namespace
            `);
            let signatureHelp = (program.getSignatureHelp(`${rootDir}/source/main.bs`, Position.create(2, 38)));
            expectZeroDiagnostics(program);
            expect(signatureHelp[0].signature.label).to.equal('function test(arg)');
        });

        it('gets signature help for regular method call on various index points', () => {
            program.setFile('source/main.bs', `
                function main()
                    test(a1, a2, a3)
                end function
                function test(arg1, arg2, arg3)
                end function
            `);
            for (let col = 21; col < 27; col++) {
                let signatureHelp = (program.getSignatureHelp(`${rootDir}/source/main.bs`, Position.create(2, col)));
                expect(signatureHelp, `failed on col ${col}`).to.have.lengthOf(1);
                expect(signatureHelp[0].index, `failed on col ${col}`).to.equal(0);
            }
            for (let col = 27; col < 31; col++) {
                let signatureHelp = (program.getSignatureHelp(`${rootDir}/source/main.bs`, Position.create(2, col)));
                expect(signatureHelp, `failed on col ${col}`).to.have.lengthOf(1);
                expect(signatureHelp[0].index, `failed on col ${col}`).to.equal(1);
            }
            for (let col = 31; col < 35; col++) {
                let signatureHelp = (program.getSignatureHelp(`${rootDir}/source/main.bs`, Position.create(2, col)));
                expect(signatureHelp, `failed on col ${col}`).to.have.lengthOf(1);
                expect(signatureHelp[0].index, `failed on col ${col}`).to.equal(2);
            }
        });

        it('gets signature help for callfunc method call on various index points', () => {
            program.setFile('components/MyNode.bs', `
                function test(arg1, arg2, arg3)
                end function
            `);
            program.setFile('source/main.bs', `
                function main()
                    thing@.test(a1, a2, a3)
                end function
            `);

            program.setFile<XmlFile>('components/MyNode.xml',
                trim`<?xml version="1.0" encoding="utf-8" ?>
                <component name="Component1" extends="Scene">
                    <script type="text/brightscript" uri="pkg:/components/MyNode.bs" />
                    <interface>
                        <function name="test"/>
                    </interface>
                </component>`);
            program.validate();

            for (let col = 29; col < 34; col++) {
                let signatureHelp = (program.getSignatureHelp(`${rootDir}/source/main.bs`, Position.create(2, col)));
                expect(signatureHelp, `failed on col ${col}`).to.have.lengthOf(1);
                expect(signatureHelp[0].index, `failed on col ${col}`).to.equal(0);
            }
            for (let col = 34; col < 38; col++) {
                let signatureHelp = (program.getSignatureHelp(`${rootDir}/source/main.bs`, Position.create(2, col)));
                expect(signatureHelp, `failed on col ${col}`).to.have.lengthOf(1);
                expect(signatureHelp[0].index, `failed on col ${col}`).to.equal(1);
            }
            for (let col = 38; col < 41; col++) {
                let signatureHelp = (program.getSignatureHelp(`${rootDir}/source/main.bs`, Position.create(2, col)));
                expect(signatureHelp, `failed on col ${col}`).to.have.lengthOf(1);
                expect(signatureHelp[0].index, `failed on col ${col}`).to.equal(2);
            }
        });

        it('gets signature help for constructor method call on various index points', () => {
            program.setFile('source/main.bs', `
                function main()
                    a = new Person(a1, a2, a3)
                end function
                class Person
                    function new(arg1, arg2, arg3)
                    end function
                end class
            `);
            for (let col = 29; col < 37; col++) {
                let signatureHelp = (program.getSignatureHelp(`${rootDir}/source/main.bs`, Position.create(2, col)));
                expect(signatureHelp, `failed on col ${col}`).to.have.lengthOf(1);
                expect(signatureHelp[0].index, `failed on col ${col}`).to.equal(0);
            }
            for (let col = 37; col < 41; col++) {
                let signatureHelp = (program.getSignatureHelp(`${rootDir}/source/main.bs`, Position.create(2, col)));
                expect(signatureHelp, `failed on col ${col}`).to.have.lengthOf(1);
                expect(signatureHelp[0].index, `failed on col ${col}`).to.equal(1);
            }
            for (let col = 41; col < 45; col++) {
                let signatureHelp = (program.getSignatureHelp(`${rootDir}/source/main.bs`, Position.create(2, col)));
                expect(signatureHelp, `failed on col ${col}`).to.have.lengthOf(1);
                expect(signatureHelp[0].index, `failed on col ${col}`).to.equal(2);
            }
        });

        it('gets signature help for partially typed line', () => {
            program.setFile('source/main.bs', `
                function main()
                    thing@.test(a1, a2,
                end function
                function test(arg1, arg2, arg3)
                end function
                `);
            program.setFile('components/MyNode.bs', `
                function test(arg1, arg2, arg3)
                end function
                `);
            program.setFile<XmlFile>('components/MyNode.xml',
                trim`<?xml version="1.0" encoding="utf-8" ?>
            <component name="Component1" extends="Scene">
                <script type="text/brightscript" uri="pkg:/components/MyNode.bs" />
                <interface>
                    <function name="test"/>
                </interface>
            </component>`);
            program.validate();

            for (let col = 28; col < 34; col++) {
                let signatureHelp = (program.getSignatureHelp(`${rootDir}/source/main.bs`, Position.create(2, col)));
                expect(signatureHelp, `failed on col ${col}`).to.have.lengthOf(1);
                expect(signatureHelp[0].index, `failed on col ${col}`).to.equal(0);
            }
            for (let col = 35; col < 38; col++) {
                let signatureHelp = (program.getSignatureHelp(`${rootDir}/source/main.bs`, Position.create(2, col)));
                expect(signatureHelp, `failed on col ${col}`).to.have.lengthOf(1);
                expect(signatureHelp[0].index, `failed on col ${col}`).to.equal(1);
            }
            for (let col = 38; col < 42; col++) {
                let signatureHelp = (program.getSignatureHelp(`${rootDir}/source/main.bs`, Position.create(2, col)));
                expect(signatureHelp, `failed on col ${col}`).to.have.lengthOf(1);
                expect(signatureHelp[0].index, `failed on col ${col}`).to.equal(2);
            }
        });
    });

    describe('plugins', () => {
        it('emits brs file validation events', () => {
            const plugin = {
                name: 'test',
                beforeFileValidate: sinon.spy(),
                onFileValidate: sinon.spy(),
                afterFileValidate: sinon.spy()
            };
            program.plugins.add(plugin);
            program.setFile('source/main.brs', '');
            program.validate();
            expect(plugin.beforeFileValidate.callCount).to.equal(1);
            expect(plugin.onFileValidate.callCount).to.equal(1);
            expect(plugin.afterFileValidate.callCount).to.equal(1);
        });

        it('emits xml file validation events', () => {
            const plugin = {
                name: 'test',
                beforeFileValidate: sinon.spy(),
                onFileValidate: sinon.spy(),
                afterFileValidate: sinon.spy()
            };
            program.plugins.add(plugin);
            program.setFile('components/main.xml', '');
            program.validate();
            expect(plugin.beforeFileValidate.callCount).to.equal(1);
            expect(plugin.onFileValidate.callCount).to.equal(1);
            expect(plugin.afterFileValidate.callCount).to.equal(1);
        });
    });
});<|MERGE_RESOLUTION|>--- conflicted
+++ resolved
@@ -56,7 +56,6 @@
     describe('addFile', () => {
         it('adds various files to `pkgMap`', () => {
             program.setFile('source/main.brs', '');
-<<<<<<< HEAD
             expect(program['pkgMap']).to.have.key('pkg:/source/main.brs');
 
             program.setFile('source/main.bs', '');
@@ -71,15 +70,6 @@
                 'pkg:/source/main.brs',
                 'pkg:/source/main.bs'
             ]);
-=======
-            expect(program['pkgMap']).to.have.property(s`source/main.brs`);
-
-            program.setFile('source/main.bs', '');
-            expect(program['pkgMap']).to.have.property(s`source/main.bs`);
-
-            program.setFile('components/comp1.xml', '');
-            expect(program['pkgMap']).to.have.property(s`components/comp1.xml`);
->>>>>>> b222bce3
         });
 
         it('does not crash when given a totally bogus file', () => {
@@ -532,11 +522,7 @@
     describe('hasFile', () => {
         it('recognizes when it has a file loaded', () => {
             expect(program.hasFile('file1.brs')).to.be.false;
-<<<<<<< HEAD
-            program.setFile({ src: 'file1.brs', dest: 'file1.brs' }, `'comment`);
-=======
             program.setFile('file1.brs', `'comment`);
->>>>>>> b222bce3
             expect(program.hasFile('file1.brs')).to.be.true;
         });
     });
@@ -572,21 +558,12 @@
         it('creates a new scope for every added component xml', () => {
             //we have global callables, so get that initial number
             program.setFile({ src: `${rootDir}/components/component1.xml`, dest: 'components/component1.xml' }, '');
-<<<<<<< HEAD
             expect(program.getScopeByName(`pkg:/components/component1.xml`)).to.exist;
 
             program.setFile({ src: `${rootDir}/components/component1.xml`, dest: 'components/component1.xml' }, '');
             program.setFile({ src: `${rootDir}/components/component2.xml`, dest: 'components/component2.xml' }, '');
             expect(program.getScopeByName(`pkg:/components/component1.xml`)).to.exist;
             expect(program.getScopeByName(`pkg:/components/component2.xml`)).to.exist;
-=======
-            expect(program.getScopeByName(`components/component1.xml`)).to.exist;
-
-            program.setFile({ src: `${rootDir}/components/component1.xml`, dest: 'components/component1.xml' }, '');
-            program.setFile({ src: `${rootDir}/components/component2.xml`, dest: 'components/component2.xml' }, '');
-            expect(program.getScopeByName(`components/component1.xml`)).to.exist;
-            expect(program.getScopeByName(`components/component2.xml`)).to.exist;
->>>>>>> b222bce3
         });
 
         it('includes referenced files in xml scopes', () => {
@@ -608,11 +585,7 @@
         it('adds xml file to files map', () => {
             let xmlPath = `${rootDir}/components/component1.xml`;
             program.setFile({ src: xmlPath, dest: 'components/component1.xml' }, '');
-<<<<<<< HEAD
             expect(program.getFile(xmlPath)).to.exist;
-=======
-            expect(program.getFileByPathAbsolute(xmlPath)).to.exist;
->>>>>>> b222bce3
         });
 
         it('detects missing script reference', () => {
@@ -953,11 +926,7 @@
             expect(completions.map(x => x.label)).to.include('NameA_NameB_NameC_DoSomething');
         });
 
-<<<<<<< HEAD
         it('includes global completions for file with no scope', () => {
-=======
-        it('inlcudes global completions for file with no scope', () => {
->>>>>>> b222bce3
             program.setFile({ src: `${rootDir}/source/main.brs`, dest: 'main.brs' }, `
                 function Main()
                     age = 1
@@ -1228,11 +1197,7 @@
         ).to.eql(['MyClassA', 'MyClassB', 'MyClassC']);
     });
 
-<<<<<<< HEAD
     it('gets completions when using callfunc invocation', () => {
-=======
-    it('gets completions when using callfunc inovation', () => {
->>>>>>> b222bce3
         program.setFile('source/main.bs', `
             function main()
                 myNode@.sayHello(arg1)
@@ -1502,32 +1467,19 @@
 
     describe('getFileByPkgPath', () => {
         it('finds file in source folder', () => {
-<<<<<<< HEAD
             expect(program.getFile('pkg:/source/main.brs')).not.to.exist;
             expect(program.getFile('pkg:/source/main2.brs')).not.to.exist;
             program.setFile({ src: `${rootDir}/source/main2.brs`, dest: 'source/main2.brs' }, '');
             program.setFile({ src: `${rootDir}/source/main.brs`, dest: 'source/main.brs' }, '');
             expect(program.getFile('pkg:/source/main.brs')).to.exist;
             expect(program.getFile('pkg:/source/main2.brs')).to.exist;
-=======
-            expect(program.getFileByPkgPath(s`source/main.brs`)).not.to.exist;
-            expect(program.getFileByPkgPath(s`source/main2.brs`)).not.to.exist;
-            program.setFile({ src: `${rootDir}/source/main2.brs`, dest: 'source/main2.brs' }, '');
-            program.setFile({ src: `${rootDir}/source/main.brs`, dest: 'source/main.brs' }, '');
-            expect(program.getFileByPkgPath(s`source/main.brs`)).to.exist;
-            expect(program.getFileByPkgPath(s`source/main2.brs`)).to.exist;
->>>>>>> b222bce3
         });
     });
 
     describe('removeFiles', () => {
         it('removes files by absolute paths', () => {
             program.setFile({ src: `${rootDir}/source/main.brs`, dest: 'source/main.brs' }, '');
-<<<<<<< HEAD
             expect(program.getFile('pkg:/source/main.brs')).to.exist;
-=======
-            expect(program.getFileByPkgPath(s`source/main.brs`)).to.exist;
->>>>>>> b222bce3
             program.removeFiles([`${rootDir}/source/main.brs`]);
             expect(program.getFile('pkg:/source/main.brs')).not.to.exist;
         });
@@ -1535,13 +1487,8 @@
 
     describe('getDiagnostics', () => {
         it('includes diagnostics from files not included in any scope', () => {
-<<<<<<< HEAD
             let srcPath = s`${rootDir}/components/a/b/c/main.brs`;
             program.setFile({ src: srcPath, dest: 'components/a/b/c/main.brs' }, `
-=======
-            let pathAbsolute = s`${rootDir}/components/a/b/c/main.brs`;
-            program.setFile({ src: pathAbsolute, dest: 'components/a/b/c/main.brs' }, `
->>>>>>> b222bce3
                 sub A()
                     "this string is not terminated
                 end sub
@@ -2004,11 +1951,7 @@
     describe('getSignatureHelp', () => {
         it('does not crash when second previousToken is undefined', () => {
             const file = program.setFile<BrsFile>('source/main.brs', ` `);
-<<<<<<< HEAD
             sinon.stub(file.parser, 'getPreviousToken').returns(undefined);
-=======
-            sinon.stub(file, 'getPreviousToken').returns(undefined);
->>>>>>> b222bce3
             //should not crash
             expect(
                 file['getClassFromToken'](createToken(TokenKind.Dot, '.'), null, null)
