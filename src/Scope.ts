import type { CompletionItem, Position, Range } from 'vscode-languageserver';
import { CompletionItemKind, Location } from 'vscode-languageserver';
import chalk from 'chalk';
import type { DiagnosticInfo } from './DiagnosticMessages';
import { DiagnosticMessages } from './DiagnosticMessages';
import type { CallableContainer, BsDiagnostic, FileReference, BscFile, CallableContainerMap, FunctionCall } from './interfaces';
import type { FileLink, Program } from './Program';
import { BsClassValidator } from './validators/ClassValidator';
import type { NamespaceStatement, Statement, NewExpression, FunctionStatement, ClassStatement } from './parser';
import { ParseMode } from './parser';
import { standardizePath as s, util } from './util';
import type { MinMax } from './util';
import { globalCallableMap } from './globalCallables';
import { Cache } from './Cache';
import { URI } from 'vscode-uri';
import { LogLevel } from './Logger';
import { isBrsFile, isClassStatement, isFunctionStatement, isFunctionType, isXmlFile, isCustomType, isClassMethodStatement, isInvalidType, isDynamicType, isVariableExpression } from './astUtils/reflection';
import type { BrsFile, TokenSymbolLookup } from './files/BrsFile';
import type { DependencyGraph, DependencyChangedEvent } from './DependencyGraph';
import { SymbolTable } from './SymbolTable';
import type { CustomType } from './types/CustomType';
import { UninitializedType } from './types/UninitializedType';
import { ObjectType } from './types/ObjectType';
import { getTypeFromContext } from './types/BscType';
import { DynamicType } from './types/DynamicType';
import type { Token } from './lexer/Token';


/**
 * A class to keep track of all declarations within a given scope (like source scope, component scope)
 */
export class Scope {
    constructor(
        public name: string,
        public program: Program,
        private _dependencyGraphKey?: string
    ) {
        this.isValidated = false;
        //used for improved logging performance
        this._debugLogComponentName = `Scope '${chalk.redBright(this.name)}'`;
    }


    /**
     * Indicates whether this scope needs to be validated.
     * Will be true when first constructed, or anytime one of its dependencies changes
     */
    public isValidated: boolean;

    protected cache = new Cache();

    public get dependencyGraphKey() {
        return this._dependencyGraphKey;
    }

    /**
     * A dictionary of namespaces, indexed by the lower case full name of each namespace.
     * If a namespace is declared as "NameA.NameB.NameC", there will be 3 entries in this dictionary,
     * "namea", "namea.nameb", "namea.nameb.namec"
     */
    public get namespaceLookup() {
        return this.cache.getOrAdd('namespaceLookup', () => this.buildNamespaceLookup());
    }

    /**
     * Get the class with the specified name.
     * @param className - The class name, including the namespace of the class if possible
     * @param containingNamespace - The namespace used to resolve relative class names. (i.e. the namespace around the current statement trying to find a class)
     */
    public getClass(className: string, containingNamespace?: string): ClassStatement {
        return this.getClassFileLink(className, containingNamespace)?.item;
    }

    /**
     * A cache of a map of tokens -> TokenSymbolLookups, which are the result of getSymbolTypeFromToken()
     * Sometimes the lookup of symbols may take a while if there are lazyTypes or multiple tokens in a chain
     * By caching the result of this lookup, subsequent lookups of the same tokens are quicker
     */
    public get symbolCache() {
        return this.cache.getOrAdd('symbolCache', () => new Map<Token, TokenSymbolLookup>());
    }

    /**
     * Get a class and its containing file by the class name
     * @param className - The class name, including the namespace of the class if possible
     * @param containingNamespace - The namespace used to resolve relative class names. (i.e. the namespace around the current statement trying to find a class)
     */
    public getClassFileLink(className: string, containingNamespace?: string): FileLink<ClassStatement> {
        const lowerClassName = className?.toLowerCase();
        const classMap = this.getClassMap();

        let cls = classMap.get(
            util.getFullyQualifiedClassName(lowerClassName, containingNamespace?.toLowerCase())
        );
        //if we couldn't find the class by its full namespaced name, look for a global class with that name
        if (!cls) {
            cls = classMap.get(lowerClassName);
        }
        return cls;
    }

    /**
   * Gets the parent class of the given class
   * @param klass - The class to get the parent of, if possible
   */
    public getParentClass(klass: ClassStatement): ClassStatement {
        if (klass?.hasParentClass()) {
            const lowerParentClassNames = klass.getPossibleFullParentNames().map(name => name.toLowerCase());
            for (const lowerParentClassName of lowerParentClassNames) {
                const foundParent = this.getClassMap().get(lowerParentClassName);
                if (foundParent) {
                    return foundParent.item;
                }
            }
        }
    }

    /**
    * Tests if a class exists with the specified name
    * @param className - the all-lower-case namespace-included class name
    * @param namespaceName - the current namespace name
    */
    public hasClass(className: string, namespaceName?: string): boolean {
        return !!this.getClass(className, namespaceName);
    }

    /**
     * A dictionary of all classes in this scope. This includes namespaced classes always with their full name.
     * The key is stored in lower case
     */
    public getClassMap(): Map<string, FileLink<ClassStatement>> {
        return this.cache.getOrAdd('classMap', () => {
            const map = new Map<string, FileLink<ClassStatement>>();
            this.enumerateBrsFiles((file) => {
                if (isBrsFile(file)) {
                    for (let cls of file.parser.references.classStatements) {
                        const lowerClassName = cls.getName(ParseMode.BrighterScript)?.toLowerCase();
                        //only track classes with a defined name (i.e. exclude nameless malformed classes)
                        if (lowerClassName) {
                            map.set(lowerClassName, { item: cls, file: file });
                        }
                    }
                }
            });
            return map;
        });
    }

    public getAncestorTypeList(className: string, namespaceName?: string): CustomType[] {
        const ancestors: CustomType[] = [];
        let currentClass = this.getClassFileLink(className, namespaceName)?.item;
        if (currentClass) {
            ancestors.push(currentClass?.getCustomType());
        }
        while (currentClass?.hasParentClass()) {
            currentClass = this.getParentClass(currentClass);
            ancestors.push(currentClass?.getCustomType());
        }
        // TODO TYPES: this should probably be cached
        return ancestors;
    }

    /**
     * The list of diagnostics found specifically for this scope. Individual file diagnostics are stored on the files themselves.
     */
    protected diagnostics = [] as BsDiagnostic[];

    protected onDependenciesChanged(event: DependencyChangedEvent) {
        this.logDebug('invalidated because dependency graph said [', event.sourceKey, '] changed');
        this.invalidate();
    }

    /**
     * Clean up all event handles
     */
    public dispose() {
        this.unsubscribeFromDependencyGraph?.();
    }

    /**
     * Does this scope know about the given namespace name?
     * @param namespaceName - the name of the namespace (i.e. "NameA", or "NameA.NameB", etc...)
     */
    public isKnownNamespace(namespaceName: string) {
        let namespaceNameLower = namespaceName.toLowerCase();
        this.enumerateBrsFiles((file) => {
            for (let namespace of file.parser.references.namespaceStatements) {
                let loopNamespaceNameLower = namespace.name.toLowerCase();
                if (loopNamespaceNameLower === namespaceNameLower || loopNamespaceNameLower.startsWith(namespaceNameLower + '.')) {
                    return true;
                }
            }
        });
        return false;
    }

    /**
     * Get the parent scope for this scope (for source scope this will always be the globalScope).
     * XmlScope overrides this to return the parent xml scope if available.
     * For globalScope this will return null.
     */
    public getParentScope() {
        let scope: Scope;
        //use the global scope if we didn't find a scope and this is not the global scope
        if (this.program.globalScope !== this) {
            scope = this.program.globalScope;
        }
        if (scope) {
            return scope;
        } else {
            //passing null to the cache allows it to skip the factory function in the future
            return null;
        }
    }

    private dependencyGraph: DependencyGraph;
    /**
     * An unsubscribe function for the dependencyGraph subscription
     */
    private unsubscribeFromDependencyGraph: () => void;

    public attachDependencyGraph(dependencyGraph: DependencyGraph) {
        this.dependencyGraph = dependencyGraph;
        if (this.unsubscribeFromDependencyGraph) {
            this.unsubscribeFromDependencyGraph();
        }

        //anytime a dependency for this scope changes, we need to be revalidated
        this.unsubscribeFromDependencyGraph = this.dependencyGraph.onchange(this.dependencyGraphKey, this.onDependenciesChanged.bind(this));

        //invalidate immediately since this is a new scope
        this.invalidate();
    }

    /**
     * Get the file with the specified pkgPath
     * @param filePath can be a srcPath, a pkgPath, or a destPath (same as pkgPath but without `pkg:/`)
     * @param normalizePath should this function repair and standardize the path? Passing false should have a performance boost if you can guarantee your path is already sanitized
     */
    public getFile(srcPath: string, normalizePath = true) {
        if (normalizePath) {
            srcPath = s`${srcPath}`;
        }
        let files = this.getAllFiles();
        for (let file of files) {
            if (file.srcPath === srcPath) {
                return file;
            }
        }
    }

    /**
     * Get the list of files referenced by this scope that are actually loaded in the program.
     * Excludes files from ancestor scopes
     */
    public getOwnFiles() {
        //source scope only inherits files from global, so just return all files. This function mostly exists to assist XmlScope
        return this.getAllFiles();
    }

    /**
     * Get the list of files referenced by this scope that are actually loaded in the program.
     * Includes files from this scope and all ancestor scopes
     */
    public getAllFiles() {
        return this.cache.getOrAdd('getAllFiles', () => {
            let result = [] as BscFile[];
            let dependencies = this.dependencyGraph.getAllDependencies(this.dependencyGraphKey);
            for (let dependency of dependencies) {
                //load components by their name
                if (dependency.startsWith('component:')) {
                    let comp = this.program.getComponent(dependency.replace(/$component:/, ''));
                    if (comp) {
                        result.push(comp.file);
                    }
                } else {
                    let file = this.program.getFile(dependency, false);
                    if (file) {
                        result.push(file);
                    }
                }
            }
            this.logDebug('getAllFiles', () => result.map(x => x.pkgPath));
            return result;
        });
    }

    /**
     * Get the list of errors for this scope. It's calculated on the fly, so
     * call this sparingly.
     */
    public getDiagnostics() {
        let diagnosticLists = [this.diagnostics] as BsDiagnostic[][];

        //add diagnostics from every referenced file
        this.enumerateOwnFiles((file) => {
            diagnosticLists.push(file.getDiagnostics());
        });
        let allDiagnostics = Array.prototype.concat.apply([], diagnosticLists) as BsDiagnostic[];

        let filteredDiagnostics = allDiagnostics.filter((x) => {
            return !util.diagnosticIsSuppressed(x);
        });

        //filter out diangostics that match any of the comment flags

        return filteredDiagnostics;
    }

    public addDiagnostics(diagnostics: BsDiagnostic[]) {
        this.diagnostics.push(...diagnostics);
    }

    /**
     * Get the list of callables available in this scope (either declared in this scope or in a parent scope)
     */
    public getAllCallables(): CallableContainer[] {
        //get callables from parent scopes
        let parentScope = this.getParentScope();
        if (parentScope) {
            return [...this.getOwnCallables(), ...parentScope.getAllCallables()];
        } else {
            return [...this.getOwnCallables()];
        }
    }

    /**
     * Get the callable with the specified name.
     * If there are overridden callables with the same name, the closest callable to this scope is returned
     * @param name
     */
    public getCallableByName(name: string) {
        let lowerName = name.toLowerCase();
        let callables = this.getAllCallables();
        for (let callable of callables) {
            if (callable.callable.getName(ParseMode.BrighterScript).toLowerCase() === lowerName) {
                return callable.callable;
            }
        }
    }

    /**
     * Iterate over Brs files not shadowed by typedefs
     */
    public enumerateBrsFiles(callback: (file: BrsFile) => void) {
        const files = this.getAllFiles();
        for (const file of files) {
            //only brs files without a typedef
            if (isBrsFile(file) && !file.hasTypedef) {
                callback(file);
            }
        }
    }

    /**
     * Call a function for each file directly included in this scope (excluding files found only in parent scopes).
     */
    public enumerateOwnFiles(callback: (file: BscFile) => void) {
        const files = this.getOwnFiles();
        for (const file of files) {
            //either XML components or files without a typedef
            if (isXmlFile(file) || !file.hasTypedef) {
                callback(file);
            }
        }
    }

    /**
     * Get the list of callables explicitly defined in files in this scope.
     * This excludes ancestor callables
     */
    public getOwnCallables(): CallableContainer[] {
        let result = [] as CallableContainer[];
        this.logDebug('getOwnCallables() files: ', () => this.getOwnFiles().map(x => x.pkgPath));

        //get callables from own files
        this.enumerateOwnFiles((file) => {
            for (let callable of file.callables) {
                result.push({
                    callable: callable,
                    scope: this
                });
            }
        });
        return result;
    }

    /**
     * Builds a tree of namespace objects
     */
    public buildNamespaceLookup() {
        let namespaceLookup = new Map<string, NamespaceContainer>();
        this.enumerateBrsFiles((file) => {
            for (let namespace of file.parser.references.namespaceStatements) {
                //TODO should we handle non-brighterscript?
                let name = namespace.nameExpression.getName(ParseMode.BrighterScript);
                let nameParts = name.split('.');

                let loopName = null;
                //ensure each namespace section is represented in the results
                //(so if the namespace name is A.B.C, this will make an entry for "A", an entry for "A.B", and an entry for "A.B.C"
                for (let part of nameParts) {
                    loopName = loopName === null ? part : `${loopName}.${part}`;
                    let lowerLoopName = loopName.toLowerCase();
<<<<<<< HEAD
                    namespaceLookup[lowerLoopName] = namespaceLookup[lowerLoopName] ?? {
                        file: file,
                        fullName: loopName,
                        nameRange: namespace.nameExpression.range,
                        lastPartName: part,
                        namespaces: {},
                        classStatements: {},
                        functionStatements: {},
                        statements: [],
                        symbolTable: new SymbolTable(this.symbolTable)
                    };
=======
                    if (!namespaceLookup.has(lowerLoopName)) {
                        namespaceLookup.set(lowerLoopName, {
                            file: file,
                            fullName: loopName,
                            nameRange: namespace.nameExpression.range,
                            lastPartName: part,
                            namespaces: new Map<string, NamespaceContainer>(),
                            classStatements: {},
                            functionStatements: {},
                            statements: []
                        });
                    }
>>>>>>> 8f5db441
                }
                let ns = namespaceLookup.get(name.toLowerCase());
                ns.statements.push(...namespace.body.statements);
                for (let statement of namespace.body.statements) {
                    if (isClassStatement(statement) && statement.name) {
                        ns.classStatements[statement.name.text.toLowerCase()] = statement;
                    } else if (isFunctionStatement(statement) && statement.name) {
                        ns.functionStatements[statement.name.text.toLowerCase()] = statement;
                    }
                }
                // Merges all the symbol tables of the namespace statements into the new symbol table created above.
                // Set those symbol tables to have this new merged table as a parent
                ns.symbolTable.mergeSymbolTable(namespace.symbolTable);
            }

            //associate child namespaces with their parents
            for (let [, ns] of namespaceLookup) {
                let parts = ns.fullName.split('.');

                if (parts.length > 1) {
                    //remove the last part
                    parts.pop();
                    let parentName = parts.join('.');
                    const parent = namespaceLookup.get(parentName.toLowerCase());
                    parent.namespaces.set(ns.lastPartName.toLowerCase(), ns);
                }
            }
        });
        return namespaceLookup;
    }

    public getAllNamespaceStatements() {
        let result = [] as NamespaceStatement[];
        this.enumerateBrsFiles((file) => {
            result.push(...file.parser.references.namespaceStatements);
        });
        return result;
    }

    protected logDebug(...args: any[]) {
        this.program.logger.debug(this._debugLogComponentName, ...args);
    }
    private _debugLogComponentName: string;

    public validate() {
        this.program.logger.time(LogLevel.debug, [this._debugLogComponentName, 'validate()'], () => {

            let parentScope = this.getParentScope();

            //validate our parent before we validate ourself
            if (parentScope?.isValidated === false) {
                this.logDebug('validate(): validating parent first');
                parentScope.validate();
            }
            //clear the scope's errors list (we will populate them from this method)
            this.diagnostics = [];

            // link the symbol table
            this.linkSymbolTable();

            let callables = this.getAllCallables();

            //sort the callables by filepath and then method name, so the errors will be consistent
            callables = callables.sort((a, b) => {
                return (
                    //sort by path
                    a.callable.file.srcPath.localeCompare(b.callable.file.srcPath) ||
                    //then sort by method name
                    a.callable.name.localeCompare(b.callable.name)
                );
            });

            //get a list of all callables, indexed by their lower case names
            let callableContainerMap = util.getCallableContainersByLowerName(callables);

            this._validate(callableContainerMap);

            // unlink the symbol table so it can't be accessed from the wrong scope
            this.unlinkSymbolTable();
        });
    }

    protected _validate(callableContainerMap: CallableContainerMap) {
        //find all duplicate function declarations
        this.diagnosticFindDuplicateFunctionDeclarations(callableContainerMap);

        //detect missing and incorrect-case script imports
        this.diagnosticValidateScriptImportPaths();


        //do many per-file checks
        this.enumerateBrsFiles((file) => {
            //enforce a series of checks on the bodies of class methods
            this.validateClasses(file);
            this.diagnosticDetectShadowedLocalVars(file, callableContainerMap);
            this.diagnosticDetectFunctionCollisions(file);
            this.detectVariableNamespaceCollisions(file);
            this.diagnosticDetectInvalidFunctionExpressionTypes(file);
            this.diagnosticDetectInvalidFunctionCalls(file, callableContainerMap);
        });
    }

    /**
     * Mark this scope as invalid, which means its `validate()` function needs to be called again before use.
     */
    public invalidate() {
        (this as any).isValidated = false;
        //clear out various lookups (they'll get regenerated on demand the next time they're requested)
        this.cache.clear();
        this.clearSymbolTable();
        this.symbolCache.clear();
    }


    public get symbolTable() {
        if (!this._symbolTable) {
            this._symbolTable = new SymbolTable(this.getParentScope()?.symbolTable);
            this._symbolTable.addSymbol('m', null, new ObjectType(this.memberTable));
            for (let file of this.getOwnFiles()) {
                if (isBrsFile(file)) {
                    this._symbolTable.mergeSymbolTable(file.parser?.symbolTable);
                }
            }
        }
        return this._symbolTable;
    }
    private _symbolTable: SymbolTable;
    protected _memberTable: SymbolTable;

    public get memberTable() {
        if (!this._memberTable) {
            this._memberTable = new SymbolTable(this.getParentScope()?.memberTable);
            if (!this.getParentScope()) {
                this._memberTable.addSymbol('global', null, new ObjectType());
            }
        }
        return this._memberTable;
    }

    protected clearSymbolTable() {
        this._symbolTable = null;
        this._memberTable = null;
    }

    /**
    * Builds the current symbol table for the scope, by merging the tables for all the files in this scope.
    * Also links all file symbols tables to this new table
    * This will only rebuilt if the symbol table has not been built before
    */
    public linkSymbolTable() {
        for (const file of this.getAllFiles()) {
            if (isBrsFile(file)) {
                file.parser.symbolTable.setParent(this.symbolTable);

                for (const namespace of file.parser.references.namespaceStatements) {
                    const namespaceNameLower = namespace.nameExpression.getName(ParseMode.BrighterScript).toLowerCase();
                    const namespaceSymbolTable = this.namespaceLookup[namespaceNameLower].symbolTable;
                    namespace.symbolTable.setParent(namespaceSymbolTable);
                }
                //TODO TYPES: build symbol tables for dotted set assignments using actual values
                // Currently this is prone to call-stack issues.
                // eg. m.key = "value"

                for (const dotSetStmt of file.parser.references.dottedSetStatements) {
                    if (isVariableExpression(dotSetStmt.obj)) {
                        if (dotSetStmt.obj.getName(ParseMode.BrighterScript).toLowerCase() === 'm') {
                            this.memberTable.addSymbol(dotSetStmt.name.text, dotSetStmt.range, new DynamicType());
                            // TODO TYPES: get actual types: getBscTypeFromExpression(dotSetStmt.value, file.parser.references.getContainingFunctionExpression(dotSetStmt.name)));
                        }
                    } else {
                        // TODO TYPES: What other types of expressions could these be?
                    }
                }
            }
        }
        // also link classes
        const classMap = this.getClassMap();
        for (const pair of classMap) {
            const classStmt = pair[1]?.item;
            classStmt?.buildSymbolTable(this.getParentClass(classStmt));
        }
    }

    public unlinkSymbolTable() {
        for (let file of this.getOwnFiles()) {
            if (isBrsFile(file)) {
                file.parser?.symbolTable.setParent(null);

                for (const namespace of file.parser.references.namespaceStatements) {
                    namespace.symbolTable.setParent(null);
                }
            }
        }

    }

    private detectVariableNamespaceCollisions(file: BrsFile) {
        //find all function parameters
        for (let func of file.parser.references.functionExpressions) {
            for (let param of func.parameters) {
                let lowerParamName = param.name.text.toLowerCase();
                let namespace = this.namespaceLookup.get(lowerParamName);
                //see if the param matches any starting namespace part
                if (namespace) {
                    this.diagnostics.push({
                        file: file,
                        ...DiagnosticMessages.parameterMayNotHaveSameNameAsNamespace(param.name.text),
                        range: param.name.range,
                        relatedInformation: [{
                            message: 'Namespace declared here',
                            location: Location.create(
                                URI.file(namespace.file.srcPath).toString(),
                                namespace.nameRange
                            )
                        }]
                    });
                }
            }
        }

        for (let assignment of file.parser.references.assignmentStatements) {
            let lowerAssignmentName = assignment.name.text.toLowerCase();
            let namespace = this.namespaceLookup.get(lowerAssignmentName);
            //see if the param matches any starting namespace part
            if (namespace) {
                this.diagnostics.push({
                    file: file,
                    ...DiagnosticMessages.variableMayNotHaveSameNameAsNamespace(assignment.name.text),
                    range: assignment.name.range,
                    relatedInformation: [{
                        message: 'Namespace declared here',
                        location: Location.create(
                            URI.file(namespace.file.srcPath).toString(),
                            namespace.nameRange
                        )
                    }]
                });
            }
        }
    }

    /**
     * Find various function collisions
     */
    private diagnosticDetectFunctionCollisions(file: BscFile) {
        for (let func of file.callables) {
            const funcName = func.getName(ParseMode.BrighterScript);
            const lowerFuncName = funcName?.toLowerCase();
            if (lowerFuncName) {

                //find function declarations with the same name as a stdlib function
                if (globalCallableMap.has(lowerFuncName)) {
                    this.diagnostics.push({
                        ...DiagnosticMessages.scopeFunctionShadowedByBuiltInFunction(),
                        range: func.nameRange,
                        file: file
                    });
                }

                //find any functions that have the same name as a class
                if (this.hasClass(lowerFuncName)) {
                    this.diagnostics.push({
                        ...DiagnosticMessages.functionCannotHaveSameNameAsClass(funcName),
                        range: func.nameRange,
                        file: file
                    });
                }
            }
        }
    }

    /**
    * Find function parameters and function return types that are neither built-in types or known Class references
    */
    private diagnosticDetectInvalidFunctionExpressionTypes(file: BrsFile) {
        for (let func of file.parser.references.functionExpressions) {
            const returnType = getTypeFromContext(func.returnType, { file: file, scope: this, position: func.range?.start });
            if (!returnType && func.returnTypeToken) {
                // check if this custom type is in our class map
                const returnTypeName = func.returnTypeToken.text;
                const currentNamespaceName = func.namespaceName?.getName(ParseMode.BrighterScript);
                if (!this.hasClass(returnTypeName, currentNamespaceName)) {
                    this.diagnostics.push({
                        ...DiagnosticMessages.invalidFunctionReturnType(returnTypeName),
                        range: func.returnTypeToken.range,
                        file: file
                    });
                }
            }

            for (let param of func.parameters) {
                const paramType = getTypeFromContext(param.type, { file: file, scope: this, position: param.range?.start });
                if (!paramType && param.typeToken) {
                    const paramTypeName = param.typeToken.text;
                    const currentNamespaceName = func.namespaceName?.getName(ParseMode.BrighterScript);
                    if (!this.hasClass(paramTypeName, currentNamespaceName)) {
                        this.diagnostics.push({
                            ...DiagnosticMessages.functionParameterTypeIsInvalid(param.name.text, paramTypeName),
                            range: param.typeToken.range,
                            file: file
                        });

                    }
                }
            }
        }
    }

    /**
    * Find functions with either the wrong type of parameters, or the wrong number of parameters
    */
    private diagnosticDetectInvalidFunctionCalls(file: BscFile, callableContainersByLowerName: CallableContainerMap) {
        if (isBrsFile(file)) {
            for (let expCall of file.functionCalls) {
                const symbolTypeInfo = file.getSymbolTypeFromToken(expCall.name, expCall.functionExpression, this);
                let funcType = symbolTypeInfo.type;
                if (!isFunctionType(funcType) && !isDynamicType(funcType)) {
                    // We don't know if this is a function. Try seeing if it is a global
                    const callableContainer = util.getCallableContainerByFunctionCall(callableContainersByLowerName, expCall);
                    if (callableContainer) {
                        // We found a global callable with correct number of params - use that
                        funcType = callableContainer.callable?.type;
                    } else {
                        const allowedParamCount = util.getMinMaxParamCountByFunctionCall(callableContainersByLowerName, expCall);
                        if (allowedParamCount) {
                            // We found a global callable, but it needs a different number of args
                            this.addMismatchParamCountDiagnostic(allowedParamCount, expCall, file);
                            continue;
                        }
                    }
                }
                if (isFunctionType(funcType)) {
                    // Check for Argument count mismatch.
                    //get min/max parameter count for callable
                    let paramCount = util.getMinMaxParamCount(funcType.params);
                    if (expCall.args.length > paramCount.max || expCall.args.length < paramCount.min) {
                        this.addMismatchParamCountDiagnostic(paramCount, expCall, file);
                    }

                    // Check for Argument type mismatch.
                    const paramTypeContext = { file: file, scope: this, position: expCall.functionExpression.range?.start };
                    const argTypeContext = { file: file, scope: this, position: expCall.range?.start };
                    for (let index = 0; index < funcType.params.length; index++) {
                        const param = funcType.params[index];
                        const arg = expCall.args[index];
                        if (!arg) {
                            // not enough args
                            break;
                        }
                        let argType = arg.type ?? new UninitializedType();
                        let assignable = false;
                        const paramType = getTypeFromContext(param.type, paramTypeContext);
                        if (!paramType) {
                            // other error - can not determine what type this parameter should be
                            continue;
                        }
                        argType = getTypeFromContext(argType, argTypeContext);
                        if (isCustomType(argType)) {
                            const lowerNamespaceName = expCall.functionExpression.namespaceName?.getName().toLowerCase();
                            assignable = argType.isAssignableTo(paramType, argTypeContext, this.getAncestorTypeList(argType.name, lowerNamespaceName));
                        } else {
                            assignable = argType?.isAssignableTo(paramType, argTypeContext);
                        }
                        if (!assignable) {
                            // TODO TYPES: perhaps this should be a strict mode setting?
                            assignable = argType?.isConvertibleTo(paramType, argTypeContext);
                        }
                        if (!assignable) {
                            this.diagnostics.push({
                                ...DiagnosticMessages.argumentTypeMismatch(argType?.toString(argTypeContext), paramType.toString(paramTypeContext)),
                                range: arg?.range,
                                file: file
                            });
                        }
                    }
                } else if (isInvalidType(symbolTypeInfo.type)) {
                    // TODO TYPES: standard member functions like integer.ToStr() are not detectable yet.
                } else if (isDynamicType(symbolTypeInfo.type)) {
                    // maybe this is a function? who knows
                } else {
                    const functionNameText = symbolTypeInfo.expandedTokenText;
                    this.diagnostics.push({
                        ...DiagnosticMessages.callToUnknownFunction(functionNameText, this.name),
                        range: expCall.nameRange,
                        //TODO detect end of expression call
                        file: file
                    });
                }
            }
        }
    }

    private addMismatchParamCountDiagnostic(paramCount: MinMax, expCall: FunctionCall, file: BscFile) {
        const minMaxParamsText = paramCount.min === paramCount.max ? paramCount.max : `${paramCount.min}-${paramCount.max}`;
        const expCallArgCount = expCall.args.length;
        this.diagnostics.push({
            ...DiagnosticMessages.mismatchArgumentCount(minMaxParamsText, expCallArgCount),
            range: expCall.nameRange,
            file: file
        });
    }

    public getNewExpressions() {
        let result = [] as AugmentedNewExpression[];
        this.enumerateBrsFiles((file) => {
            let expressions = file.parser.references.newExpressions as AugmentedNewExpression[];
            for (let expression of expressions) {
                expression.file = file;
                result.push(expression);
            }
        });
        return result;
    }

    private validateClasses(file: BrsFile) {
        let validator = new BsClassValidator();
        validator.validate(this, file);
        this.diagnostics.push(...validator.diagnostics);
    }

    /**
     * Detect local variables (vars declared within a function expression) that have the same name as scope calls
     * @param file
     * @param callableContainerMap
     */
    private diagnosticDetectShadowedLocalVars(file: BrsFile, callableContainerMap: CallableContainerMap) {
        const classMap = this.getClassMap();

        for (let func of file.parser.references.functionExpressions) {
            //every var declaration in this function expression
            for (let symbol of func.symbolTable.getOwnSymbols()) {
                const symbolNameLower = symbol.name.toLowerCase();
                //if the var is a function
                if (isFunctionType(symbol.type)) {
                    //local var function with same name as stdlib function
                    if (
                        //has same name as stdlib
                        globalCallableMap.has(symbolNameLower)
                    ) {
                        this.diagnostics.push({
                            ...DiagnosticMessages.localVarFunctionShadowsParentFunction('stdlib'),
                            range: symbol.range,
                            file: file
                        });

                        //this check needs to come after the stdlib one, because the stdlib functions are included
                        //in the scope function list
                    } else if (
                        //has same name as scope function
                        callableContainerMap.has(symbolNameLower)
                    ) {
                        this.diagnostics.push({
                            ...DiagnosticMessages.localVarFunctionShadowsParentFunction('scope'),
                            range: symbol.range,
                            file: file
                        });
                    }

                    //var is not a function
                } else if (
                    //is NOT a callable from stdlib (because non-function local vars can have same name as stdlib names)
                    !globalCallableMap.has(symbolNameLower)
                ) {

                    //is same name as a callable
                    if (callableContainerMap.has(symbolNameLower)) {
                        this.diagnostics.push({
                            ...DiagnosticMessages.localVarShadowedByScopedFunction(),
                            range: symbol.range,
                            file: file
                        });
                        //has the same name as an in-scope class
                    } else if (classMap.has(symbolNameLower)) {
                        this.diagnostics.push({
                            ...DiagnosticMessages.localVarSameNameAsClass(classMap.get(symbolNameLower).item.getName(ParseMode.BrighterScript)),
                            range: symbol.range,
                            file: file
                        });
                    }
                }
            }
        }
    }

    /**
     * Create diagnostics for any duplicate function declarations
     * @param callablesByLowerName
     */
    private diagnosticFindDuplicateFunctionDeclarations(callableContainersByLowerName: CallableContainerMap) {
        //for each list of callables with the same name
        for (let [lowerName, callableContainers] of callableContainersByLowerName) {

            let globalCallables = [] as CallableContainer[];
            let nonGlobalCallables = [] as CallableContainer[];
            let ownCallables = [] as CallableContainer[];
            let ancestorNonGlobalCallables = [] as CallableContainer[];

            for (let container of callableContainers) {
                if (container.scope === this.program.globalScope) {
                    globalCallables.push(container);
                } else {
                    nonGlobalCallables.push(container);
                    if (container.scope === this) {
                        ownCallables.push(container);
                    } else {
                        ancestorNonGlobalCallables.push(container);
                    }
                }
            }

            //add info diagnostics about child shadowing parent functions
            if (ownCallables.length > 0 && ancestorNonGlobalCallables.length > 0) {
                for (let container of ownCallables) {
                    //skip the init function (because every component will have one of those){
                    if (lowerName !== 'init') {
                        let shadowedCallable = ancestorNonGlobalCallables[ancestorNonGlobalCallables.length - 1];
                        if (!!shadowedCallable && shadowedCallable.callable.file === container.callable.file) {
                            //same file: skip redundant imports
                            continue;
                        }
                        this.diagnostics.push({
                            ...DiagnosticMessages.overridesAncestorFunction(
                                container.callable.name,
                                container.scope.name,
                                shadowedCallable.callable.file.pkgPath,
                                //grab the last item in the list, which should be the closest ancestor's version
                                shadowedCallable.scope.name
                            ),
                            range: container.callable.nameRange,
                            file: container.callable.file
                        });
                    }
                }
            }

            //add error diagnostics about duplicate functions in the same scope
            if (ownCallables.length > 1) {

                for (let callableContainer of ownCallables) {
                    let callable = callableContainer.callable;

                    this.diagnostics.push({
                        ...DiagnosticMessages.duplicateFunctionImplementation(callable.name, callableContainer.scope.name),
                        range: util.createRange(
                            callable.nameRange.start.line,
                            callable.nameRange.start.character,
                            callable.nameRange.start.line,
                            callable.nameRange.end.character
                        ),
                        file: callable.file
                    });
                }
            }
        }
    }

    /**
     * Get the list of all script imports for this scope
     */
    private getOwnScriptImports() {
        let result = [] as FileReference[];
        this.enumerateOwnFiles((file) => {
            if (isBrsFile(file)) {
                result.push(...file.ownScriptImports);
            } else if (isXmlFile(file)) {
                result.push(...file.scriptTagImports);
            }
        });
        return result;
    }

    /**
     * Verify that all of the scripts imported by each file in this scope actually exist
     */
    private diagnosticValidateScriptImportPaths() {
        let scriptImports = this.getOwnScriptImports();
        //verify every script import
        for (let scriptImport of scriptImports) {
            let referencedFile = this.getFileByRelativePath(scriptImport.pkgPath);
            //if we can't find the file
            if (!referencedFile) {
                //skip the default bslib file, it will exist at transpile time but should not show up in the program during validation cycle
                if (scriptImport.pkgPath === `pkg:/source/bslib.brs`) {
                    continue;
                }
                let dInfo: DiagnosticInfo;
                if (scriptImport.text.trim().length === 0) {
                    dInfo = DiagnosticMessages.scriptSrcCannotBeEmpty();
                } else {
                    dInfo = DiagnosticMessages.referencedFileDoesNotExist();
                }

                this.diagnostics.push({
                    ...dInfo,
                    range: scriptImport.filePathRange,
                    file: scriptImport.sourceFile
                });
                //if the character casing of the script import path does not match that of the actual path
            } else if (scriptImport.pkgPath !== referencedFile.pkgPath) {
                this.diagnostics.push({
                    ...DiagnosticMessages.scriptImportCaseMismatch(referencedFile.pkgPath),
                    range: scriptImport.filePathRange,
                    file: scriptImport.sourceFile
                });
            }
        }
    }

    /**
     * Find the file with the specified relative path
     * @param relativePath
     */
    protected getFileByRelativePath(relativePath: string) {
        if (!relativePath) {
            return;
        }
        let files = this.getAllFiles();
        for (let file of files) {
            if (file.pkgPath.toLowerCase() === relativePath.toLowerCase()) {
                return file;
            }
        }
    }

    /**
     * Determine if this file is included in this scope (excluding parent scopes)
     * @param file
     */
    public hasFile(file: BscFile) {
        let files = this.getOwnFiles();
        let hasFile = files.includes(file);
        return hasFile;
    }

    /**
     * Get all callables as completionItems
     */
    public getCallablesAsCompletions(parseMode: ParseMode) {
        let completions = [] as CompletionItem[];
        let callables = this.getAllCallables();

        if (parseMode === ParseMode.BrighterScript) {
            //throw out the namespaced callables (they will be handled by another method)
            callables = callables.filter(x => x.callable.hasNamespace === false);
        }

        for (let callableContainer of callables) {
            completions.push(this.createCompletionFromCallable(callableContainer));
        }
        return completions;
    }

    public createCompletionFromCallable(callableContainer: CallableContainer): CompletionItem {
        return {
            label: callableContainer.callable.getName(ParseMode.BrighterScript),
            kind: CompletionItemKind.Function,
            detail: callableContainer.callable.shortDescription,
            documentation: callableContainer.callable.documentation ? { kind: 'markdown', value: callableContainer.callable.documentation } : undefined
        };
    }

    public createCompletionFromFunctionStatement(statement: FunctionStatement): CompletionItem {
        return {
            label: statement.getName(ParseMode.BrighterScript),
            kind: CompletionItemKind.Function
        };
    }

    /**
     * Get the definition (where was this thing first defined) of the symbol under the position
     */
    public getDefinition(file: BscFile, position: Position): Location[] {
        // Overridden in XMLScope. Brs files use implementation in BrsFile
        return [];
    }

    /**
     * Scan all files for property names, and return them as completions
     */
    public getPropertyNameCompletions() {
        let results = [] as CompletionItem[];
        this.enumerateBrsFiles((file) => {
            results.push(...file.propertyNameCompletions);
        });
        return results;
    }

    public getAllClassMemberCompletions() {
        let results = new Map<string, CompletionItem>();
        let filesSearched = new Set<BscFile>();
        for (const file of this.getAllFiles()) {
            if (isXmlFile(file) || filesSearched.has(file)) {
                continue;
            }
            filesSearched.add(file);
            for (let cs of file.parser.references.classStatements) {
                for (let s of [...cs.methods, ...cs.fields]) {
                    if (!results.has(s.name.text) && s.name.text.toLowerCase() !== 'new') {
                        results.set(s.name.text, {
                            label: s.name.text,
                            kind: isClassMethodStatement(s) ? CompletionItemKind.Method : CompletionItemKind.Field
                        });
                    }
                }
            }
        }
        return results;
    }

    /**
     * @param className - The name of the class (including namespace if possible)
     * @param callsiteNamespace - the name of the namespace where the call site resides (this is NOT the known namespace of the class).
     *                            This is used to help resolve non-namespaced class names that reside in the same namespac as the call site.
     */
    public getClassHierarchy(className: string, callsiteNamespace?: string) {
        let items = [] as FileLink<ClassStatement>[];
        let link = this.getClassFileLink(className, callsiteNamespace);
        while (link) {
            items.push(link);
            link = this.getClassFileLink(link.item.parentClassName?.getName(ParseMode.BrighterScript)?.toLowerCase(), callsiteNamespace);
        }
        return items;
    }
}

export interface NamespaceContainer {
    file: BscFile;
    fullName: string;
    nameRange: Range;
    lastPartName: string;
    statements: Statement[];
    classStatements: Record<string, ClassStatement>;
    functionStatements: Record<string, FunctionStatement>;
<<<<<<< HEAD
    namespaces: Record<string, NamespaceContainer>;
    symbolTable: SymbolTable;
=======
    namespaces: Map<string, NamespaceContainer>;
>>>>>>> 8f5db441
}

interface AugmentedNewExpression extends NewExpression {
    file: BscFile;
}<|MERGE_RESOLUTION|>--- conflicted
+++ resolved
@@ -402,19 +402,6 @@
                 for (let part of nameParts) {
                     loopName = loopName === null ? part : `${loopName}.${part}`;
                     let lowerLoopName = loopName.toLowerCase();
-<<<<<<< HEAD
-                    namespaceLookup[lowerLoopName] = namespaceLookup[lowerLoopName] ?? {
-                        file: file,
-                        fullName: loopName,
-                        nameRange: namespace.nameExpression.range,
-                        lastPartName: part,
-                        namespaces: {},
-                        classStatements: {},
-                        functionStatements: {},
-                        statements: [],
-                        symbolTable: new SymbolTable(this.symbolTable)
-                    };
-=======
                     if (!namespaceLookup.has(lowerLoopName)) {
                         namespaceLookup.set(lowerLoopName, {
                             file: file,
@@ -424,10 +411,10 @@
                             namespaces: new Map<string, NamespaceContainer>(),
                             classStatements: {},
                             functionStatements: {},
-                            statements: []
+                            statements: [],
+                            symbolTable: new SymbolTable(this.symbolTable)
                         });
                     }
->>>>>>> 8f5db441
                 }
                 let ns = namespaceLookup.get(name.toLowerCase());
                 ns.statements.push(...namespace.body.statements);
@@ -584,7 +571,7 @@
 
                 for (const namespace of file.parser.references.namespaceStatements) {
                     const namespaceNameLower = namespace.nameExpression.getName(ParseMode.BrighterScript).toLowerCase();
-                    const namespaceSymbolTable = this.namespaceLookup[namespaceNameLower].symbolTable;
+                    const namespaceSymbolTable = this.namespaceLookup.get(namespaceNameLower).symbolTable;
                     namespace.symbolTable.setParent(namespaceSymbolTable);
                 }
                 //TODO TYPES: build symbol tables for dotted set assignments using actual values
@@ -1161,12 +1148,8 @@
     statements: Statement[];
     classStatements: Record<string, ClassStatement>;
     functionStatements: Record<string, FunctionStatement>;
-<<<<<<< HEAD
-    namespaces: Record<string, NamespaceContainer>;
+    namespaces: Map<string, NamespaceContainer>;
     symbolTable: SymbolTable;
-=======
-    namespaces: Map<string, NamespaceContainer>;
->>>>>>> 8f5db441
 }
 
 interface AugmentedNewExpression extends NewExpression {
