import type { CompletionItem, Position, Range } from 'vscode-languageserver';
import { CompletionItemKind, Location } from 'vscode-languageserver';
import chalk from 'chalk';
import type { DiagnosticInfo } from './DiagnosticMessages';
import { DiagnosticMessages } from './DiagnosticMessages';
import type { CallableContainer, BsDiagnostic, FileReference, BscFile, CallableContainerMap, FileLink, FunctionCall, InheritableStatement, InheritableType, NamedTypeStatement } from './interfaces';
import type { Program } from './Program';
import { BsClassValidator } from './validators/ClassValidator';
<<<<<<< HEAD
import type { NamespaceStatement, Statement, FunctionStatement, ClassStatement, InterfaceStatement, EnumStatement } from './parser/Statement';
import type { FunctionExpression, NewExpression } from './parser/Expression';
=======
import type { NamespaceStatement, Statement, FunctionStatement, ClassStatement, EnumStatement, InterfaceStatement } from './parser/Statement';
import type { NewExpression } from './parser/Expression';
>>>>>>> 2210d6e9
import { ParseMode } from './parser/Parser';
import { standardizePath as s, util } from './util';
import type { MinMax } from './util';
import { globalCallableMap } from './globalCallables';
import { Cache } from './Cache';
import { URI } from 'vscode-uri';
import { LogLevel } from './Logger';
import type { BrsFile, TokenSymbolLookup } from './files/BrsFile';
import type { DependencyGraph, DependencyChangedEvent } from './DependencyGraph';
import { isBrsFile, isClassMethodStatement, isClassStatement, isCustomType, isDynamicType, isEnumStatement, isFunctionStatement, isTypedFunctionType, isInvalidType, isFunctionType, isVariableExpression, isXmlFile, isArrayType, isInterfaceType, isInterfaceStatement } from './astUtils/reflection';
import { SymbolTable } from './SymbolTable';
import type { BscType, TypeContext } from './types/BscType';
import { getTypeFromContext } from './types/BscType';
import { DynamicType } from './types/DynamicType';
import { ObjectType } from './types/ObjectType';
import { UninitializedType } from './types/UninitializedType';
import type { Token } from './lexer/Token';

/**
 * A class to keep track of all declarations within a given scope (like source scope, component scope)
 */
export class Scope {
    constructor(
        public name: string,
        public program: Program,
        private _dependencyGraphKey?: string
    ) {
        this.isValidated = false;
        //used for improved logging performance
        this._debugLogComponentName = `Scope '${chalk.redBright(this.name)}'`;
    }


    /**
     * Indicates whether this scope needs to be validated.
     * Will be true when first constructed, or anytime one of its dependencies changes
     */
    public isValidated: boolean;

    protected cache = new Cache();

    public get dependencyGraphKey() {
        return this._dependencyGraphKey;
    }

    /**
     * A dictionary of namespaces, indexed by the lower case full name of each namespace.
     * If a namespace is declared as "NameA.NameB.NameC", there will be 3 entries in this dictionary,
     * "namea", "namea.nameb", "namea.nameb.namec"
     */
    public get namespaceLookup() {
        return this.cache.getOrAdd('namespaceLookup', () => this.buildNamespaceLookup());
    }

    /**
     * Get the class with the specified name.
     * @param className - The class name, including the namespace of the class if possible
     * @param containingNamespace - The namespace used to resolve relative class names. (i.e. the namespace around the current statement trying to find a class)
     */
    public getClass(className: string, containingNamespace?: string): ClassStatement {
        return this.getClassFileLink(className, containingNamespace)?.item;
    }

    /**
     * Get the interface with the specified name.
     * @param ifaceName - The interface name, including the namespace of the interface if possible
     * @param containingNamespace - The namespace used to resolve relative interface names. (i.e. the namespace around the current statement trying to find a interface)
     */
    public getInterface(ifaceName: string, containingNamespace?: string): InterfaceStatement {
        return this.getInterfaceFileLink(ifaceName, containingNamespace)?.item;
    }

    /**
<<<<<<< HEAD
     * Get either the class or interface, etc. with a given name
     * @param name - The name, including the namespace of the interface if possible
     * @param containingNamespace - The namespace used to resolve relative names. (i.e. the namespace around the current statement trying to find the interface or class)
     */
    public getNamedTypeStatement(name: string, containingNamespace?: string): NamedTypeStatement {
        return this.getNamedTypeFileLink(name, containingNamespace)?.item;
    }

    /**
     * A cache of a map of tokens -> TokenSymbolLookups, which are the result of getSymbolTypeFromToken()
     * Sometimes the lookup of symbols may take a while if there are lazyTypes or multiple tokens in a chain
     * By caching the result of this lookup, subsequent lookups of the same tokens are quicker
     */
    public get symbolCache() {
        return this.cache.getOrAdd('symbolCache', () => new Map<Token, TokenSymbolLookup>());
=======
     * Get the enum with the specified name.
     * @param enumName - The enum name, including the namespace if possible
     * @param containingNamespace - The namespace used to resolve relative enum names. (i.e. the namespace around the current statement trying to find an enum)
     */
    public getEnum(enumName: string, containingNamespace?: string): EnumStatement {
        return this.getEnumFileLink(enumName, containingNamespace)?.item;
>>>>>>> 2210d6e9
    }

    /**
     * Get a class and its containing file by the class name
     * @param className - The class name, including the namespace of the class if possible
     * @param containingNamespace - The namespace used to resolve relative class names. (i.e. the namespace around the current statement trying to find a class)
     */
    public getClassFileLink(className: string, containingNamespace?: string): FileLink<ClassStatement> {
        const lowerClassName = className?.toLowerCase();
        const classMap = this.getClassMap();

        let cls = classMap.get(
            util.getFullyQualifiedClassName(lowerClassName, containingNamespace?.toLowerCase())
        );
        //if we couldn't find the class by its full namespaced name, look for a global class with that name
        if (!cls) {
            cls = classMap.get(lowerClassName);
        }
        return cls;
    }


    /**
   * Get an interface and its containing file by the interface name
   * @param ifaceName - The interface name, including the namespace of the interface if possible
   * @param containingNamespace - The namespace used to resolve relative interface names. (i.e. the namespace around the current statement trying to find a interface)
   */
    public getInterfaceFileLink(ifaceName: string, containingNamespace?: string): FileLink<InterfaceStatement> {
        const lowerName = ifaceName?.toLowerCase();
        const ifaceMap = this.getInterfaceMap();

        let iface = ifaceMap.get(
            util.getFullyQualifiedClassName(lowerName, containingNamespace?.toLowerCase())
        );
        //if we couldn't find the iface by its full namespaced name, look for a global class with that name
        if (!iface) {
            iface = ifaceMap.get(lowerName);
        }
        return iface;
    }

    /**
     * Get an Enum and its containing file by the Enum name
     * @param enumName - The Enum name, including the namespace of the enum if possible
     * @param containingNamespace - The namespace used to resolve relative enum names. (i.e. the namespace around the current statement trying to find a enum)
     */
    public getEnumFileLink(enumName: string, containingNamespace?: string): FileLink<EnumStatement> {
        const lowerName = enumName?.toLowerCase();
        const enumMap = this.getEnumMap();

        let enumeration = enumMap.get(
            util.getFullyQualifiedClassName(lowerName, containingNamespace?.toLowerCase())
        );
        //if we couldn't find the enum by its full namespaced name, look for a global enum with that name
        if (!enumeration) {
            enumeration = enumMap.get(lowerName);
        }
        return enumeration;
    }

    /**
   * Get an interface and its containing file by the interface name
   * @param ifaceName - The interface name, including the namespace of the interface if possible
   * @param containingNamespace - The namespace used to resolve relative interface names. (i.e. the namespace around the current statement trying to find a interface)
   */
    public getInterfaceFileLink(ifaceName: string, containingNamespace?: string): FileLink<InterfaceStatement> {
        const lowerName = ifaceName?.toLowerCase();
        const ifaceMap = this.getInterfaceMap();

        let iface = ifaceMap.get(
            util.getFullyQualifiedClassName(lowerName, containingNamespace?.toLowerCase())
        );
        //if we couldn't find the iface by its full namespaced name, look for a global class with that name
        if (!iface) {
            iface = ifaceMap.get(lowerName);
        }
        return iface;
    }

    /**
     * Get an Enum and its containing file by the Enum name
     * @param enumName - The Enum name, including the namespace of the enum if possible
     * @param containingNamespace - The namespace used to resolve relative enum names. (i.e. the namespace around the current statement trying to find a enum)
     */
    public getEnumFileLink(enumName: string, containingNamespace?: string): FileLink<EnumStatement> {
        const lowerName = enumName?.toLowerCase();
        const enumMap = this.getEnumMap();

        let enumeration = enumMap.get(
            util.getFullyQualifiedClassName(lowerName, containingNamespace?.toLowerCase())
        );
        //if we couldn't find the enum by its full namespaced name, look for a global enum with that name
        if (!enumeration) {
            enumeration = enumMap.get(lowerName);
        }
        return enumeration;
    }

    /**
   * Get a Named Type (e.g. Class, Interface, Enum) and its containing file by the name
   * @param name - The name of the type, including the namespace of the class/interface/enum, etc. if possible
   * @param containingNamespace - The namespace used to resolve relative names. (i.e. the namespace around the current statement trying to find a class)
   */
    public getNamedTypeFileLink(name: string, containingNamespace?: string): FileLink<NamedTypeStatement> {
        return this.getInheritableFileLink(name, containingNamespace) || this.getEnumFileLink(name, containingNamespace);
    }

    /**
     * Get a InheritableStatement and its containing file by the name of the interface or class
     * @param name - The name of the interface or class, including the namespace of the class if possible
     * @param containingNamespace - The namespace used to resolve relative names. (i.e. the namespace around the current statement trying to find a class)
     */
    public getInheritableFileLink(name: string, containingNamespace?: string): FileLink<InheritableStatement> {
        return this.getClassFileLink(name, containingNamespace) || this.getInterfaceFileLink(name, containingNamespace);
    }

    /**
     * Gets the parent class of the given class
     * @param klass - The class to get the parent of, if possible
     */
    public getParentClass(klass: ClassStatement): ClassStatement {
        if (klass?.hasParent()) {
            const lowerParentClassNames = klass.getPossibleFullParentNames().map(name => name.toLowerCase());
            for (const lowerParentClassName of lowerParentClassNames) {
                const foundParent = this.getClassMap().get(lowerParentClassName);
                if (foundParent) {
                    return foundParent.item;
                }
            }
        }
    }

    /**
     * Gets the parent interface of the given interface
     * @param iface - The interface to get the parent of, if possible
     */
    public getParentInterface(iface: InterfaceStatement): InterfaceStatement {
        if (iface?.hasParent()) {
            const lowerParentClassNames = iface.getPossibleFullParentNames().map(name => name.toLowerCase());
            for (const lowerParentClassName of lowerParentClassNames) {
                const foundParent = this.getInterfaceMap().get(lowerParentClassName);
                if (foundParent) {
                    return foundParent.item;
                }
            }
        }
    }

    /**
    * Gets the parent of an Interface or Class
    * @param stmt - The class or interface to get the parent of, if possible
    */
    public getParentStatement(stmt: InheritableStatement): InheritableStatement {
        if (isInterfaceStatement(stmt)) {
            return this.getParentInterface(stmt);
        } else if (isClassStatement(stmt)) {
            return this.getParentClass(stmt);
        }
    }

    /**
    * Tests if a class exists with the specified name
    * @param className - the all-lower-case namespace-included class name
    * @param namespaceName - the current namespace name
    */
    public hasClass(className: string, namespaceName?: string): boolean {
        return !!this.getClass(className, namespaceName);
    }

    /**
    * Tests if an interface exists with the specified name
<<<<<<< HEAD
    * @param ifaceName - the all-lower-case namespace-included class name
=======
    * @param ifaceName - the all-lower-case namespace-included interface name
>>>>>>> 2210d6e9
    * @param namespaceName - the current namespace name
    */
    public hasInterface(ifaceName: string, namespaceName?: string): boolean {
        return !!this.getInterface(ifaceName, namespaceName);
    }

    /**
<<<<<<< HEAD
    * Tests if a class OR an interface, etc. exists with the specified name
    * @param name - the all-lower-case namespace-included class or interface name
    * @param namespaceName - the current namespace name
    */
    public hasNamedType(name: string, namespaceName?: string): boolean {
        return !!this.getNamedTypeStatement(name, namespaceName);
=======
    * Tests if an enum exists with the specified name
    * @param enumName - the all-lower-case namespace-included enum name
    * @param namespaceName - the current namespace name
    */
    public hasEnum(enumName: string, namespaceName?: string): boolean {
        return !!this.getEnum(enumName, namespaceName);
>>>>>>> 2210d6e9
    }

    /**
     * A dictionary of all classes in this scope. This includes namespaced classes always with their full name.
     * The key is stored in lower case
     */
    public getClassMap(): Map<string, FileLink<ClassStatement>> {
        return this.cache.getOrAdd('classMap', () => {
            const map = new Map<string, FileLink<ClassStatement>>();
            this.enumerateBrsFiles((file) => {
                if (isBrsFile(file)) {
                    for (let cls of file.parser.references.classStatements) {
                        const lowerClassName = cls.getName(ParseMode.BrighterScript)?.toLowerCase();
                        //only track classes with a defined name (i.e. exclude nameless malformed classes)
                        if (lowerClassName) {
                            map.set(lowerClassName, { item: cls, file: file });
                        }
                    }
                }
            });
            return map;
        });
    }


    public getAncestorTypeListByContext(thisType: BscType, context?: TypeContext): InheritableType[] {
        const funcExpr = context?.file?.getFunctionExpressionAtPosition(context?.position);
        if (isCustomType(thisType) || isInterfaceType(thisType)) {
            return this.getAncestorTypeList(thisType.name, funcExpr);
        }
        return [];
    }
    /**
   * A dictionary of all Interfaces in this scope. This includes namespaced Interfaces always with their full name.
   * The key is stored in lower case
   */
    public getInterfaceMap(): Map<string, FileLink<InterfaceStatement>> {
        return this.cache.getOrAdd('interfaceMap', () => {
            const map = new Map<string, FileLink<InterfaceStatement>>();
            this.enumerateBrsFiles((file) => {
                if (isBrsFile(file)) {
                    for (let cls of file.parser.references.interfaceStatements) {
                        const lowerClassName = cls.getName(ParseMode.BrighterScript)?.toLowerCase();
                        //only track classes with a defined name (i.e. exclude nameless malformed classes)
                        if (lowerClassName) {
                            map.set(lowerClassName, { item: cls, file: file });
                        }
                    }
                }
            });
            return map;
        });
    }

    public getAncestorTypeList(className: string, functionExpression?: FunctionExpression): InheritableType[] {
        const lowerNamespaceName = functionExpression.namespaceName?.getName().toLowerCase();
        const ancestors: InheritableType[] = [];
        let currentClassOrIFace = this.getInheritableFileLink(className, lowerNamespaceName)?.item;
        if (currentClassOrIFace) {
            ancestors.push(currentClassOrIFace?.getThisBscType());
        }
        while (currentClassOrIFace?.hasParent()) {
            currentClassOrIFace = this.getParentStatement(currentClassOrIFace);
            ancestors.push(currentClassOrIFace?.getThisBscType());
        }
        // TODO TYPES: this should probably be cached
        return ancestors;
    }

    /**
    * A dictionary of all Interfaces in this scope. This includes namespaced Interfaces always with their full name.
    * The key is stored in lower case
    */
    public getInterfaceMap(): Map<string, FileLink<InterfaceStatement>> {
        return this.cache.getOrAdd('interfaceMap', () => {
            const map = new Map<string, FileLink<InterfaceStatement>>();
            this.enumerateBrsFiles((file) => {
                if (isBrsFile(file)) {
                    for (let iface of file.parser.references.interfaceStatements) {
                        const lowerIfaceName = iface.getName(ParseMode.BrighterScript)?.toLowerCase();
                        //only track classes with a defined name (i.e. exclude nameless malformed classes)
                        if (lowerIfaceName) {
                            map.set(lowerIfaceName, { item: iface, file: file });
                        }
                    }
                }
            });
            return map;
        });
    }

    /**
     * A dictionary of all enums in this scope. This includes namespaced enums always with their full name.
     * The key is stored in lower case
     */
    public getEnumMap(): Map<string, FileLink<EnumStatement>> {
        return this.cache.getOrAdd('enumMap', () => {
            const map = new Map<string, FileLink<EnumStatement>>();
            this.enumerateBrsFiles((file) => {
                for (let enumStmt of file.parser.references.enumStatements) {
                    const lowerEnumName = enumStmt.fullName.toLowerCase();
                    //only track enums with a defined name (i.e. exclude nameless malformed enums)
                    if (lowerEnumName) {
                        map.set(lowerEnumName, { item: enumStmt, file: file });
                    }
                }
            });
            return map;
        });
    }

    /**
     * The list of diagnostics found specifically for this scope. Individual file diagnostics are stored on the files themselves.
     */
    protected diagnostics = [] as BsDiagnostic[];

    protected onDependenciesChanged(event: DependencyChangedEvent) {
        this.logDebug('invalidated because dependency graph said [', event.sourceKey, '] changed');
        this.invalidate();
    }

    /**
     * Clean up all event handles
     */
    public dispose() {
        this.unsubscribeFromDependencyGraph?.();
    }

    /**
     * Does this scope know about the given namespace name?
     * @param namespaceName - the name of the namespace (i.e. "NameA", or "NameA.NameB", etc...)
     */
    public isKnownNamespace(namespaceName: string) {
        let namespaceNameLower = namespaceName.toLowerCase();
        this.enumerateBrsFiles((file) => {
            for (let namespace of file.parser.references.namespaceStatements) {
                let loopNamespaceNameLower = namespace.name.toLowerCase();
                if (loopNamespaceNameLower === namespaceNameLower || loopNamespaceNameLower.startsWith(namespaceNameLower + '.')) {
                    return true;
                }
            }
        });
        return false;
    }

    /**
     * Get the parent scope for this scope (for source scope this will always be the globalScope).
     * XmlScope overrides this to return the parent xml scope if available.
     * For globalScope this will return null.
     */
    public getParentScope() {
        let scope: Scope;
        //use the global scope if we didn't find a scope and this is not the global scope
        if (this.program.globalScope !== this) {
            scope = this.program.globalScope;
        }
        if (scope) {
            return scope;
        } else {
            //passing null to the cache allows it to skip the factory function in the future
            return null;
        }
    }

    private dependencyGraph: DependencyGraph;
    /**
     * An unsubscribe function for the dependencyGraph subscription
     */
    private unsubscribeFromDependencyGraph: () => void;

    public attachDependencyGraph(dependencyGraph: DependencyGraph) {
        this.dependencyGraph = dependencyGraph;
        if (this.unsubscribeFromDependencyGraph) {
            this.unsubscribeFromDependencyGraph();
        }

        //anytime a dependency for this scope changes, we need to be revalidated
        this.unsubscribeFromDependencyGraph = this.dependencyGraph.onchange(this.dependencyGraphKey, this.onDependenciesChanged.bind(this));

        //invalidate immediately since this is a new scope
        this.invalidate();
    }

    /**
     * Get the file with the specified pkgPath
     * @param filePath can be a srcPath, a pkgPath, or a destPath (same as pkgPath but without `pkg:/`)
     * @param normalizePath should this function repair and standardize the path? Passing false should have a performance boost if you can guarantee your path is already sanitized
     */
    public getFile(srcPath: string, normalizePath = true) {
        if (normalizePath) {
            srcPath = s`${srcPath}`;
        }
        let files = this.getAllFiles();
        for (let file of files) {
            if (file.srcPath === srcPath) {
                return file;
            }
        }
    }

    /**
     * Get the list of files referenced by this scope that are actually loaded in the program.
     * Excludes files from ancestor scopes
     */
    public getOwnFiles() {
        //source scope only inherits files from global, so just return all files. This function mostly exists to assist XmlScope
        return this.getAllFiles();
    }

    /**
     * Get the list of files referenced by this scope that are actually loaded in the program.
     * Includes files from this scope and all ancestor scopes
     */
    public getAllFiles(): BscFile[] {
        return this.cache.getOrAdd('getAllFiles', () => {
            let result = [] as BscFile[];
            let dependencies = this.dependencyGraph.getAllDependencies(this.dependencyGraphKey);
            for (let dependency of dependencies) {
                //load components by their name
                if (dependency.startsWith('component:')) {
                    let comp = this.program.getComponent(dependency.replace(/$component:/, ''));
                    if (comp) {
                        result.push(comp.file);
                    }
                } else {
                    let file = this.program.getFile(dependency, false);
                    if (file) {
                        result.push(file);
                    }
                }
            }
            this.logDebug('getAllFiles', () => result.map(x => x.pkgPath));
            return result;
        });
    }

    /**
     * Get the list of errors for this scope. It's calculated on the fly, so
     * call this sparingly.
     */
    public getDiagnostics() {
        let diagnosticLists = [this.diagnostics] as BsDiagnostic[][];

        //add diagnostics from every referenced file
        this.enumerateOwnFiles((file) => {
            diagnosticLists.push(file.getDiagnostics());
        });
        let allDiagnostics = Array.prototype.concat.apply([], diagnosticLists) as BsDiagnostic[];

        let filteredDiagnostics = allDiagnostics.filter((x) => {
            return !util.diagnosticIsSuppressed(x);
        });

        //filter out diangostics that match any of the comment flags

        return filteredDiagnostics;
    }

    public addDiagnostics(diagnostics: BsDiagnostic[]) {
        this.diagnostics.push(...diagnostics);
    }

    /**
     * Get the list of callables available in this scope (either declared in this scope or in a parent scope)
     */
    public getAllCallables(): CallableContainer[] {
        //get callables from parent scopes
        let parentScope = this.getParentScope();
        if (parentScope) {
            return [...this.getOwnCallables(), ...parentScope.getAllCallables()];
        } else {
            return [...this.getOwnCallables()];
        }
    }

    /**
     * Get the callable with the specified name.
     * If there are overridden callables with the same name, the closest callable to this scope is returned
     * @param name
     */
    public getCallableByName(name: string) {
        let lowerName = name.toLowerCase();
        let callables = this.getAllCallables();
        for (let callable of callables) {
            if (callable.callable.getName(ParseMode.BrighterScript).toLowerCase() === lowerName) {
                return callable.callable;
            }
        }
    }

    /**
     * Get the global callable with the specified name.
     * If there are overridden callables with the same name, the closest callable to this scope is returned
     * @param name
     */
    public getGlobalCallableByName(name: string) {
        return globalCallableMap.get(name.toLowerCase());
    }

    /**
     * Iterate over Brs files not shadowed by typedefs
     */
    public enumerateBrsFiles(callback: (file: BrsFile) => void) {
        const files = this.getAllFiles();
        for (const file of files) {
            //only brs files without a typedef
            if (isBrsFile(file) && !file.hasTypedef) {
                callback(file);
            }
        }
    }

    /**
     * Call a function for each file directly included in this scope (excluding files found only in parent scopes).
     */
    public enumerateOwnFiles(callback: (file: BscFile) => void) {
        const files = this.getOwnFiles();
        for (const file of files) {
            //either XML components or files without a typedef
            if (isXmlFile(file) || !file.hasTypedef) {
                callback(file);
            }
        }
    }

    /**
     * Get the list of callables explicitly defined in files in this scope.
     * This excludes ancestor callables
     */
    public getOwnCallables(): CallableContainer[] {
        let result = [] as CallableContainer[];
        this.logDebug('getOwnCallables() files: ', () => this.getOwnFiles().map(x => x.pkgPath));

        //get callables from own files
        this.enumerateOwnFiles((file) => {
            for (let callable of file.callables) {
                result.push({
                    callable: callable,
                    scope: this
                });
            }
        });
        return result;
    }

    /**
     * Builds a tree of namespace objects
     */
    public buildNamespaceLookup() {
        let namespaceLookup = new Map<string, NamespaceContainer>();
        this.enumerateBrsFiles((file) => {
            for (let namespace of file.parser.references.namespaceStatements) {
                //TODO should we handle non-brighterscript?
                let name = namespace.nameExpression.getName(ParseMode.BrighterScript);
                let nameParts = name.split('.');

                let loopName = null;
                //ensure each namespace section is represented in the results
                //(so if the namespace name is A.B.C, this will make an entry for "A", an entry for "A.B", and an entry for "A.B.C"
                for (let part of nameParts) {
                    loopName = loopName === null ? part : `${loopName}.${part}`;
                    let lowerLoopName = loopName.toLowerCase();
                    if (!namespaceLookup.has(lowerLoopName)) {
                        namespaceLookup.set(lowerLoopName, {
                            file: file,
                            fullName: loopName,
                            nameRange: namespace.nameExpression.range,
                            lastPartName: part,
                            namespaces: new Map<string, NamespaceContainer>(),
                            classStatements: {},
                            functionStatements: {},
                            enumStatements: new Map<string, EnumStatement>(),
                            statements: [],
                            symbolTable: new SymbolTable(this.symbolTable)
                        });
                    }
                }
                let ns = namespaceLookup.get(name.toLowerCase());
                ns.statements.push(...namespace.body.statements);
                for (let statement of namespace.body.statements) {
                    if (isClassStatement(statement) && statement.name) {
                        ns.classStatements[statement.name.text.toLowerCase()] = statement;
                    } else if (isFunctionStatement(statement) && statement.name) {
                        ns.functionStatements[statement.name.text.toLowerCase()] = statement;
                    } else if (isEnumStatement(statement) && statement.fullName) {
                        ns.enumStatements.set(statement.fullName.toLowerCase(), statement);
                    }
                }
                // Merges all the symbol tables of the namespace statements into the new symbol table created above.
                // Set those symbol tables to have this new merged table as a parent
                ns.symbolTable.mergeSymbolTable(namespace.symbolTable);
            }

            //associate child namespaces with their parents
            for (let [, ns] of namespaceLookup) {
                let parts = ns.fullName.split('.');

                if (parts.length > 1) {
                    //remove the last part
                    parts.pop();
                    let parentName = parts.join('.');
                    const parent = namespaceLookup.get(parentName.toLowerCase());
                    parent.namespaces.set(ns.lastPartName.toLowerCase(), ns);
                }
            }
        });
        return namespaceLookup;
    }

    public getAllNamespaceStatements() {
        let result = [] as NamespaceStatement[];
        this.enumerateBrsFiles((file) => {
            result.push(...file.parser.references.namespaceStatements);
        });
        return result;
    }

    protected logDebug(...args: any[]) {
        this.program.logger.debug(this._debugLogComponentName, ...args);
    }
    private _debugLogComponentName: string;

    public validate() {
        this.program.logger.time(LogLevel.debug, [this._debugLogComponentName, 'validate()'], () => {

            let parentScope = this.getParentScope();

            //validate our parent before we validate ourself
            if (parentScope?.isValidated === false) {
                this.logDebug('validate(): validating parent first');
                parentScope.validate();
            }
            //clear the scope's errors list (we will populate them from this method)
            this.diagnostics = [];

            // link the symbol table
            this.linkSymbolTable();

            let callables = this.getAllCallables();

            //sort the callables by filepath and then method name, so the errors will be consistent
            callables = callables.sort((a, b) => {
                return (
                    //sort by path
                    a.callable.file.srcPath.localeCompare(b.callable.file.srcPath) ||
                    //then sort by method name
                    a.callable.name.localeCompare(b.callable.name)
                );
            });

            //get a list of all callables, indexed by their lower case names
            let callableContainerMap = util.getCallableContainersByLowerName(callables);

            this.program.plugins.emit('onScopeValidate', {
                program: this.program,
                scope: this
            });
            this._validate(callableContainerMap);

            // unlink the symbol table so it can't be accessed from the wrong scope
            this.unlinkSymbolTable();
        });
    }

    protected _validate(callableContainerMap: CallableContainerMap) {
        //find all duplicate function declarations
        this.diagnosticFindDuplicateFunctionDeclarations(callableContainerMap);

        //detect missing and incorrect-case script imports
        this.diagnosticValidateScriptImportPaths();


        //do many per-file checks
        this.enumerateBrsFiles((file) => {
            //enforce a series of checks on the bodies of class methods
            this.validateClasses(file);
            this.diagnosticDetectShadowedLocalVars(file, callableContainerMap);
            this.diagnosticDetectFunctionCollisions(file);
            this.detectVariableNamespaceCollisions(file);
            this.diagnosticDetectInvalidFunctionExpressionTypes(file);
            this.diagnosticDetectInvalidFunctionCalls(file, callableContainerMap);
        });
    }

    /**
     * Mark this scope as invalid, which means its `validate()` function needs to be called again before use.
     */
    public invalidate() {
        (this as any).isValidated = false;
        //clear out various lookups (they'll get regenerated on demand the next time they're requested)
        this.cache.clear();
        this.clearSymbolTable();
        this.symbolCache.clear();
    }


    public get symbolTable() {
        if (!this._symbolTable) {
            this._symbolTable = new SymbolTable(this.getParentScope()?.symbolTable);
            this._symbolTable.addSymbol('m', null, new ObjectType('object', this.memberTable));
            for (let file of this.getOwnFiles()) {
                if (isBrsFile(file)) {
                    this._symbolTable.mergeSymbolTable(file.parser?.symbolTable);
                }
            }
        }
        return this._symbolTable;
    }
    private _symbolTable: SymbolTable;
    protected _memberTable: SymbolTable;

    public get memberTable() {
        if (!this._memberTable) {
            this._memberTable = new SymbolTable(this.getParentScope()?.memberTable);
            if (!this.getParentScope()) {
                this._memberTable.addSymbol('global', null, new ObjectType());
            }
        }
        return this._memberTable;
    }

    protected clearSymbolTable() {
        this._symbolTable = null;
        this._memberTable = null;
    }

    /**
    * Builds the current symbol table for the scope, by merging the tables for all the files in this scope.
    * Also links all file symbols tables to this new table
    * This will only rebuilt if the symbol table has not been built before
    */
    public linkSymbolTable() {
        for (const file of this.getAllFiles()) {
            if (isBrsFile(file)) {
                file.parser.symbolTable.setParent(this.symbolTable);

                for (const namespace of file.parser.references.namespaceStatements) {
                    const namespaceNameLower = namespace.nameExpression.getName(ParseMode.BrighterScript).toLowerCase();
                    const namespaceSymbolTable = this.namespaceLookup.get(namespaceNameLower).symbolTable;
                    namespace.symbolTable.setParent(namespaceSymbolTable);
                }
                //TODO TYPES: build symbol tables for dotted set assignments using actual values
                // Currently this is prone to call-stack issues.
                // eg. m.key = "value"

                for (const dotSetStmt of file.parser.references.dottedSetStatements) {
                    if (isVariableExpression(dotSetStmt.obj)) {
                        if (dotSetStmt.obj.getName(ParseMode.BrighterScript).toLowerCase() === 'm') {
                            this.memberTable.addSymbol(dotSetStmt.name.text, dotSetStmt.range, new DynamicType());
                            // TODO TYPES: get actual types: getBscTypeFromExpression(dotSetStmt.value, file.parser.references.getContainingFunctionExpression(dotSetStmt.name)));
                        }
                    } else {
                        // TODO TYPES: What other types of expressions could these be?
                    }
                }
            }
        }
        // also link classes
        const classMap = this.getClassMap();
        for (const pair of classMap) {
            const classStmt = pair[1]?.item;
            classStmt?.buildSymbolTable(this.getParentClass(classStmt));
        }

        // also link interfaces
        const ifaceMap = this.getInterfaceMap();
        for (const pair of ifaceMap) {
            const ifaceStmt = pair[1]?.item;
            ifaceStmt?.buildSymbolTable(this.getParentInterface(ifaceStmt));
        }

        //also link enums
        const enumMap = this.getEnumMap();
        for (const pair of enumMap) {
            const enumStmt = pair[1]?.item;
            enumStmt?.buildSymbolTable();
        }
    }

    public unlinkSymbolTable() {
        for (let file of this.getOwnFiles()) {
            if (isBrsFile(file)) {
                file.parser?.symbolTable.setParent(null);

                for (const namespace of file.parser.references.namespaceStatements) {
                    namespace.symbolTable.setParent(null);
                }
            }
        }

    }

    private detectVariableNamespaceCollisions(file: BrsFile) {
        //find all function parameters
        for (let func of file.parser.references.functionExpressions) {
            for (let param of func.parameters) {
                let lowerParamName = param.name.text.toLowerCase();
                let namespace = this.namespaceLookup.get(lowerParamName);
                //see if the param matches any starting namespace part
                if (namespace) {
                    this.diagnostics.push({
                        file: file,
                        ...DiagnosticMessages.parameterMayNotHaveSameNameAsNamespace(param.name.text),
                        range: param.name.range,
                        relatedInformation: [{
                            message: 'Namespace declared here',
                            location: Location.create(
                                URI.file(namespace.file.srcPath).toString(),
                                namespace.nameRange
                            )
                        }]
                    });
                }
            }
        }

        for (let assignment of file.parser.references.assignmentStatements) {
            let lowerAssignmentName = assignment.name.text.toLowerCase();
            let namespace = this.namespaceLookup.get(lowerAssignmentName);
            //see if the param matches any starting namespace part
            if (namespace) {
                this.diagnostics.push({
                    file: file,
                    ...DiagnosticMessages.variableMayNotHaveSameNameAsNamespace(assignment.name.text),
                    range: assignment.name.range,
                    relatedInformation: [{
                        message: 'Namespace declared here',
                        location: Location.create(
                            URI.file(namespace.file.srcPath).toString(),
                            namespace.nameRange
                        )
                    }]
                });
            }
        }
    }

    /**
     * Find various function collisions
     */
    private diagnosticDetectFunctionCollisions(file: BscFile) {
        for (let func of file.callables) {
            const funcName = func.getName(ParseMode.BrighterScript);
            const lowerFuncName = funcName?.toLowerCase();
            if (lowerFuncName) {

                //find function declarations with the same name as a stdlib function
                if (globalCallableMap.has(lowerFuncName)) {
                    this.diagnostics.push({
                        ...DiagnosticMessages.scopeFunctionShadowedByBuiltInFunction(),
                        range: func.nameRange,
                        file: file
                    });
                }

                //find any functions that have the same name as a class
                if (this.hasClass(lowerFuncName)) {
                    this.diagnostics.push({
                        ...DiagnosticMessages.functionCannotHaveSameNameAsClass(funcName),
                        range: func.nameRange,
                        file: file
                    });
                }
            }
        }
    }

    /**
    * Find function parameters and function return types that are neither built-in types or known Class references
    */
    private diagnosticDetectInvalidFunctionExpressionTypes(file: BrsFile) {
        for (let func of file.parser.references.functionExpressions) {
            const returnType = getTypeFromContext(func.getReturnType(), { file: file, scope: this, position: func.range?.start });
            if (!returnType && func.returnType) {
                // check if this custom type is in our class map
                const returnTypeName = func.returnType.getText();
                const currentNamespaceName = func.namespaceName?.getName(ParseMode.BrighterScript);
                if (!this.hasClass(returnTypeName, currentNamespaceName)) {
                    this.diagnostics.push({
                        ...DiagnosticMessages.invalidFunctionReturnType(returnTypeName),
                        range: func.returnType.range,
                        file: file
                    });
                }
            }

            for (let param of func.parameters) {
                const typeContext = { file: file, scope: this, position: param.range?.start };
                let paramType = getTypeFromContext(param.getType(), typeContext);
                while (isArrayType(paramType)) {
                    paramType = getTypeFromContext(paramType.getDefaultType(typeContext), typeContext);
                }

                if (!paramType && param.type) {
                    const paramTypeName = param.type.getText();
                    const currentNamespaceName = func.namespaceName?.getName(ParseMode.BrighterScript);
                    if (!this.hasClass(paramTypeName, currentNamespaceName) && !this.hasInterface(paramTypeName) && !this.hasEnum(paramTypeName)) {
                        this.diagnostics.push({
                            ...DiagnosticMessages.functionParameterTypeIsInvalid(param.name.text, paramTypeName),
                            range: param.type.range,
                            file: file
                        });

                    }
                }
            }
        }
    }

    /**
    * Find functions with either the wrong type of parameters, or the wrong number of parameters
    */
    private diagnosticDetectInvalidFunctionCalls(file: BscFile, callableContainersByLowerName: CallableContainerMap) {
        if (isBrsFile(file)) {
            for (let expCall of file.functionCalls) {
                const symbolTypeInfo = file.getSymbolTypeFromToken(expCall.name, expCall.functionExpression, this);
                let funcType = symbolTypeInfo.type;
                if (!isTypedFunctionType(funcType) && !isDynamicType(funcType)) {
                    // We don't know if this is a function. Try seeing if it is a global
                    const callableContainer = util.getCallableContainerByFunctionCall(callableContainersByLowerName, expCall);
                    if (callableContainer) {
                        // We found a global callable with correct number of params - use that
                        funcType = callableContainer.callable?.type;
                    } else {
                        const allowedParamCount = util.getMinMaxParamCountByFunctionCall(callableContainersByLowerName, expCall);
                        if (allowedParamCount) {
                            // We found a global callable, but it needs a different number of args
                            this.addMismatchParamCountDiagnostic(allowedParamCount, expCall, file);
                            continue;
                        }
                    }
                }

                if (isFunctionType(funcType)) {
                    // This is a generic function, and it is callable
                } else if (isTypedFunctionType(funcType)) {
                    // Check for Argument count mismatch.
                    //get min/max parameter count for callable
                    let paramCount = util.getMinMaxParamCount(funcType.params);
                    if (expCall.args.length > paramCount.max || expCall.args.length < paramCount.min) {
                        this.addMismatchParamCountDiagnostic(paramCount, expCall, file);
                    }

                    // Check for Argument type mismatch.
                    const paramTypeContext = { file: file, scope: this, position: expCall.functionExpression.range?.start };
                    const argTypeContext = { file: file, scope: this, position: expCall.range?.start };
                    for (let index = 0; index < funcType.params.length; index++) {
                        const param = funcType.params[index];
                        const arg = expCall.args[index];
                        if (!arg) {
                            // not enough args
                            break;
                        }
                        let argType = arg.type ?? new UninitializedType();
                        const paramType = getTypeFromContext(param.type, paramTypeContext);
                        if (!paramType) {
                            // other error - can not determine what type this parameter should be
                            continue;
                        }
                        argType = getTypeFromContext(argType, argTypeContext);
                        let assignable = argType?.isAssignableTo(paramType, argTypeContext);
                        if (!assignable) {
                            // TODO TYPES: perhaps this should be a strict mode setting?
                            assignable = argType?.isConvertibleTo(paramType, argTypeContext);
                        }
                        if (!assignable) {
                            this.diagnostics.push({
                                ...DiagnosticMessages.argumentTypeMismatch(argType?.toString(argTypeContext), paramType.toString(paramTypeContext)),
                                range: arg?.range,
                                file: file
                            });
                        }
                    }
                } else if (isInvalidType(symbolTypeInfo.type)) {
                    // TODO TYPES: standard member functions like integer.ToStr() are not detectable yet.
                } else if (isDynamicType(symbolTypeInfo.type)) {
                    // maybe this is a function? who knows
                } else {
                    const functionNameText = symbolTypeInfo.expandedTokenText;
                    this.diagnostics.push({
                        ...DiagnosticMessages.callToUnknownFunction(functionNameText, this.name),
                        range: expCall.nameRange,
                        //TODO detect end of expression call
                        file: file
                    });
                }
            }
        }
    }

    private addMismatchParamCountDiagnostic(paramCount: MinMax, expCall: FunctionCall, file: BscFile) {
        const minMaxParamsText = paramCount.min === paramCount.max ? paramCount.max : `${paramCount.min}-${paramCount.max}`;
        const expCallArgCount = expCall.args.length;
        this.diagnostics.push({
            ...DiagnosticMessages.mismatchArgumentCount(minMaxParamsText, expCallArgCount),
            range: expCall.nameRange,
            file: file
        });
    }

    public getNewExpressions() {
        let result = [] as AugmentedNewExpression[];
        this.enumerateBrsFiles((file) => {
            let expressions = file.parser.references.newExpressions as AugmentedNewExpression[];
            for (let expression of expressions) {
                expression.file = file;
                result.push(expression);
            }
        });
        return result;
    }

    private validateClasses(file: BrsFile) {
        let validator = new BsClassValidator();
        validator.validate(this, file);
        this.diagnostics.push(...validator.diagnostics);
    }

    /**
     * Detect local variables (vars declared within a function expression) that have the same name as scope calls
     * @param file
     * @param callableContainerMap
     */
    private diagnosticDetectShadowedLocalVars(file: BrsFile, callableContainerMap: CallableContainerMap) {
        const classMap = this.getClassMap();

        for (let func of file.parser.references.functionExpressions) {
            //every var declaration in this function expression
            for (let symbol of func.symbolTable.getOwnSymbols()) {
                const symbolNameLower = symbol.name.toLowerCase();
                //if the var is a function
                if (isTypedFunctionType(symbol.type)) {
                    //local var function with same name as stdlib function
                    if (
                        //has same name as stdlib
                        globalCallableMap.has(symbolNameLower)
                    ) {
                        this.diagnostics.push({
                            ...DiagnosticMessages.localVarFunctionShadowsParentFunction('stdlib'),
                            range: symbol.range,
                            file: file
                        });

                        //this check needs to come after the stdlib one, because the stdlib functions are included
                        //in the scope function list
                    } else if (
                        //has same name as scope function
                        callableContainerMap.has(symbolNameLower)
                    ) {
                        this.diagnostics.push({
                            ...DiagnosticMessages.localVarFunctionShadowsParentFunction('scope'),
                            range: symbol.range,
                            file: file
                        });
                    }

                    //var is not a function
                } else if (
                    //is NOT a callable from stdlib (because non-function local vars can have same name as stdlib names)
                    !globalCallableMap.has(symbolNameLower)
                ) {

                    //is same name as a callable
                    if (callableContainerMap.has(symbolNameLower)) {
                        this.diagnostics.push({
                            ...DiagnosticMessages.localVarShadowedByScopedFunction(),
                            range: symbol.range,
                            file: file
                        });
                        //has the same name as an in-scope class
                    } else if (classMap.has(symbolNameLower)) {
                        this.diagnostics.push({
                            ...DiagnosticMessages.localVarSameNameAsClass(classMap.get(symbolNameLower).item.getName(ParseMode.BrighterScript)),
                            range: symbol.range,
                            file: file
                        });
                    }
                }
            }
        }
    }

    /**
     * Create diagnostics for any duplicate function declarations
     * @param callablesByLowerName
     */
    private diagnosticFindDuplicateFunctionDeclarations(callableContainersByLowerName: CallableContainerMap) {
        //for each list of callables with the same name
        for (let [lowerName, callableContainers] of callableContainersByLowerName) {

            let globalCallables = [] as CallableContainer[];
            let nonGlobalCallables = [] as CallableContainer[];
            let ownCallables = [] as CallableContainer[];
            let ancestorNonGlobalCallables = [] as CallableContainer[];

            for (let container of callableContainers) {
                if (container.scope === this.program.globalScope) {
                    globalCallables.push(container);
                } else {
                    nonGlobalCallables.push(container);
                    if (container.scope === this) {
                        ownCallables.push(container);
                    } else {
                        ancestorNonGlobalCallables.push(container);
                    }
                }
            }

            //add info diagnostics about child shadowing parent functions
            if (ownCallables.length > 0 && ancestorNonGlobalCallables.length > 0) {
                for (let container of ownCallables) {
                    //skip the init function (because every component will have one of those){
                    if (lowerName !== 'init') {
                        let shadowedCallable = ancestorNonGlobalCallables[ancestorNonGlobalCallables.length - 1];
                        if (!!shadowedCallable && shadowedCallable.callable.file === container.callable.file) {
                            //same file: skip redundant imports
                            continue;
                        }
                        this.diagnostics.push({
                            ...DiagnosticMessages.overridesAncestorFunction(
                                container.callable.name,
                                container.scope.name,
                                shadowedCallable.callable.file.pkgPath,
                                //grab the last item in the list, which should be the closest ancestor's version
                                shadowedCallable.scope.name
                            ),
                            range: container.callable.nameRange,
                            file: container.callable.file
                        });
                    }
                }
            }

            //add error diagnostics about duplicate functions in the same scope
            if (ownCallables.length > 1) {

                for (let callableContainer of ownCallables) {
                    let callable = callableContainer.callable;

                    this.diagnostics.push({
                        ...DiagnosticMessages.duplicateFunctionImplementation(callable.name, callableContainer.scope.name),
                        range: util.createRange(
                            callable.nameRange.start.line,
                            callable.nameRange.start.character,
                            callable.nameRange.start.line,
                            callable.nameRange.end.character
                        ),
                        file: callable.file
                    });
                }
            }
        }
    }

    /**
     * Get the list of all script imports for this scope
     */
    private getOwnScriptImports() {
        let result = [] as FileReference[];
        this.enumerateOwnFiles((file) => {
            if (isBrsFile(file)) {
                result.push(...file.ownScriptImports);
            } else if (isXmlFile(file)) {
                result.push(...file.scriptTagImports);
            }
        });
        return result;
    }

    /**
     * Verify that all of the scripts imported by each file in this scope actually exist
     */
    private diagnosticValidateScriptImportPaths() {
        let scriptImports = this.getOwnScriptImports();
        //verify every script import
        for (let scriptImport of scriptImports) {
            let referencedFile = this.getFileByRelativePath(scriptImport.pkgPath);
            //if we can't find the file
            if (!referencedFile) {
                //skip the default bslib file, it will exist at transpile time but should not show up in the program during validation cycle
                if (scriptImport.pkgPath === `pkg:/source/bslib.brs`) {
                    continue;
                }
                let dInfo: DiagnosticInfo;
                if (scriptImport.text.trim().length === 0) {
                    dInfo = DiagnosticMessages.scriptSrcCannotBeEmpty();
                } else {
                    dInfo = DiagnosticMessages.referencedFileDoesNotExist();
                }

                this.diagnostics.push({
                    ...dInfo,
                    range: scriptImport.filePathRange,
                    file: scriptImport.sourceFile
                });
                //if the character casing of the script import path does not match that of the actual path
            } else if (scriptImport.pkgPath !== referencedFile.pkgPath) {
                this.diagnostics.push({
                    ...DiagnosticMessages.scriptImportCaseMismatch(referencedFile.pkgPath),
                    range: scriptImport.filePathRange,
                    file: scriptImport.sourceFile
                });
            }
        }
    }

    /**
     * Find the file with the specified relative path
     * @param relativePath
     */
    protected getFileByRelativePath(relativePath: string) {
        if (!relativePath) {
            return;
        }
        let files = this.getAllFiles();
        for (let file of files) {
            if (file.pkgPath.toLowerCase() === relativePath.toLowerCase()) {
                return file;
            }
        }
    }

    /**
     * Determine if this file is included in this scope (excluding parent scopes)
     * @param file
     */
    public hasFile(file: BscFile) {
        let files = this.getOwnFiles();
        let hasFile = files.includes(file);
        return hasFile;
    }

    /**
     * Get all callables as completionItems
     */
    public getCallablesAsCompletions(parseMode: ParseMode) {
        let completions = [] as CompletionItem[];
        let callables = this.getAllCallables();

        if (parseMode === ParseMode.BrighterScript) {
            //throw out the namespaced callables (they will be handled by another method)
            callables = callables.filter(x => x.callable.hasNamespace === false);
        }

        for (let callableContainer of callables) {
            completions.push(this.createCompletionFromCallable(callableContainer));
        }
        return completions;
    }

    public createCompletionFromCallable(callableContainer: CallableContainer): CompletionItem {
        return {
            label: callableContainer.callable.getName(ParseMode.BrighterScript),
            kind: CompletionItemKind.Function,
            detail: callableContainer.callable.shortDescription,
            documentation: callableContainer.callable.documentation ? { kind: 'markdown', value: callableContainer.callable.documentation } : undefined
        };
    }

    public createCompletionFromFunctionStatement(statement: FunctionStatement): CompletionItem {
        return {
            label: statement.getName(ParseMode.BrighterScript),
            kind: CompletionItemKind.Function
        };
    }

    /**
     * Get the definition (where was this thing first defined) of the symbol under the position
     */
    public getDefinition(file: BscFile, position: Position): Location[] {
        // Overridden in XMLScope. Brs files use implementation in BrsFile
        return [];
    }

    /**
     * Scan all files for property names, and return them as completions
     */
    public getPropertyNameCompletions() {
        let results = [] as CompletionItem[];
        this.enumerateBrsFiles((file) => {
            results.push(...file.propertyNameCompletions);
        });
        return results;
    }

    public getAllClassMemberCompletions() {
        let results = new Map<string, CompletionItem>();
        let filesSearched = new Set<BscFile>();
        for (const file of this.getAllFiles()) {
            if (isXmlFile(file) || filesSearched.has(file)) {
                continue;
            }
            filesSearched.add(file);
            for (let cs of file.parser.references.classStatements) {
                for (let s of [...cs.methods, ...cs.fields]) {
                    if (!results.has(s.name.text) && s.name.text.toLowerCase() !== 'new') {
                        results.set(s.name.text, {
                            label: s.name.text,
                            kind: isClassMethodStatement(s) ? CompletionItemKind.Method : CompletionItemKind.Field
                        });
                    }
                }
            }
        }
        return results;
    }

    /**
     * @param className - The name of the class (including namespace if possible)
     * @param callsiteNamespace - the name of the namespace where the call site resides (this is NOT the known namespace of the class).
     *                            This is used to help resolve non-namespaced class names that reside in the same namespace as the call site.
     */
    public getClassHierarchy(className: string, callsiteNamespace?: string) {
        let items = [] as FileLink<ClassStatement>[];
        let link = this.getClassFileLink(className, callsiteNamespace);
        while (link) {
            items.push(link);
            link = this.getClassFileLink(link.item.parentClassName?.getName(ParseMode.BrighterScript)?.toLowerCase(), callsiteNamespace);
        }
        return items;
    }
}

export interface NamespaceContainer {
    file: BscFile;
    fullName: string;
    nameRange: Range;
    lastPartName: string;
    statements: Statement[];
    classStatements: Record<string, ClassStatement>;
    functionStatements: Record<string, FunctionStatement>;
    enumStatements: Map<string, EnumStatement>;
    namespaces: Map<string, NamespaceContainer>;
    symbolTable: SymbolTable;
}

interface AugmentedNewExpression extends NewExpression {
    file: BscFile;
}<|MERGE_RESOLUTION|>--- conflicted
+++ resolved
@@ -6,13 +6,8 @@
 import type { CallableContainer, BsDiagnostic, FileReference, BscFile, CallableContainerMap, FileLink, FunctionCall, InheritableStatement, InheritableType, NamedTypeStatement } from './interfaces';
 import type { Program } from './Program';
 import { BsClassValidator } from './validators/ClassValidator';
-<<<<<<< HEAD
-import type { NamespaceStatement, Statement, FunctionStatement, ClassStatement, InterfaceStatement, EnumStatement } from './parser/Statement';
+import type { NamespaceStatement, Statement, FunctionStatement, ClassStatement, EnumStatement, InterfaceStatement } from './parser/Statement';
 import type { FunctionExpression, NewExpression } from './parser/Expression';
-=======
-import type { NamespaceStatement, Statement, FunctionStatement, ClassStatement, EnumStatement, InterfaceStatement } from './parser/Statement';
-import type { NewExpression } from './parser/Expression';
->>>>>>> 2210d6e9
 import { ParseMode } from './parser/Parser';
 import { standardizePath as s, util } from './util';
 import type { MinMax } from './util';
@@ -86,7 +81,6 @@
     }
 
     /**
-<<<<<<< HEAD
      * Get either the class or interface, etc. with a given name
      * @param name - The name, including the namespace of the interface if possible
      * @param containingNamespace - The namespace used to resolve relative names. (i.e. the namespace around the current statement trying to find the interface or class)
@@ -102,14 +96,15 @@
      */
     public get symbolCache() {
         return this.cache.getOrAdd('symbolCache', () => new Map<Token, TokenSymbolLookup>());
-=======
+    }
+
+    /**
      * Get the enum with the specified name.
      * @param enumName - The enum name, including the namespace if possible
      * @param containingNamespace - The namespace used to resolve relative enum names. (i.e. the namespace around the current statement trying to find an enum)
      */
     public getEnum(enumName: string, containingNamespace?: string): EnumStatement {
         return this.getEnumFileLink(enumName, containingNamespace)?.item;
->>>>>>> 2210d6e9
     }
 
     /**
@@ -131,44 +126,6 @@
         return cls;
     }
 
-
-    /**
-   * Get an interface and its containing file by the interface name
-   * @param ifaceName - The interface name, including the namespace of the interface if possible
-   * @param containingNamespace - The namespace used to resolve relative interface names. (i.e. the namespace around the current statement trying to find a interface)
-   */
-    public getInterfaceFileLink(ifaceName: string, containingNamespace?: string): FileLink<InterfaceStatement> {
-        const lowerName = ifaceName?.toLowerCase();
-        const ifaceMap = this.getInterfaceMap();
-
-        let iface = ifaceMap.get(
-            util.getFullyQualifiedClassName(lowerName, containingNamespace?.toLowerCase())
-        );
-        //if we couldn't find the iface by its full namespaced name, look for a global class with that name
-        if (!iface) {
-            iface = ifaceMap.get(lowerName);
-        }
-        return iface;
-    }
-
-    /**
-     * Get an Enum and its containing file by the Enum name
-     * @param enumName - The Enum name, including the namespace of the enum if possible
-     * @param containingNamespace - The namespace used to resolve relative enum names. (i.e. the namespace around the current statement trying to find a enum)
-     */
-    public getEnumFileLink(enumName: string, containingNamespace?: string): FileLink<EnumStatement> {
-        const lowerName = enumName?.toLowerCase();
-        const enumMap = this.getEnumMap();
-
-        let enumeration = enumMap.get(
-            util.getFullyQualifiedClassName(lowerName, containingNamespace?.toLowerCase())
-        );
-        //if we couldn't find the enum by its full namespaced name, look for a global enum with that name
-        if (!enumeration) {
-            enumeration = enumMap.get(lowerName);
-        }
-        return enumeration;
-    }
 
     /**
    * Get an interface and its containing file by the interface name
@@ -281,11 +238,7 @@
 
     /**
     * Tests if an interface exists with the specified name
-<<<<<<< HEAD
-    * @param ifaceName - the all-lower-case namespace-included class name
-=======
     * @param ifaceName - the all-lower-case namespace-included interface name
->>>>>>> 2210d6e9
     * @param namespaceName - the current namespace name
     */
     public hasInterface(ifaceName: string, namespaceName?: string): boolean {
@@ -293,21 +246,21 @@
     }
 
     /**
-<<<<<<< HEAD
-    * Tests if a class OR an interface, etc. exists with the specified name
-    * @param name - the all-lower-case namespace-included class or interface name
-    * @param namespaceName - the current namespace name
-    */
-    public hasNamedType(name: string, namespaceName?: string): boolean {
-        return !!this.getNamedTypeStatement(name, namespaceName);
-=======
     * Tests if an enum exists with the specified name
     * @param enumName - the all-lower-case namespace-included enum name
     * @param namespaceName - the current namespace name
     */
     public hasEnum(enumName: string, namespaceName?: string): boolean {
         return !!this.getEnum(enumName, namespaceName);
->>>>>>> 2210d6e9
+    }
+
+    /**
+     * Tests if a class OR an interface, etc. exists with the specified name
+     * @param name - the all-lower-case namespace-included class or interface name
+     * @param namespaceName - the current namespace name
+     */
+    public hasNamedType(name: string, namespaceName?: string): boolean {
+        return !!this.getNamedTypeStatement(name, namespaceName);
     }
 
     /**
@@ -340,43 +293,6 @@
         }
         return [];
     }
-    /**
-   * A dictionary of all Interfaces in this scope. This includes namespaced Interfaces always with their full name.
-   * The key is stored in lower case
-   */
-    public getInterfaceMap(): Map<string, FileLink<InterfaceStatement>> {
-        return this.cache.getOrAdd('interfaceMap', () => {
-            const map = new Map<string, FileLink<InterfaceStatement>>();
-            this.enumerateBrsFiles((file) => {
-                if (isBrsFile(file)) {
-                    for (let cls of file.parser.references.interfaceStatements) {
-                        const lowerClassName = cls.getName(ParseMode.BrighterScript)?.toLowerCase();
-                        //only track classes with a defined name (i.e. exclude nameless malformed classes)
-                        if (lowerClassName) {
-                            map.set(lowerClassName, { item: cls, file: file });
-                        }
-                    }
-                }
-            });
-            return map;
-        });
-    }
-
-    public getAncestorTypeList(className: string, functionExpression?: FunctionExpression): InheritableType[] {
-        const lowerNamespaceName = functionExpression.namespaceName?.getName().toLowerCase();
-        const ancestors: InheritableType[] = [];
-        let currentClassOrIFace = this.getInheritableFileLink(className, lowerNamespaceName)?.item;
-        if (currentClassOrIFace) {
-            ancestors.push(currentClassOrIFace?.getThisBscType());
-        }
-        while (currentClassOrIFace?.hasParent()) {
-            currentClassOrIFace = this.getParentStatement(currentClassOrIFace);
-            ancestors.push(currentClassOrIFace?.getThisBscType());
-        }
-        // TODO TYPES: this should probably be cached
-        return ancestors;
-    }
-
     /**
     * A dictionary of all Interfaces in this scope. This includes namespaced Interfaces always with their full name.
     * The key is stored in lower case
@@ -397,6 +313,21 @@
             });
             return map;
         });
+    }
+
+    public getAncestorTypeList(className: string, functionExpression?: FunctionExpression): InheritableType[] {
+        const lowerNamespaceName = functionExpression.namespaceName?.getName().toLowerCase();
+        const ancestors: InheritableType[] = [];
+        let currentClassOrIFace = this.getInheritableFileLink(className, lowerNamespaceName)?.item;
+        if (currentClassOrIFace) {
+            ancestors.push(currentClassOrIFace?.getThisBscType());
+        }
+        while (currentClassOrIFace?.hasParent()) {
+            currentClassOrIFace = this.getParentStatement(currentClassOrIFace);
+            ancestors.push(currentClassOrIFace?.getThisBscType());
+        }
+        // TODO TYPES: this should probably be cached
+        return ancestors;
     }
 
     /**
