--- conflicted
+++ resolved
@@ -209,7 +209,7 @@
      * @param enumMemberName - The Enum name, including the namespace of the enum if possible
      * @param containingNamespace - The namespace used to resolve relative enum names. (i.e. the namespace around the current statement trying to find a enum)
      */
-    public getEnumMemberFileLink(enumMemberName: string, containingNamespace?: string): FileLink<EnumStatement | EnumMemberStatement> {
+    public getEnumMemberFileLink(enumMemberName: string, containingNamespace?: string): FileLink<EnumMemberStatement> {
         let lowerNameParts = enumMemberName?.toLowerCase()?.split('.');
         let memberName = lowerNameParts?.splice(lowerNameParts.length - 1, 1)?.[0];
         let lowerName = lowerNameParts?.join('.');
@@ -1087,54 +1087,11 @@
     }
 
     private validateClasses() {
-<<<<<<< HEAD
-        let validator = new BsClassValidator();
-        validator.validate(this);
+        let validator = new BsClassValidator(this);
+        validator.validate();
         this.diagnostics.push(...validator.diagnostics.map(diag => {
             return { ...diag, origin: DiagnosticOrigin.Scope };
         }));
-=======
-        let validator = new BsClassValidator(this);
-        validator.validate();
-        this.diagnostics.push(...validator.diagnostics);
-    }
-
-    /**
-     * Detect calls to functions with the incorrect number of parameters
-     */
-    private diagnosticDetectFunctionCallsWithWrongParamCount(file: BscFile, callableContainersByLowerName: CallableContainerMap) {
-        //validate all function calls
-        for (let expCall of file.functionCalls) {
-            let callableContainersWithThisName = callableContainersByLowerName.get(expCall.name.toLowerCase());
-
-            //use the first item from callablesByLowerName, because if there are more, that's a separate error
-            let knownCallableContainer = callableContainersWithThisName ? callableContainersWithThisName[0] : undefined;
-
-            if (knownCallableContainer) {
-                //get min/max parameter count for callable
-                let minParams = 0;
-                let maxParams = 0;
-                for (let param of knownCallableContainer.callable.params) {
-                    maxParams++;
-                    //optional parameters must come last, so we can assume that minParams won't increase once we hit
-                    //the first isOptional
-                    if (param.isOptional !== true) {
-                        minParams++;
-                    }
-                }
-                let expCallArgCount = expCall.args.length;
-                if (expCall.args.length > maxParams || expCall.args.length < minParams) {
-                    let minMaxParamsText = minParams === maxParams ? maxParams : `${minParams}-${maxParams}`;
-                    this.diagnostics.push({
-                        ...DiagnosticMessages.mismatchArgumentCount(minMaxParamsText, expCallArgCount),
-                        range: expCall.nameRange,
-                        //TODO detect end of expression call
-                        file: file
-                    });
-                }
-            }
-        }
->>>>>>> 872c2dfd
     }
 
     /**
@@ -1371,23 +1328,6 @@
     }
 }
 
-<<<<<<< HEAD
-=======
-export interface NamespaceContainer {
-    file: BscFile;
-    fullName: string;
-    nameRange: Range;
-    lastPartName: string;
-    statements: Statement[];
-    classStatements: Record<string, ClassStatement>;
-    functionStatements: Record<string, FunctionStatement>;
-    enumStatements: Map<string, EnumStatement>;
-    constStatements: Map<string, ConstStatement>;
-    namespaces: Map<string, NamespaceContainer>;
-    symbolTable: SymbolTable;
-}
-
->>>>>>> 872c2dfd
 interface AugmentedNewExpression extends NewExpression {
     file: File;
 }