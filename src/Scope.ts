--- conflicted
+++ resolved
@@ -19,11 +19,8 @@
 import type { DependencyGraph, DependencyChangedEvent } from './DependencyGraph';
 import { isBrsFile, isMethodStatement, isClassStatement, isConstStatement, isCustomType, isEnumStatement, isFunctionStatement, isFunctionType, isXmlFile, isNamespaceStatement } from './astUtils/reflection';
 import { SymbolTable } from './SymbolTable';
-<<<<<<< HEAD
+import type { Statement } from './parser/AstNode';
 import type { BscFile } from './files/BscFile';
-=======
-import type { Statement } from './parser/AstNode';
->>>>>>> 4ce448f4
 
 /**
  * A class to keep track of all declarations within a given scope (like source scope, component scope)
