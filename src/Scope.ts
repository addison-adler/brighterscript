/* eslint-disable @typescript-eslint/dot-notation */
import type { Position, Location } from 'vscode-languageserver';
import * as path from 'path';
import chalk from 'chalk';
import type { DiagnosticInfo } from './DiagnosticMessages';
import { DiagnosticMessages } from './DiagnosticMessages';
import { type CallableContainer, type BsDiagnosticWithOrigin, type FileReference, type CallableContainerMap, type FileLink, type Callable, type NamespaceContainer, type ScopeValidationOptions, type BsDiagnostic, DiagnosticOrigin } from './interfaces';
import type { Program } from './Program';
import { BsClassValidator } from './validators/ClassValidator';
import type { NamespaceStatement, ClassStatement, EnumStatement, InterfaceStatement, EnumMemberStatement, ConstStatement } from './parser/Statement';
import { type NewExpression } from './parser/Expression';
import { ParseMode } from './parser/Parser';
import { util } from './util';
import { globalCallableMap } from './globalCallables';
import { Cache } from './Cache';
import { URI } from 'vscode-uri';
import { LogLevel } from './Logger';
import type { BrsFile } from './files/BrsFile';
import type { DependencyGraph, DependencyChangedEvent } from './DependencyGraph';
import { isBrsFile, isXmlFile, isEnumMemberStatement, isNamespaceStatement, isNamespaceType, isReferenceType, isCallableType } from './astUtils/reflection';
import { SymbolTable, SymbolTypeFlag } from './SymbolTable';
import type { BscFile } from './files/BscFile';
import type { BscType } from './types/BscType';
import { NamespaceType } from './types/NamespaceType';
import { referenceTypeFactory } from './types/ReferenceType';
import { unionTypeFactory } from './types/UnionType';
import { AssociativeArrayType } from './types/AssociativeArrayType';
import { AstNodeKind, type AstNode, type Statement } from './parser/AstNode';
import { WalkMode, createVisitor } from './astUtils/visitors';
import type { Token } from './lexer/Token';

/**
 * Assign some few factories to the SymbolTable to prevent cyclical imports. This file seems like the most intuitive place to do the linking
 * since Scope will be used by pretty much everything
 */
SymbolTable.referenceTypeFactory = referenceTypeFactory;
SymbolTable.unionTypeFactory = unionTypeFactory;

/**
 * A class to keep track of all declarations within a given scope (like source scope, component scope)
 */
export class Scope {
    constructor(
        public name: string,
        public program: Program,
        private _dependencyGraphKey?: string
    ) {
        this.isValidated = false;
        //used for improved logging performance
        this._debugLogComponentName = `Scope '${chalk.redBright(this.name)}'`;
    }

    /**
     * Indicates whether this scope needs to be validated.
     * Will be true when first constructed, or anytime one of its dependencies changes
     */
    public readonly isValidated: boolean;

    protected cache = new Cache();

    public get dependencyGraphKey() {
        return this._dependencyGraphKey;
    }

    /**
     * A dictionary of namespaces, indexed by the lower case full name of each namespace.
     * If a namespace is declared as "NameA.NameB.NameC", there will be 3 entries in this dictionary,
     * "namea", "namea.nameb", "namea.nameb.namec"
     */
    public get namespaceLookup() {
        let allFilesValidated = true;
        for (const file of this.getAllFiles()) {
            if (isBrsFile(file) && !file.hasTypedef) {
                allFilesValidated = allFilesValidated && file.isValidated;
                if (!allFilesValidated) {
                    break;
                }
            }
        }
        if (!allFilesValidated) {
            // This is not fit to cache
            // Since the files have not been validated, all namespace info might not have been available
            return this.buildNamespaceLookup();
        }

        return this.cache.getOrAdd('namespaceLookup', () => this.buildNamespaceLookup());
    }

    /**
     * Get a NamespaceContainer by its name, looking for a fully qualified version first, then global version next if not found
     */
    public getNamespace(name: string, containingNamespace?: string) {
        const nameLower = name?.toLowerCase();
        const lookup = this.namespaceLookup;

        let ns: NamespaceContainer;
        if (containingNamespace) {
            ns = lookup.get(`${containingNamespace?.toLowerCase()}.${nameLower}`);
        }
        //if we couldn't find the namespace by its full namespaced name, look for a global version
        if (!ns) {
            ns = lookup.get(nameLower);
        }
        return ns;
    }

    /**
     * Get a NamespaceContainer by its name, looking for a fully qualified version first, then global version next if not found
     */
    public getNamespacesWithRoot(rootName: string, containingNamespace?: string) {
        const nameLower = rootName?.toLowerCase();
        const lookup = this.namespaceLookup;
        const lookupKeys = [...lookup.keys()];
        let lookupName = nameLower;
        if (containingNamespace) {
            lookupName = `${containingNamespace?.toLowerCase()}.${nameLower}`;
        }
        const nsList = lookupKeys.filter(key => key === lookupName).map(key => lookup.get(key));
        return nsList;
    }

    /**
     * Get the class with the specified name.
     * @param className - The class name, including the namespace of the class if possible
     * @param containingNamespace - The namespace used to resolve relative class names. (i.e. the namespace around the current statement trying to find a class)
     */
    public getClass(className: string, containingNamespace?: string): ClassStatement {
        return this.getClassFileLink(className, containingNamespace)?.item;
    }

    /**
     * Get the interface with the specified name.
     * @param ifaceName - The interface name, including the namespace of the interface if possible
     * @param containingNamespace - The namespace used to resolve relative interface names. (i.e. the namespace around the current statement trying to find a interface)
     */
    public getInterface(ifaceName: string, containingNamespace?: string): InterfaceStatement {
        return this.getInterfaceFileLink(ifaceName, containingNamespace)?.item;
    }

    /**
     * Get the enum with the specified name.
     * @param enumName - The enum name, including the namespace if possible
     * @param containingNamespace - The namespace used to resolve relative enum names. (i.e. the namespace around the current statement trying to find an enum)
     */
    public getEnum(enumName: string, containingNamespace?: string): EnumStatement {
        return this.getEnumFileLink(enumName, containingNamespace)?.item;
    }

    /**
     * Get a class and its containing file by the class name
     * @param className - The class name, including the namespace of the class if possible
     * @param containingNamespace - The namespace used to resolve relative class names. (i.e. the namespace around the current statement trying to find a class)
     */
    public getClassFileLink(className: string, containingNamespace?: string): FileLink<ClassStatement> {
        const lowerClassName = className?.toLowerCase();
        const classMap = this.getClassMap();

        let cls = classMap.get(
            util.getFullyQualifiedClassName(lowerClassName, containingNamespace?.toLowerCase())
        );
        //if we couldn't find the class by its full namespaced name, look for a global class with that name
        if (!cls) {
            cls = classMap.get(lowerClassName);
        }
        return cls;
    }


    /**
     * Get an interface and its containing file by the interface name
     * @param ifaceName - The interface name, including the namespace of the interface if possible
     * @param containingNamespace - The namespace used to resolve relative interface names. (i.e. the namespace around the current statement trying to find a interface)
     */
    public getInterfaceFileLink(ifaceName: string, containingNamespace?: string): FileLink<InterfaceStatement> {
        const lowerName = ifaceName?.toLowerCase();
        const ifaceMap = this.getInterfaceMap();

        let iface = ifaceMap.get(
            util.getFullyQualifiedClassName(lowerName, containingNamespace?.toLowerCase())
        );
        //if we couldn't find the iface by its full namespaced name, look for a global class with that name
        if (!iface) {
            iface = ifaceMap.get(lowerName);
        }
        return iface;
    }

    /**
     * Get an Enum and its containing file by the Enum name
     * @param enumName - The Enum name, including the namespace of the enum if possible
     * @param containingNamespace - The namespace used to resolve relative enum names. (i.e. the namespace around the current statement trying to find a enum)
     */
    public getEnumFileLink(enumName: string, containingNamespace?: string): FileLink<EnumStatement> {
        const lowerName = enumName?.toLowerCase();
        const enumMap = this.getEnumMap();

        let enumeration = enumMap.get(
            util.getFullyQualifiedClassName(lowerName, containingNamespace?.toLowerCase())
        );
        //if we couldn't find the enum by its full namespaced name, look for a global enum with that name
        if (!enumeration) {
            enumeration = enumMap.get(lowerName);
        }
        return enumeration;
    }

    /**
     * Get an Enum and its containing file by the Enum name
     * @param enumMemberName - The Enum name, including the namespace of the enum if possible
     * @param containingNamespace - The namespace used to resolve relative enum names. (i.e. the namespace around the current statement trying to find a enum)
     */
    public getEnumMemberFileLink(enumMemberName: string, containingNamespace?: string): FileLink<EnumMemberStatement> {
        let lowerNameParts = enumMemberName?.toLowerCase()?.split('.');
        let memberName = lowerNameParts?.splice(lowerNameParts.length - 1, 1)?.[0];
        let lowerName = lowerNameParts?.join('.');
        const enumMap = this.getEnumMap();

        let enumeration = enumMap.get(
            util.getFullyQualifiedClassName(lowerName, containingNamespace?.toLowerCase())
        );
        //if we couldn't find the enum by its full namespaced name, look for a global enum with that name
        if (!enumeration) {
            enumeration = enumMap.get(lowerName);
        }
        if (enumeration) {
            let member = enumeration.item.findChild<EnumMemberStatement>((child) => isEnumMemberStatement(child) && child.name?.toLowerCase() === memberName);
            return member ? { item: member, file: enumeration.file } : undefined;
        }
    }

    /**
     * Get a constant and its containing file by the constant name
     * @param constName - The constant name, including the namespace of the constant if possible
     * @param containingNamespace - The namespace used to resolve relative constant names. (i.e. the namespace around the current statement trying to find a constant)
     */
    public getConstFileLink(constName: string, containingNamespace?: string): FileLink<ConstStatement> {
        const lowerName = constName?.toLowerCase();
        const constMap = this.getConstMap();

        let result = constMap.get(
            util.getFullyQualifiedClassName(lowerName, containingNamespace?.toLowerCase())
        );
        //if we couldn't find the constant by its full namespaced name, look for a global constant with that name
        if (!result) {
            result = constMap.get(lowerName);
        }
        return result;
    }

    public getAllFileLinks(name: string, containingNamespace?: string): FileLink<Statement>[] {
        let links: FileLink<Statement>[] = [];

        links.push(this.getClassFileLink(name) ?? this.getClassFileLink(name, containingNamespace),
            this.getInterfaceFileLink(name) ?? this.getInterfaceFileLink(name, containingNamespace),
            this.getConstFileLink(name) ?? this.getConstFileLink(name, containingNamespace),
            this.getEnumFileLink(name) ?? this.getEnumFileLink(name, containingNamespace));


        const nameSpaces = this.getNamespacesWithRoot(name, containingNamespace);
        if (nameSpaces?.length > 0) {
            const nsContainersWithStatement = nameSpaces.filter(nsContainer => nsContainer?.namespaceStatements?.length > 0)?.[0];
            if (nsContainersWithStatement) {
                links.push({ item: nsContainersWithStatement?.namespaceStatements?.[0], file: nsContainersWithStatement?.file as BrsFile });
            }
        }
        const fullNameLower = (containingNamespace ? `${containingNamespace}.${name}` : name).toLowerCase();
        const callable = this.getCallableByName(name);
        if (callable) {
            if (!callable.hasNamespace || callable.getName(ParseMode.BrighterScript).toLowerCase() === fullNameLower) {
                // this callable has no namespace, or has same namespace
                links.push({ item: callable.functionStatement, file: callable.file as BrsFile });
            }
        }
        // remove empty links
        return links.filter(link => link);
    }

    /**
     * Get a map of all enums by their member name.
     * The keys are lower-case fully-qualified paths to the enum and its member. For example:
     * namespace.enum.value
     */
    public getEnumMemberMap() {
        return this.cache.getOrAdd('enumMemberMap', () => {
            const result = new Map<string, EnumMemberStatement>();
            for (const [key, eenum] of this.getEnumMap()) {
                for (const member of eenum.item.getMembers()) {
                    result.set(`${key}.${member.name.toLowerCase()}`, member);
                }
            }
            return result;
        });
    }

    /**
     * Tests if a class exists with the specified name
     * @param className - the all-lower-case namespace-included class name
     * @param namespaceName - The namespace used to resolve relative class names. (i.e. the namespace around the current statement trying to find a class)
     */
    public hasClass(className: string, namespaceName?: string): boolean {
        return !!this.getClass(className, namespaceName);
    }

    /**
     * Tests if an interface exists with the specified name
     * @param ifaceName - the all-lower-case namespace-included interface name
     * @param namespaceName - the current namespace name
     */
    public hasInterface(ifaceName: string, namespaceName?: string): boolean {
        return !!this.getInterface(ifaceName, namespaceName);
    }

    /**
     * Tests if an enum exists with the specified name
     * @param enumName - the all-lower-case namespace-included enum name
     * @param namespaceName - the current namespace name
     */
    public hasEnum(enumName: string, namespaceName?: string): boolean {
        return !!this.getEnum(enumName, namespaceName);
    }

    /**
     * A dictionary of all classes in this scope. This includes namespaced classes always with their full name.
     * The key is stored in lower case
     */
    public getClassMap(): Map<string, FileLink<ClassStatement>> {
        return this.cache.getOrAdd('classMap', () => {
            const map = new Map<string, FileLink<ClassStatement>>();
            this.enumerateBrsFiles((file) => {
                if (isBrsFile(file)) {
                    for (let cls of file['_cachedLookups'].classStatements) {
                        const className = cls.getName(ParseMode.BrighterScript);
                        //only track classes with a defined name (i.e. exclude nameless malformed classes)
                        if (className) {
                            map.set(className.toLowerCase(), { item: cls, file: file });
                        }
                    }
                }
            });
            return map;
        });
    }

    /**
     * A dictionary of all Interfaces in this scope. This includes namespaced Interfaces always with their full name.
     * The key is stored in lower case
     */
    public getInterfaceMap(): Map<string, FileLink<InterfaceStatement>> {
        return this.cache.getOrAdd('interfaceMap', () => {
            const map = new Map<string, FileLink<InterfaceStatement>>();
            this.enumerateBrsFiles((file) => {
                if (isBrsFile(file)) {
                    for (let iface of file['_cachedLookups'].interfaceStatements) {
                        const ifaceName = iface.getName(ParseMode.BrighterScript);
                        //only track classes with a defined name (i.e. exclude nameless malformed classes)
                        if (ifaceName) {
                            map.set(ifaceName.toLowerCase(), { item: iface, file: file });
                        }
                    }
                }
            });
            return map;
        });
    }

    /**
     * A dictionary of all enums in this scope. This includes namespaced enums always with their full name.
     * The key is stored in lower case
     */
    public getEnumMap(): Map<string, FileLink<EnumStatement>> {
        return this.cache.getOrAdd('enumMap', () => {
            const map = new Map<string, FileLink<EnumStatement>>();
            this.enumerateBrsFiles((file) => {
                for (let enumStmt of file['_cachedLookups'].enumStatements) {
                    //only track enums with a defined name (i.e. exclude nameless malformed enums)
                    if (enumStmt.fullName) {
                        map.set(enumStmt.fullName.toLowerCase(), { item: enumStmt, file: file });
                    }
                }
            });
            return map;
        });
    }

    /**
     * A dictionary of all constants in this scope. This includes namespaced constants always with their full name.
     * The key is stored in lower case
     */
    public getConstMap(): Map<string, FileLink<ConstStatement>> {
        return this.cache.getOrAdd('constMap', () => {
            const map = new Map<string, FileLink<ConstStatement>>();
            this.enumerateBrsFiles((file) => {
                for (let stmt of file['_cachedLookups'].constStatements) {
                    //only track enums with a defined name (i.e. exclude nameless malformed enums)
                    if (stmt.fullName) {
                        map.set(stmt.fullName.toLowerCase(), { item: stmt, file: file });
                    }
                }
            });
            return map;
        });
    }

    /**
     * The list of diagnostics found specifically for this scope. Individual file diagnostics are stored on the files themselves.
     */
    protected diagnostics = [] as BsDiagnosticWithOrigin[];

    protected onDependenciesChanged(event: DependencyChangedEvent) {
        this.logDebug('invalidated because dependency graph said [', event.sourceKey, '] changed');
        this.invalidate();
    }

    /**
     * Clean up all event handles
     */
    public dispose() {
        this.unsubscribeFromDependencyGraph?.();
    }

    /**
     * Does this scope know about the given namespace name?
     * @param namespaceName - the name of the namespace (i.e. "NameA", or "NameA.NameB", etc...)
     */
    public isKnownNamespace(namespaceName: string) {
        let namespaceNameLower = namespaceName.toLowerCase();
        this.enumerateBrsFiles((file) => {
            for (let namespace of file['_cachedLookups'].namespaceStatements) {
                let loopNamespaceNameLower = namespace.name.toLowerCase();
                if (loopNamespaceNameLower === namespaceNameLower || loopNamespaceNameLower.startsWith(namespaceNameLower + '.')) {
                    return true;
                }
            }
        });
        return false;
    }

    /**
     * Get the parent scope for this scope (for source scope this will always be the globalScope).
     * XmlScope overrides this to return the parent xml scope if available.
     * For globalScope this will return null.
     */
    public getParentScope(): Scope | null {
        let scope: Scope | undefined;
        //use the global scope if we didn't find a sope and this is not the global scope
        if (this.program.globalScope !== this) {
            scope = this.program.globalScope;
        }
        if (scope) {
            return scope;
        } else {
            //passing null to the cache allows it to skip the factory function in the future
            return null;
        }
    }

    private dependencyGraph: DependencyGraph;
    /**
     * An unsubscribe function for the dependencyGraph subscription
     */
    private unsubscribeFromDependencyGraph: () => void;

    public attachDependencyGraph(dependencyGraph: DependencyGraph) {
        this.dependencyGraph = dependencyGraph;
        if (this.unsubscribeFromDependencyGraph) {
            this.unsubscribeFromDependencyGraph();
        }

        //anytime a dependency for this scope changes, we need to be revalidated
        this.unsubscribeFromDependencyGraph = this.dependencyGraph.onchange(this.dependencyGraphKey, this.onDependenciesChanged.bind(this));

        //invalidate immediately since this is a new scope
        this.invalidate();
    }

    /**
     * Get the file from this scope with the given path.
     * @param filePath can be a srcPath or destPath
     * @param normalizePath should this function repair and standardize the path? Passing false should have a performance boost if you can guarantee your path is already sanitized
     */
    public getFile<TFile extends BscFile>(filePath: string, normalizePath = true) {
        if (typeof filePath !== 'string') {
            return undefined;
        }

        const key: keyof Pick<BscFile, 'srcPath' | 'destPath'> = path.isAbsolute(filePath) ? 'srcPath' : 'destPath';
        let map = this.cache.getOrAdd('fileMaps-srcPath', () => {
            const result = new Map<string, BscFile>();
            for (const file of this.getAllFiles()) {
                result.set(file[key].toLowerCase(), file);
            }
            return result;
        });
        return map.get(
            (normalizePath ? util.standardizePath(filePath) : filePath).toLowerCase()
        ) as TFile;
    }

    /**
     * Get the list of files referenced by this scope that are actually loaded in the program.
     * Excludes files from ancestor scopes
     */
    public getOwnFiles() {
        //source scope only inherits files from global, so just return all files. This function mostly exists to assist XmlScope
        return this.getAllFiles();
    }

    /**
     * Get the list of files referenced by this scope that are actually loaded in the program.
     * Includes files from this scope and all ancestor scopes
     */
    public getAllFiles(): BscFile[] {
        return this.cache.getOrAdd('getAllFiles', () => {
            let result = [] as BscFile[];
            let dependencies = this.dependencyGraph.getAllDependencies(this.dependencyGraphKey);
            for (let dependency of dependencies) {
                //load components by their name
                if (dependency.startsWith('component:')) {
                    let comp = this.program.getComponent(dependency.replace(/$component:/, ''));
                    if (comp) {
                        result.push(comp.file);
                    }
                } else {
                    let file = this.program.getFile(dependency);
                    if (file) {
                        result.push(file);
                    }
                }
            }
            this.logDebug('getAllFiles', () => result.map(x => x.destPath));
            return result;
        });
    }

    /**
     * Get the list of errors for this scope. It's calculated on the fly, so call this sparingly.
     */
    public getDiagnostics() {
        //add diagnostics from every referenced file
        const diagnostics: BsDiagnostic[] = [
            //diagnostics raised on this scope
            ...this.diagnostics,
            //get diagnostics from all files
            ...this.getOwnFiles().map(x => x.diagnostics ?? []).flat()
        ]
            //exclude diagnostics that match any of the comment flags
            .filter((x) => {
                return !util.diagnosticIsSuppressed(x);
            });
        return diagnostics;
    }

    public addDiagnostics(diagnostics: BsDiagnosticWithOrigin[]) {
        this.diagnostics.push(...diagnostics);
    }

    /**
     * Get the list of callables available in this scope (either declared in this scope or in a parent scope)
     */
    public getAllCallables(): CallableContainer[] {
        //get callables from parent scopes
        let parentScope = this.getParentScope();
        if (parentScope) {
            return [...this.getOwnCallables(), ...parentScope.getAllCallables()];
        } else {
            return [...this.getOwnCallables()];
        }
    }

    /**
     * Get the callable with the specified name.
     * If there are overridden callables with the same name, the closest callable to this scope is returned
     */
    public getCallableByName(name: string) {
        return this.getCallableMap().get(
            name.toLowerCase()
        );
    }

    public getCallableMap() {
        return this.cache.getOrAdd('callableMap', () => {
            const result = new Map<string, Callable>();
            for (let callable of this.getAllCallables()) {
                const callableName = callable.callable.getName(ParseMode.BrighterScript)?.toLowerCase();
                result.set(callableName, callable.callable);
                result.set(
                    // Split by `.` and check the last term to consider namespaces.
                    callableName.split('.').pop()?.toLowerCase(),
                    callable.callable
                );
            }
            return result;
        });
    }

    /**
     * Iterate over Brs files not shadowed by typedefs
     */
    public enumerateBrsFiles(callback: (file: BrsFile) => void) {
        const files = this.getAllFiles();
        for (const file of files) {
            //only brs files without a typedef
            if (isBrsFile(file) && !file.hasTypedef) {
                callback(file);
            }
        }
    }

    /**
     * Call a function for each file directly included in this scope (excluding files found only in parent scopes).
     */
    public enumerateOwnFiles(callback: (file: BscFile) => void) {
        const files = this.getOwnFiles();
        for (const file of files) {
            //either XML components or files without a typedef
            if (isXmlFile(file) || (isBrsFile(file) && !file.hasTypedef)) {
                callback(file);
            }
        }
    }

    /**
     * Get the list of callables explicitly defined in files in this scope.
     * This excludes ancestor callables
     */
    public getOwnCallables(): CallableContainer[] {
        let result = [] as CallableContainer[];
        this.logDebug('getOwnCallables() files: ', () => this.getOwnFiles().map(x => x.destPath));

        //get callables from own files
        this.enumerateOwnFiles((file) => {
            if (isBrsFile(file)) {
                for (let callable of file.callables) {
                    result.push({
                        callable: callable,
                        scope: this
                    });
                }
            }
        });
        return result;
    }

    /**
     * Builds a tree of namespace objects
     */
    public buildNamespaceLookup(options: { okToCache?: boolean } = { okToCache: true }) {
        let namespaceLookup = new Map<string, NamespaceContainer>();
        options.okToCache = true;
        this.enumerateBrsFiles((file) => {
            options.okToCache = options.okToCache && file.isValidated;
            const fileNamespaceLookup = file.getNamespaceLookupObject();

            for (const [lowerNamespaceName, nsContainer] of fileNamespaceLookup) {
                if (!namespaceLookup.has(lowerNamespaceName)) {
                    const clonedNsContainer = {
                        ...nsContainer,
                        namespaceStatements: [...nsContainer.namespaceStatements],
                        symbolTable: new SymbolTable(`Namespace Aggregate: '${nsContainer.fullName}'`)
                    };

                    clonedNsContainer.symbolTable.mergeSymbolTable(nsContainer.symbolTable);
                    namespaceLookup.set(lowerNamespaceName, clonedNsContainer);
                } else {
                    const existingContainer = namespaceLookup.get(lowerNamespaceName);
                    existingContainer.classStatements = new Map([...existingContainer.classStatements, ...nsContainer.classStatements]);
                    existingContainer.constStatements = new Map([...existingContainer.constStatements, ...nsContainer.constStatements]);
                    existingContainer.enumStatements = new Map([...existingContainer.enumStatements, ...nsContainer.enumStatements]);
                    existingContainer.functionStatements = new Map([...existingContainer.functionStatements, ...nsContainer.functionStatements]);
                    existingContainer.namespaces = new Map([...existingContainer.namespaces, ...nsContainer.namespaces]);
                    existingContainer.namespaceStatements.push(...nsContainer.namespaceStatements);
                    existingContainer.symbolTable.mergeSymbolTable(nsContainer.symbolTable);
                }
            }
        });
        return namespaceLookup;
    }

    public getAllNamespaceStatements() {
        let result = [] as NamespaceStatement[];
        this.enumerateBrsFiles((file) => {
            result.push(...file['_cachedLookups'].namespaceStatements);
        });
        return result;
    }

    protected logDebug(...args: any[]) {
        this.program.logger.debug(this._debugLogComponentName, ...args);
    }
    private _debugLogComponentName: string;

    public validate(validationOptions: ScopeValidationOptions = { force: false }) {
        //if this scope is already validated, no need to revalidate
        if (this.isValidated === true && !validationOptions.force) {
            this.logDebug('validate(): already validated');
            return;
        }

        this.program.logger.time(LogLevel.debug, [this._debugLogComponentName, 'validate()'], () => {

            let parentScope = this.getParentScope();

            //validate our parent before we validate ourself
            if (parentScope && parentScope.isValidated === false) {
                this.logDebug('validate(): validating parent first');
                parentScope.validate(validationOptions);
            }
            //clear the scope's errors list (we will populate them from this method)
            this.clearScopeLevelDiagnostics();

            let callables = this.getAllCallables();

            //sort the callables by filepath and then method name, so the errors will be consistent
            // eslint-disable-next-line prefer-arrow-callback
            callables = callables.sort((a, b) => {
                const pathA = a.callable.file.srcPath;
                const pathB = b.callable.file.srcPath;
                //sort by path
                if (pathA < pathB) {
                    return -1;
                } else if (pathA > pathB) {
                    return 1;
                }
                //sort by function name
                const funcA = b.callable.name;
                const funcB = b.callable.name;
                if (funcA < funcB) {
                    return -1;
                } else if (funcA > funcB) {
                    return 1;
                }
                return 0;
            });

            //get a list of all callables, indexed by their lower case names
            let callableContainerMap = util.getCallableContainersByLowerName(callables);
            //Since statements from files are shared across multiple scopes, we need to link those statements to the current scope
            this.linkSymbolTable();
            const scopeValidateEvent = {
                program: this.program,
                scope: this,
                changedFiles: validationOptions?.changedFiles,
                changedSymbols: validationOptions?.changedSymbols
            };
            this.program.plugins.emit('beforeScopeValidate', scopeValidateEvent);
            this.program.plugins.emit('onScopeValidate', scopeValidateEvent);
            this._validate(callableContainerMap);
            this.program.plugins.emit('afterScopeValidate', scopeValidateEvent);
            //unlink all symbol tables from this scope (so they don't accidentally stick around)
            this.unlinkSymbolTable();

            (this as any).isValidated = true;
        });
    }

    protected _validate(callableContainerMap: CallableContainerMap) {
        //find all duplicate function declarations
        this.diagnosticFindDuplicateFunctionDeclarations(callableContainerMap);

        //detect missing and incorrect-case script imports
        this.diagnosticValidateScriptImportPaths();

        //enforce a series of checks on the bodies of class methods
        this.validateClasses();

        //do many per-file checks
        this.enumerateBrsFiles((file) => {
            this.diagnosticDetectShadowedLocalVars(file, callableContainerMap);
            this.diagnosticDetectFunctionCollisions(file);
            this.detectVariableNamespaceCollisions(file);
            this.detectNameCollisions(file);
        });
    }

    clearAstSegmentDiagnostics(astSegment: AstNode) {
        this.diagnostics = this.diagnostics.filter(diag => !(diag.origin === DiagnosticOrigin.ASTSegment && diag.astSegment === astSegment));
    }

    clearAstSegmentDiagnosticsByFile(file: BscFile) {
        const lowerSrcPath = file.srcPath.toLowerCase();
        this.diagnostics = this.diagnostics.filter(diag => !(diag.origin === DiagnosticOrigin.ASTSegment && diag.file.srcPath.toLowerCase() === lowerSrcPath));
    }

    clearScopeLevelDiagnostics() {
        this.diagnostics = this.diagnostics.filter(diag => diag.origin !== DiagnosticOrigin.Scope);
    }

    /**
     * Mark this scope as invalid, which means its `validate()` function needs to be called again before use.
     */
    public invalidate() {
        (this as any).isValidated = false;
        //clear out various lookups (they'll get regenerated on demand the next time they're requested)
        this.cache.clear();
    }

    public get symbolTable(): SymbolTable {
        return this.cache.getOrAdd('symbolTable', () => {
            const result = new SymbolTable(`Scope: '${this.name}'`, () => this.getParentScope()?.symbolTable);
            result.addSymbol('m', undefined, new AssociativeArrayType(), SymbolTypeFlag.runtime);
            for (let file of this.getOwnFiles()) {
                if (isBrsFile(file)) {
                    result.mergeSymbolTable(file.parser?.symbolTable);
                }
            }
            return result;
        });
    }

    /**
     * A list of functions that will be called whenever `unlinkSymbolTable` is called
     */
    private linkSymbolTableDisposables = [];

    private symbolsAddedDuringLinking: { symbolTable: SymbolTable; name: string; flags: number }[] = [];

    /**
     * Builds the current symbol table for the scope, by merging the tables for all the files in this scope.
     * Also links all file symbols tables to this new table
     * This will only rebuilt if the symbol table has not been built before
     *
     *  Tree of symbol tables:
     *  ```
     *  Global Scope Symbol Table
     *      -  Source Scope Symbol Table :: Aggregate Namespaces Symbol Table (Siblings)
     *          - File 1 Symbol Table
     *          - File 2 Symbol Table
     *      -  Component A Scope Symbol Table :: Aggregate Namespaces Symbol Table (Siblings)
     *          - File 1 Symbol Table
     *          - File 2 Symbol Table
     *      -  Component B Scope Symbol Table :: Aggregate Namespaces Symbol Table (Siblings)
     *          - File 1 Symbol Table
     *          - File 2 Symbol Table
     * ```
     */
    public linkSymbolTable() {
        SymbolTable.cacheVerifier.generateToken();
        for (const file of this.getAllFiles()) {
            if (isBrsFile(file)) {
                this.linkSymbolTableDisposables.push(
                    file.parser.symbolTable.pushParentProvider(() => this.symbolTable)
                );
            }
        }
        //Add namespace aggregates to namespace member tables
        const namespaceTypesKnown = new Map<string, BscType>();

        // eslint-disable-next-line no-bitwise
        let getTypeOptions = { flags: SymbolTypeFlag.runtime | SymbolTypeFlag.typetime };

        for (const [nsName, nsContainer] of this.namespaceLookup) {
            let currentNSType: BscType = null;
            let parentNSType: BscType = null;
            const existingNsStmt = nsContainer.namespaceStatements?.[0];

            if (!nsContainer.isTopLevel) {
                parentNSType = namespaceTypesKnown.get(nsContainer.parentNameLower);
                if (!parentNSType) {
                    // we don't know about the parent namespace... uh, oh!
                    break;
                }
                currentNSType = parentNSType.getMemberType(nsContainer.fullNameLower, getTypeOptions);
            } else {
                currentNSType = this.symbolTable.getSymbolType(nsContainer.fullNameLower, getTypeOptions);
            }
            if (!isNamespaceType(currentNSType)) {
                if (!currentNSType || isReferenceType(currentNSType)) {
                    currentNSType = existingNsStmt
                        ? existingNsStmt.getType(getTypeOptions)
                        : new NamespaceType(nsName);
                    if (parentNSType) {
                        // adding as a member of existing NS
                        parentNSType.addMember(nsContainer.lastPartName, { definingNode: existingNsStmt }, currentNSType, getTypeOptions.flags);
                        this.symbolsAddedDuringLinking.push({ symbolTable: parentNSType.getMemberTable(), name: nsContainer.lastPartName, flags: getTypeOptions.flags });
                    } else {
                        this.symbolTable.addSymbol(nsContainer.lastPartName, { definingNode: existingNsStmt }, currentNSType, getTypeOptions.flags);
                        this.symbolsAddedDuringLinking.push({ symbolTable: this.symbolTable, name: nsContainer.lastPartName, flags: getTypeOptions.flags });
                    }
                } else {
                    break;
                }
            } else {
                // Existing known namespace
            }
            if (!namespaceTypesKnown.has(nsName)) {
                namespaceTypesKnown.set(nsName, currentNSType);
            }

            for (let nsStmt of nsContainer.namespaceStatements) {
                this.linkSymbolTableDisposables.push(
                    nsStmt?.getSymbolTable().addSibling(nsContainer.symbolTable)
                );
            }

            this.linkSymbolTableDisposables.push(
                currentNSType.memberTable.addSibling(nsContainer.symbolTable)
            );
        }
    }

    public unlinkSymbolTable() {
        for (const symbolToRemove of this.symbolsAddedDuringLinking) {
            this.symbolTable.removeSymbol(symbolToRemove.name);
        }
        this.symbolsAddedDuringLinking = [];
        for (const dispose of this.linkSymbolTableDisposables) {
            dispose();
        }
        this.linkSymbolTableDisposables = [];
    }

    private detectVariableNamespaceCollisions(file: BrsFile) {
        //find all function parameters
        for (let func of file['_cachedLookups'].functionExpressions) {
            for (let param of func.parameters) {
                let lowerParamName = param.tokens.name.text.toLowerCase();
                let namespace = this.getNamespace(lowerParamName, param.findAncestor<NamespaceStatement>(isNamespaceStatement)?.getName(ParseMode.BrighterScript).toLowerCase());
                //see if the param matches any starting namespace part
                if (namespace) {
                    this.diagnostics.push({
                        origin: DiagnosticOrigin.Scope,
                        file: file,
                        ...DiagnosticMessages.parameterMayNotHaveSameNameAsNamespace(param.tokens.name.text),
                        range: param.tokens.name.range,
                        relatedInformation: [{
                            message: 'Namespace declared here',
                            location: util.createLocation(
                                URI.file(namespace.file.srcPath).toString(),
                                namespace.nameRange
                            )
                        }]
                    });
                }
            }
        }

        for (let assignment of file['_cachedLookups'].assignmentStatements) {
            let lowerAssignmentName = assignment.tokens.name.text.toLowerCase();
            let namespace = this.getNamespace(lowerAssignmentName, assignment.findAncestor<NamespaceStatement>(isNamespaceStatement)?.getName(ParseMode.BrighterScript).toLowerCase());
            //see if the param matches any starting namespace part
            if (namespace) {
                this.diagnostics.push({
                    origin: DiagnosticOrigin.Scope,
                    file: file,
                    ...DiagnosticMessages.variableMayNotHaveSameNameAsNamespace(assignment.tokens.name.text),
                    range: assignment.tokens.name.range,
                    relatedInformation: [{
                        message: 'Namespace declared here',
                        location: util.createLocation(
                            URI.file(namespace.file.srcPath).toString(),
                            namespace.nameRange
                        )
                    }]
                });
            }
        }
    }

    /**
     * Find various function collisions
     */
    private diagnosticDetectFunctionCollisions(file: BrsFile) {
        for (let func of file.callables) {
            const funcName = func.getName(ParseMode.BrighterScript);
            const lowerFuncName = funcName?.toLowerCase();
            if (lowerFuncName) {

                //find function declarations with the same name as a stdlib function
                if (globalCallableMap.has(lowerFuncName)) {
                    this.diagnostics.push({
                        ...DiagnosticMessages.scopeFunctionShadowedByBuiltInFunction(),
                        range: func.nameRange,
                        file: file,
                        origin: DiagnosticOrigin.Scope

                    });
                }

                //find any functions that have the same name as a class
                const klassLink = this.getClassFileLink(lowerFuncName);
                if (klassLink) {
                    this.diagnostics.push({
                        ...DiagnosticMessages.functionCannotHaveSameNameAsClass(funcName),
                        range: func.nameRange,
                        file: file,
                        origin: DiagnosticOrigin.Scope,
                        relatedInformation: [{
                            location: util.createLocation(
                                URI.file(klassLink.file.srcPath).toString(),
                                klassLink.item.tokens.name.range
                            ),
                            message: 'Original class declared here'
                        }]
                    });
                }
            }
        }
    }

<<<<<<< HEAD
    private detectNameCollisions(file: BrsFile) {
        file.ast.walk(createVisitor({
            NamespaceStatement: (nsStmt) => {
                this.validateNameCollision(file, nsStmt, nsStmt.getNameParts()?.[0]);
            },
            ClassStatement: (classStmt) => {
                this.validateNameCollision(file, classStmt, classStmt.tokens.name);
            },
            InterfaceStatement: (ifaceStmt) => {
                this.validateNameCollision(file, ifaceStmt, ifaceStmt.tokens.name);
            },
            ConstStatement: (constStmt) => {
                this.validateNameCollision(file, constStmt, constStmt.tokens.name);
            },
            EnumStatement: (enumStmt) => {
                this.validateNameCollision(file, enumStmt, enumStmt.tokens.name);
=======
    /**
     * Find function parameters and function return types that are neither built-in types or known Class references
     */
    private diagnosticDetectInvalidFunctionExpressionTypes(file: BrsFile) {
        for (let func of file.parser.references.functionExpressions) {
            if (isCustomType(func.returnType) && func.returnTypeToken) {
                // check if this custom type is in our class map
                const returnTypeName = func.returnType.name;
                const currentNamespaceName = func.findAncestor<NamespaceStatement>(isNamespaceStatement)?.getName(ParseMode.BrighterScript);
                // check for built in types
                const isBuiltInType = util.isBuiltInType(returnTypeName);
                if (!isBuiltInType && !this.hasClass(returnTypeName, currentNamespaceName) && !this.hasInterface(returnTypeName) && !this.hasEnum(returnTypeName)) {
                    this.diagnostics.push({
                        ...DiagnosticMessages.invalidFunctionReturnType(returnTypeName),
                        range: func.returnTypeToken.range,
                        file: file
                    });
                }
>>>>>>> 58657850
            }
        }), {
            walkMode: WalkMode.visitStatements
        });
    }

<<<<<<< HEAD
=======
            for (let param of func.parameters) {
                if (isCustomType(param.type) && param.typeToken) {
                    const paramTypeName = param.type.name;
                    const currentNamespaceName = func.findAncestor<NamespaceStatement>(isNamespaceStatement)?.getName(ParseMode.BrighterScript);
                    // check for built in types
                    const isBuiltInType = util.isBuiltInType(paramTypeName);

                    if (!isBuiltInType && !this.hasClass(paramTypeName, currentNamespaceName) && !this.hasInterface(paramTypeName) && !this.hasEnum(paramTypeName)) {
                        this.diagnostics.push({
                            ...DiagnosticMessages.functionParameterTypeIsInvalid(param.name.text, paramTypeName),
                            range: param.typeToken.range,
                            file: file
                        });
>>>>>>> 58657850

    validateNameCollision(file: BrsFile, node: AstNode, nameIdentifier: Token) {
        const name = nameIdentifier?.text;
        if (!name || !node) {
            return;
        }
        const nameRange = nameIdentifier.range;

        const containingNamespace = node.findAncestor<NamespaceStatement>(isNamespaceStatement)?.getName(ParseMode.BrighterScript);
        const links = this.getAllFileLinks(name, containingNamespace);
        for (let link of links) {
            if (!link || link.item === node) {
                // refers to same node
                continue;
            }
            if (isNamespaceStatement(link.item) && isNamespaceStatement(node)) {
                // namespace can be declared multiple times
                continue;
            }

            const thisNodeKindName = util.getAstNodeFriendlyName(node);
            const thatNodeKindName = link.file.srcPath === 'global' ? 'Global Function' : util.getAstNodeFriendlyName(link.item) ?? '';

            let thatNameRange = (link.item as any)?.tokens?.name?.range ?? link.item?.range;

            // eslint-disable-next-line @typescript-eslint/switch-exhaustiveness-check
            switch (link.item?.kind) {
                case AstNodeKind.ClassStatement: {
                    thatNameRange = (link.item as ClassStatement).tokens.name?.range;
                    break;
                }
                case AstNodeKind.NamespaceStatement: {
                    thatNameRange = (link.item as NamespaceStatement).getNameParts()?.[0]?.range;
                    break;
                }
            }

            const relatedInformation = thatNameRange ? [{
                message: `${thatNodeKindName} declared here`,
                location: util.createLocation(
                    URI.file(link.file?.srcPath).toString(),
                    thatNameRange
                )
            }] : undefined;

            this.diagnostics.push({
                file: file,
                ...DiagnosticMessages.nameCollision(thisNodeKindName, thatNodeKindName, name),
                origin: DiagnosticOrigin.Scope,
                range: nameRange,
                relatedInformation: relatedInformation
            });
        }

    }


    public getNewExpressions() {
        let result = [] as AugmentedNewExpression[];
        this.enumerateBrsFiles((file) => {
            let expressions = file['_cachedLookups'].newExpressions as AugmentedNewExpression[];
            for (let expression of expressions) {
                expression.file = file;
                result.push(expression);
            }
        });
        return result;
    }

    private validateClasses() {
        let validator = new BsClassValidator(this);
        validator.validate();
        this.diagnostics.push(...validator.diagnostics.map(diag => {
            return { ...diag, origin: DiagnosticOrigin.Scope };
        }));
    }

    /**
     * Detect local variables (function scope) that have the same name as scope calls
     */
    private diagnosticDetectShadowedLocalVars(file: BrsFile, callableContainerMap: CallableContainerMap) {
        const classMap = this.getClassMap();
        //loop through every function scope
        for (let funcScope of file.functionScopes) {
            //every var declaration in this function scope
            for (let varDeclaration of funcScope.variableDeclarations) {
                const varName = varDeclaration.name;
                const lowerVarName = varName.toLowerCase();

                const varIsFunction = () => {
                    return isCallableType(varDeclaration.getType());
                };

                if (
                    //has same name as stdlib
                    globalCallableMap.has(lowerVarName)
                ) {
                    //local var function with same name as stdlib function
                    if (varIsFunction()) {
                        this.diagnostics.push({
                            ...DiagnosticMessages.localVarFunctionShadowsParentFunction('stdlib'),
                            range: varDeclaration.nameRange,
                            file: file,
                            origin: DiagnosticOrigin.Scope
                        });
                    }
                } else if (callableContainerMap.has(lowerVarName)) {
                    //is same name as a callable
                    if (varIsFunction()) {
                        this.diagnostics.push({
                            ...DiagnosticMessages.localVarFunctionShadowsParentFunction('scope'),
                            range: varDeclaration.nameRange,
                            file: file,
                            origin: DiagnosticOrigin.Scope
                        });
                    } else {
                        this.diagnostics.push({
                            ...DiagnosticMessages.localVarShadowedByScopedFunction(),
                            range: varDeclaration.nameRange,
                            file: file,
                            origin: DiagnosticOrigin.Scope
                        });
                    }
                    //has the same name as an in-scope class
                } else if (classMap.has(lowerVarName)) {
                    this.diagnostics.push({
                        ...DiagnosticMessages.localVarSameNameAsClass(classMap.get(lowerVarName)?.item.getName(ParseMode.BrighterScript)),
                        range: varDeclaration.nameRange,
                        file: file,
                        origin: DiagnosticOrigin.Scope
                    });
                }
            }
        }
    }

    /**
     * Create diagnostics for any duplicate function declarations
     */
    private diagnosticFindDuplicateFunctionDeclarations(callableContainersByLowerName: CallableContainerMap) {
        //for each list of callables with the same name
        for (let [lowerName, callableContainers] of callableContainersByLowerName) {

            let globalCallables = [] as CallableContainer[];
            let nonGlobalCallables = [] as CallableContainer[];
            let ownCallables = [] as CallableContainer[];
            let ancestorNonGlobalCallables = [] as CallableContainer[];

            for (let container of callableContainers) {
                if (container.scope === this.program.globalScope) {
                    globalCallables.push(container);
                } else {
                    nonGlobalCallables.push(container);
                    if (container.scope === this) {
                        ownCallables.push(container);
                    } else {
                        ancestorNonGlobalCallables.push(container);
                    }
                }
            }

            //add info diagnostics about child shadowing parent functions
            if (ownCallables.length > 0 && ancestorNonGlobalCallables.length > 0) {
                for (let container of ownCallables) {
                    //skip the init function (because every component will have one of those){
                    if (lowerName !== 'init') {
                        let shadowedCallable = ancestorNonGlobalCallables[ancestorNonGlobalCallables.length - 1];
                        if (!!shadowedCallable && shadowedCallable.callable.file === container.callable.file) {
                            //same file: skip redundant imports
                            continue;
                        }
                        this.diagnostics.push({
                            ...DiagnosticMessages.overridesAncestorFunction(
                                container.callable.name,
                                container.scope.name,
                                shadowedCallable.callable.file.destPath,
                                //grab the last item in the list, which should be the closest ancestor's version
                                shadowedCallable.scope.name
                            ),
                            range: container.callable.nameRange,
                            file: container.callable.file,
                            origin: DiagnosticOrigin.Scope
                        });
                    }
                }
            }

            //add error diagnostics about duplicate functions in the same scope
            if (ownCallables.length > 1) {

                for (let callableContainer of ownCallables) {
                    let callable = callableContainer.callable;

                    this.diagnostics.push({
                        ...DiagnosticMessages.duplicateFunctionImplementation(callable.name, callableContainer.scope.name),
                        range: util.createRange(
                            callable.nameRange.start.line,
                            callable.nameRange.start.character,
                            callable.nameRange.start.line,
                            callable.nameRange.end.character
                        ),
                        file: callable.file,
                        origin: DiagnosticOrigin.Scope
                    });
                }
            }
        }
    }

    /**
     * Get the list of all script imports for this scope
     */
    private getOwnScriptImports() {
        let result = [] as FileReference[];
        this.enumerateOwnFiles((file) => {
            if (isBrsFile(file)) {
                result.push(...file.ownScriptImports);
            } else if (isXmlFile(file)) {
                result.push(...file.scriptTagImports);
            }
        });
        return result;
    }

    /**
     * Verify that all of the scripts imported by each file in this scope actually exist
     */
    private diagnosticValidateScriptImportPaths() {
        let scriptImports = this.getOwnScriptImports();
        //verify every script import
        for (let scriptImport of scriptImports) {
            let referencedFile = this.getFileByRelativePath(scriptImport.destPath);
            //if we can't find the file
            if (!referencedFile) {
                //skip the default bslib file, it will exist at transpile time but should not show up in the program during validation cycle
                if (scriptImport.destPath === this.program.bslibPkgPath) {
                    continue;
                }
                let dInfo: DiagnosticInfo;
                if (scriptImport.text.trim().length === 0) {
                    dInfo = DiagnosticMessages.scriptSrcCannotBeEmpty();
                } else {
                    dInfo = DiagnosticMessages.referencedFileDoesNotExist();
                }

                this.diagnostics.push({
                    ...dInfo,
                    range: scriptImport.filePathRange,
                    file: scriptImport.sourceFile,
                    origin: DiagnosticOrigin.Scope
                });
                //if the character casing of the script import path does not match that of the actual path
            } else if (scriptImport.destPath !== referencedFile.destPath) {
                this.diagnostics.push({
                    ...DiagnosticMessages.scriptImportCaseMismatch(referencedFile.destPath),
                    range: scriptImport.filePathRange,
                    file: scriptImport.sourceFile,
                    origin: DiagnosticOrigin.Scope
                });
            }
        }
    }

    /**
     * Find the file with the specified relative path
     */
    protected getFileByRelativePath(relativePath: string) {
        if (!relativePath) {
            return;
        }
        let files = this.getAllFiles();
        for (let file of files) {
            if (file.destPath.toLowerCase() === relativePath.toLowerCase()) {
                return file;
            }
        }
    }

    /**
     * Determine if this file is included in this scope (excluding parent scopes)
     */
    public hasFile(file: BscFile) {
        let files = this.getOwnFiles();
        let hasFile = files.includes(file);
        return hasFile;
    }

    /**
     * Get the definition (where was this thing first defined) of the symbol under the position
     * @deprecated use `DefinitionProvider.process()`
     */
    public getDefinition(file: BscFile, position: Position): Location[] {
        // Overridden in XMLScope. Brs files use implementation in BrsFile
        return [];
    }

    /**
     * @param className - The name of the class (including namespace if possible)
     * @param callsiteNamespace - the name of the namespace where the call site resides (this is NOT the known namespace of the class).
     *                            This is used to help resolve non-namespaced class names that reside in the same namespac as the call site.
     */
    public getClassHierarchy(className: string, callsiteNamespace?: string) {
        let items = [] as FileLink<ClassStatement>[];
        let link = this.getClassFileLink(className, callsiteNamespace);
        while (link) {
            items.push(link);
            link = this.getClassFileLink(link.item.parentClassName?.getName()?.toLowerCase(), callsiteNamespace);
        }
        return items;
    }
}

interface AugmentedNewExpression extends NewExpression {
    file: BscFile;
}<|MERGE_RESOLUTION|>--- conflicted
+++ resolved
@@ -1,5 +1,4 @@
 /* eslint-disable @typescript-eslint/dot-notation */
-import type { Position, Location } from 'vscode-languageserver';
 import * as path from 'path';
 import chalk from 'chalk';
 import type { DiagnosticInfo } from './DiagnosticMessages';
@@ -997,7 +996,6 @@
         }
     }
 
-<<<<<<< HEAD
     private detectNameCollisions(file: BrsFile) {
         file.ast.walk(createVisitor({
             NamespaceStatement: (nsStmt) => {
@@ -1014,48 +1012,12 @@
             },
             EnumStatement: (enumStmt) => {
                 this.validateNameCollision(file, enumStmt, enumStmt.tokens.name);
-=======
-    /**
-     * Find function parameters and function return types that are neither built-in types or known Class references
-     */
-    private diagnosticDetectInvalidFunctionExpressionTypes(file: BrsFile) {
-        for (let func of file.parser.references.functionExpressions) {
-            if (isCustomType(func.returnType) && func.returnTypeToken) {
-                // check if this custom type is in our class map
-                const returnTypeName = func.returnType.name;
-                const currentNamespaceName = func.findAncestor<NamespaceStatement>(isNamespaceStatement)?.getName(ParseMode.BrighterScript);
-                // check for built in types
-                const isBuiltInType = util.isBuiltInType(returnTypeName);
-                if (!isBuiltInType && !this.hasClass(returnTypeName, currentNamespaceName) && !this.hasInterface(returnTypeName) && !this.hasEnum(returnTypeName)) {
-                    this.diagnostics.push({
-                        ...DiagnosticMessages.invalidFunctionReturnType(returnTypeName),
-                        range: func.returnTypeToken.range,
-                        file: file
-                    });
-                }
->>>>>>> 58657850
             }
         }), {
             walkMode: WalkMode.visitStatements
         });
     }
 
-<<<<<<< HEAD
-=======
-            for (let param of func.parameters) {
-                if (isCustomType(param.type) && param.typeToken) {
-                    const paramTypeName = param.type.name;
-                    const currentNamespaceName = func.findAncestor<NamespaceStatement>(isNamespaceStatement)?.getName(ParseMode.BrighterScript);
-                    // check for built in types
-                    const isBuiltInType = util.isBuiltInType(paramTypeName);
-
-                    if (!isBuiltInType && !this.hasClass(paramTypeName, currentNamespaceName) && !this.hasInterface(paramTypeName) && !this.hasEnum(paramTypeName)) {
-                        this.diagnostics.push({
-                            ...DiagnosticMessages.functionParameterTypeIsInvalid(param.name.text, paramTypeName),
-                            range: param.typeToken.range,
-                            file: file
-                        });
->>>>>>> 58657850
 
     validateNameCollision(file: BrsFile, node: AstNode, nameIdentifier: Token) {
         const name = nameIdentifier?.text;
@@ -1344,15 +1306,6 @@
     }
 
     /**
-     * Get the definition (where was this thing first defined) of the symbol under the position
-     * @deprecated use `DefinitionProvider.process()`
-     */
-    public getDefinition(file: BscFile, position: Position): Location[] {
-        // Overridden in XMLScope. Brs files use implementation in BrsFile
-        return [];
-    }
-
-    /**
      * @param className - The name of the class (including namespace if possible)
      * @param callsiteNamespace - the name of the namespace where the call site resides (this is NOT the known namespace of the class).
      *                            This is used to help resolve non-namespaced class names that reside in the same namespac as the call site.
