import type { CompletionItem, Position, Range } from 'vscode-languageserver';
import * as path from 'path';
import { CompletionItemKind, Location } from 'vscode-languageserver';
import chalk from 'chalk';
import type { DiagnosticInfo } from './DiagnosticMessages';
import { DiagnosticMessages } from './DiagnosticMessages';
import type { CallableContainer, BsDiagnostic, FileReference, BscFile, CallableContainerMap } from './interfaces';
import type { FileLink, Program } from './Program';
import { BsClassValidator } from './validators/ClassValidator';
import type { NamespaceStatement, Statement, NewExpression, FunctionStatement, ClassStatement } from './parser';
import { ParseMode } from './parser';
import { standardizePath as s, util } from './util';
import { globalCallableMap } from './globalCallables';
import { Cache } from './Cache';
import { URI } from 'vscode-uri';
import { LogLevel } from './Logger';
import { isBrsFile, isClassStatement, isFunctionStatement, isFunctionType, isXmlFile, isCustomType, isClassMethodStatement } from './astUtils/reflection';
import type { BrsFile } from './files/BrsFile';

/**
 * A class to keep track of all declarations within a given scope (like source scope, component scope)
 */
export class Scope {
    constructor(
        public name: string,
        public dependencyGraphKey: string,
        public program: Program
    ) {
        this.isValidated = false;
        //used for improved logging performance
        this._debugLogComponentName = `Scope '${chalk.redBright(this.name)}'`;

        //anytime a dependency for this scope changes, we need to be revalidated
        this.programHandles.push(
            this.program.dependencyGraph.onchange(this.dependencyGraphKey, this.onDependenciesChanged.bind(this), true)
        );
    }

    /**
     * Indicates whether this scope needs to be validated.
     * Will be true when first constructed, or anytime one of its dependencies changes
     */
    public isValidated: boolean;

    protected programHandles = [] as Array<() => void>;

    protected cache = new Cache();

    /**
     * A dictionary of namespaces, indexed by the lower case full name of each namespace.
     * If a namespace is declared as "NameA.NameB.NameC", there will be 3 entries in this dictionary,
     * "namea", "namea.nameb", "namea.nameb.namec"
     */
    public get namespaceLookup() {
        return this.cache.getOrAdd('namespaceLookup', () => this.buildNamespaceLookup());
    }

    /**
     * Get the class with the specified name.
     * @param className - The class name, including the namespace of the class if possible
     * @param containingNamespace - The namespace used to resolve relative class names. (i.e. the namespace around the current statement trying to find a class)
     */
    public getClass(className: string, containingNamespace?: string): ClassStatement {
        return this.getClassFileLink(className, containingNamespace)?.item;
    }

    /**
     * Get a class and its containing file by the class name
     * @param className - The class name, including the namespace of the class if possible
     * @param containingNamespace - The namespace used to resolve relative class names. (i.e. the namespace around the current statement trying to find a class)
     */
    public getClassFileLink(className: string, containingNamespace?: string): FileLink<ClassStatement> {
        const lowerClassName = className?.toLowerCase();
        const classMap = this.getClassMap();

        let cls = classMap.get(
            util.getFullyQualifiedClassName(lowerClassName, containingNamespace?.toLowerCase())
        );
        //if we couldn't find the class by its full namespaced name, look for a global class with that name
        if (!cls) {
            cls = classMap.get(lowerClassName);
        }
        return cls;
    }

    /**
    * Tests if a class exists with the specified name
    * @param className - the all-lower-case namespace-included class name
    * @param namespaceName - teh current namespace name
    */
    public hasClass(className: string, namespaceName?: string): boolean {
        return !!this.getClass(className, namespaceName);
    }

    /**
     * A dictionary of all classes in this scope. This includes namespaced classes always with their full name.
     * The key is stored in lower case
     */
    public getClassMap(): Map<string, FileLink<ClassStatement>> {
        return this.cache.getOrAdd('classMap', () => {
            const map = new Map<string, FileLink<ClassStatement>>();
            this.enumerateBrsFiles((file) => {
                if (isBrsFile(file)) {
                    for (let cls of file.parser.references.classStatements) {
                        const lowerClassName = cls.getName(ParseMode.BrighterScript)?.toLowerCase();
                        //only track classes with a defined name (i.e. exclude nameless malformed classes)
                        if (lowerClassName) {
                            map.set(lowerClassName, { item: cls, file: file });
                        }
                    }
                }
            });
            return map;
        });
    }

    /**
     * The list of diagnostics found specifically for this scope. Individual file diagnostics are stored on the files themselves.
     */
    protected diagnostics = [] as BsDiagnostic[];

    protected onDependenciesChanged(key: string) {
        this.logDebug('invalidated because dependency graph said [', key, '] changed');
        this.invalidate();
    }

    /**
     * Clean up all event handles
     */
    public dispose() {
        for (let disconnect of this.programHandles) {
            disconnect();
        }
    }

    /**
     * Does this scope know about the given namespace name?
     * @param namespaceName - the name of the namespace (i.e. "NameA", or "NameA.NameB", etc...)
     */
    public isKnownNamespace(namespaceName: string) {
        let namespaceNameLower = namespaceName.toLowerCase();
        this.enumerateBrsFiles((file) => {
            for (let namespace of file.parser.references.namespaceStatements) {
                let loopNamespaceNameLower = namespace.name.toLowerCase();
                if (loopNamespaceNameLower === namespaceNameLower || loopNamespaceNameLower.startsWith(namespaceNameLower + '.')) {
                    return true;
                }
            }
        });
        return false;
    }

    /**
     * Get the parent scope for this scope (for source scope this will always be the globalScope).
     * XmlScope overrides this to return the parent xml scope if available.
     * For globalScope this will return null.
     */
    public getParentScope() {
        let scope: Scope;
        //use the global scope if we didn't find a sope and this is not the global scope
        if (this.program.globalScope !== this) {
            scope = this.program.globalScope;
        }
        if (scope) {
            return scope;
        } else {
            //passing null to the cache allows it to skip the factory function in the future
            return null;
        }
    }

    /**
     * Get the file with the specified pkgPath
     */
    public getFile(pathAbsolute: string) {
        pathAbsolute = s`${pathAbsolute}`;
        let files = this.getAllFiles();
        for (let file of files) {
            if (file.pathAbsolute === pathAbsolute) {
                return file;
            }
        }
    }

    /**
     * Get the list of files referenced by this scope that are actually loaded in the program.
     * Excludes files from ancestor scopes
     */
    public getOwnFiles() {
        //source scope only inherits files from global, so just return all files. This function mostly exists to assist XmlScope
        return this.getAllFiles();
    }

    /**
     * Get the list of files referenced by this scope that are actually loaded in the program.
     * Includes files from this scope and all ancestor scopes
     */
    public getAllFiles() {
        return this.cache.getOrAdd('getAllFiles', () => {
            let result = [] as BscFile[];
            let dependencies = this.program.dependencyGraph.getAllDependencies(this.dependencyGraphKey);
            for (let dependency of dependencies) {
                //load components by their name
                if (dependency.startsWith('component:')) {
                    let comp = this.program.getComponent(dependency.replace(/$component:/, ''));
                    if (comp) {
                        result.push(comp.file);
                    }
                } else {
                    let file = this.program.getFileByPkgPath(dependency);
                    if (file) {
                        result.push(file);
                    }
                }
            }
            this.logDebug('getAllFiles', () => result.map(x => x.pkgPath));
            return result;
        });
    }

    /**
     * Get the list of errors for this scope. It's calculated on the fly, so
     * call this sparingly.
     */
    public getDiagnostics() {
        let diagnosticLists = [this.diagnostics] as BsDiagnostic[][];

        //add diagnostics from every referenced file
        this.enumerateOwnFiles((file) => {
            diagnosticLists.push(file.getDiagnostics());
        });
        let allDiagnostics = Array.prototype.concat.apply([], diagnosticLists) as BsDiagnostic[];

        let filteredDiagnostics = allDiagnostics.filter((x) => {
            return !util.diagnosticIsSuppressed(x);
        });

        //filter out diangostics that match any of the comment flags

        return filteredDiagnostics;
    }

    public addDiagnostics(diagnostics: BsDiagnostic[]) {
        this.diagnostics.push(...diagnostics);
    }

<<<<<<< HEAD
    public getCodeActions(file: BscFile, range: Range, codeActions: CodeAction[]) {
        const rangeDiagnostics = this.diagnostics.filter(x => x.range?.start.line === range.start.line);
        this.program.plugins.emit('onScopeGetCodeActions', {
            program: this.program,
            scope: this,
            file: file,
            range: range,
            diagnostics: rangeDiagnostics,
            codeActions: codeActions
        });
    }

=======
>>>>>>> c9ec036b
    /**
     * Get the list of callables available in this scope (either declared in this scope or in a parent scope)
     */
    public getAllCallables(): CallableContainer[] {
        //get callables from parent scopes
        let parentScope = this.getParentScope();
        if (parentScope) {
            return [...this.getOwnCallables(), ...parentScope.getAllCallables()];
        } else {
            return [...this.getOwnCallables()];
        }
    }

    /**
     * Get the callable with the specified name.
     * If there are overridden callables with the same name, the closest callable to this scope is returned
     * @param name
     */
    public getCallableByName(name: string) {
        let lowerName = name.toLowerCase();
        let callables = this.getAllCallables();
        for (let callable of callables) {
            if (callable.callable.getName(ParseMode.BrighterScript).toLowerCase() === lowerName) {
                return callable.callable;
            }
        }
    }

    /**
     * Iterate over Brs files not shadowed by typedefs
     */
    public enumerateBrsFiles(callback: (file: BrsFile) => void) {
        const files = this.getAllFiles();
        for (const file of files) {
            //only brs files without a typedef
            if (isBrsFile(file) && !file.hasTypedef) {
                callback(file);
            }
        }
    }

    /**
     * Call a function for each file directly included in this scope (excluding files found only in parent scopes).
     */
    public enumerateOwnFiles(callback: (file: BscFile) => void) {
        const files = this.getOwnFiles();
        for (const file of files) {
            //either XML components or files without a typedef
            if (isXmlFile(file) || !file.hasTypedef) {
                callback(file);
            }
        }
    }

    /**
     * Get the list of callables explicitly defined in files in this scope.
     * This excludes ancestor callables
     */
    public getOwnCallables(): CallableContainer[] {
        let result = [] as CallableContainer[];
        this.logDebug('getOwnCallables() files: ', () => this.getOwnFiles().map(x => x.pkgPath));

        //get callables from own files
        this.enumerateOwnFiles((file) => {
            for (let callable of file.callables) {
                result.push({
                    callable: callable,
                    scope: this
                });
            }
        });
        return result;
    }

    /**
     * Builds a tree of namespace objects
     */
    public buildNamespaceLookup() {
        let namespaceLookup = {} as Record<string, NamespaceContainer>;
        this.enumerateBrsFiles((file) => {
            for (let namespace of file.parser.references.namespaceStatements) {
                //TODO should we handle non-brighterscript?
                let name = namespace.nameExpression.getName(ParseMode.BrighterScript);
                let nameParts = name.split('.');

                let loopName = null;
                //ensure each namespace section is represented in the results
                //(so if the namespace name is A.B.C, this will make an entry for "A", an entry for "A.B", and an entry for "A.B.C"
                for (let part of nameParts) {
                    loopName = loopName === null ? part : `${loopName}.${part}`;
                    let lowerLoopName = loopName.toLowerCase();
                    namespaceLookup[lowerLoopName] = namespaceLookup[lowerLoopName] ?? {
                        file: file,
                        fullName: loopName,
                        nameRange: namespace.nameExpression.range,
                        lastPartName: part,
                        namespaces: {},
                        classStatements: {},
                        functionStatements: {},
                        statements: []
                    };
                }
                let ns = namespaceLookup[name.toLowerCase()];
                ns.statements.push(...namespace.body.statements);
                for (let statement of namespace.body.statements) {
                    if (isClassStatement(statement)) {
                        ns.classStatements[statement.name.text.toLowerCase()] = statement;
                    } else if (isFunctionStatement(statement)) {
                        ns.functionStatements[statement.name.text.toLowerCase()] = statement;
                    }
                }
            }

            //associate child namespaces with their parents
            for (let key in namespaceLookup) {
                let ns = namespaceLookup[key];
                let parts = ns.fullName.split('.');

                if (parts.length > 1) {
                    //remove the last part
                    parts.pop();
                    let parentName = parts.join('.');
                    namespaceLookup[parentName.toLowerCase()].namespaces[ns.lastPartName.toLowerCase()] = ns;
                }
            }
        });
        return namespaceLookup;
    }

    public getAllNamespaceStatements() {
        let result = [] as NamespaceStatement[];
        this.enumerateBrsFiles((file) => {
            result.push(...file.parser.references.namespaceStatements);
        });
        return result;
    }

    protected logDebug(...args: any[]) {
        this.program.logger.debug(this._debugLogComponentName, ...args);
    }
    private _debugLogComponentName: string;

    public validate() {
        this.program.logger.time(LogLevel.debug, [this._debugLogComponentName, 'validate()'], () => {

            let parentScope = this.getParentScope();

            //validate our parent before we validate ourself
            if (parentScope?.isValidated === false) {
                this.logDebug('validate(): validating parent first');
                parentScope.validate();
            }
            //clear the scope's errors list (we will populate them from this method)
            this.diagnostics = [];

            let callables = this.getAllCallables();

            //sort the callables by filepath and then method name, so the errors will be consistent
            callables = callables.sort((a, b) => {
                return (
                    //sort by path
                    a.callable.file.pathAbsolute.localeCompare(b.callable.file.pathAbsolute) ||
                    //then sort by method name
                    a.callable.name.localeCompare(b.callable.name)
                );
            });

            //get a list of all callables, indexed by their lower case names
            let callableContainerMap = util.getCallableContainersByLowerName(callables);

            this._validate(callableContainerMap);
        });
    }

    protected _validate(callableContainerMap: CallableContainerMap) {
        //find all duplicate function declarations
        this.diagnosticFindDuplicateFunctionDeclarations(callableContainerMap);

        //detect missing and incorrect-case script imports
        this.diagnosticValidateScriptImportPaths();

        //enforce a series of checks on the bodies of class methods
        this.validateClasses();

        //do many per-file checks
        this.enumerateBrsFiles((file) => {
            this.diagnosticDetectCallsToUnknownFunctions(file, callableContainerMap);
            this.diagnosticDetectFunctionCallsWithWrongParamCount(file, callableContainerMap);
            this.diagnosticDetectShadowedLocalVars(file, callableContainerMap);
            this.diagnosticDetectFunctionCollisions(file);
            this.detectVariableNamespaceCollisions(file);
            this.diagnosticDetectInvalidFunctionExpressionTypes(file);
        });
    }

    /**
     * Mark this scope as invalid, which means its `validate()` function needs to be called again before use.
     */
    public invalidate() {
        (this as any).isValidated = false;
        //clear out various lookups (they'll get regenerated on demand the next time they're requested)
        this.cache.clear();
    }

    private detectVariableNamespaceCollisions(file: BrsFile) {
        //find all function parameters
        for (let func of file.parser.references.functionExpressions) {
            for (let param of func.parameters) {
                let lowerParamName = param.name.text.toLowerCase();
                let namespace = this.namespaceLookup[lowerParamName];
                //see if the param matches any starting namespace part
                if (namespace) {
                    this.diagnostics.push({
                        file: file,
                        ...DiagnosticMessages.parameterMayNotHaveSameNameAsNamespace(param.name.text),
                        range: param.name.range,
                        relatedInformation: [{
                            message: 'Namespace declared here',
                            location: Location.create(
                                URI.file(namespace.file.pathAbsolute).toString(),
                                namespace.nameRange
                            )
                        }]
                    });
                }
            }
        }

        for (let assignment of file.parser.references.assignmentStatements) {
            let lowerAssignmentName = assignment.name.text.toLowerCase();
            let namespace = this.namespaceLookup[lowerAssignmentName];
            //see if the param matches any starting namespace part
            if (namespace) {
                this.diagnostics.push({
                    file: file,
                    ...DiagnosticMessages.variableMayNotHaveSameNameAsNamespace(assignment.name.text),
                    range: assignment.name.range,
                    relatedInformation: [{
                        message: 'Namespace declared here',
                        location: Location.create(
                            URI.file(namespace.file.pathAbsolute).toString(),
                            namespace.nameRange
                        )
                    }]
                });
            }
        }
    }

    /**
     * Find various function collisions
     */
    private diagnosticDetectFunctionCollisions(file: BscFile) {
        for (let func of file.callables) {
            const funcName = func.getName(ParseMode.BrighterScript);
            const lowerFuncName = funcName?.toLowerCase();
            if (lowerFuncName) {

                //find function declarations with the same name as a stdlib function
                if (globalCallableMap.has(lowerFuncName)) {
                    this.diagnostics.push({
                        ...DiagnosticMessages.scopeFunctionShadowedByBuiltInFunction(),
                        range: func.nameRange,
                        file: file
                    });
                }

                //find any functions that have the same name as a class
                if (this.hasClass(lowerFuncName)) {
                    this.diagnostics.push({
                        ...DiagnosticMessages.functionCannotHaveSameNameAsClass(funcName),
                        range: func.nameRange,
                        file: file
                    });
                }
            }
        }
    }

    /**
    * Find function parameters and function return types that are neither built-in types or known Class references
    */
    private diagnosticDetectInvalidFunctionExpressionTypes(file: BrsFile) {
        for (let func of file.parser.references.functionExpressions) {
            if (isCustomType(func.returnType) && func.returnTypeToken) {
                // check if this custom type is in our class map
                const returnTypeName = func.returnType.name;
                const currentNamespaceName = func.namespaceName?.getName(ParseMode.BrighterScript);
                if (!this.hasClass(returnTypeName, currentNamespaceName)) {
                    this.diagnostics.push({
                        ...DiagnosticMessages.invalidFunctionReturnType(returnTypeName),
                        range: func.returnTypeToken.range,
                        file: file
                    });
                }
            }

            for (let param of func.parameters) {
                if (isCustomType(param.type) && param.typeToken) {
                    const paramTypeName = param.type.name;
                    const currentNamespaceName = func.namespaceName?.getName(ParseMode.BrighterScript);
                    if (!this.hasClass(paramTypeName, currentNamespaceName)) {
                        this.diagnostics.push({
                            ...DiagnosticMessages.functionParameterTypeIsInvalid(param.name.text, paramTypeName),
                            range: param.typeToken.range,
                            file: file
                        });

                    }
                }
            }
        }
    }

    public getNewExpressions() {
        let result = [] as AugmentedNewExpression[];
        this.enumerateBrsFiles((file) => {
            let expressions = file.parser.references.newExpressions as AugmentedNewExpression[];
            for (let expression of expressions) {
                expression.file = file;
                result.push(expression);
            }
        });
        return result;
    }

    private validateClasses() {
        let validator = new BsClassValidator();
        validator.validate(this);
        this.diagnostics.push(...validator.diagnostics);
    }

    /**
     * Detect calls to functions with the incorrect number of parameters
     * @param file
     * @param callableContainersByLowerName
     */
    private diagnosticDetectFunctionCallsWithWrongParamCount(file: BscFile, callableContainersByLowerName: CallableContainerMap) {
        //validate all function calls
        for (let expCall of file.functionCalls) {
            let callableContainersWithThisName = callableContainersByLowerName.get(expCall.name.toLowerCase());

            //use the first item from callablesByLowerName, because if there are more, that's a separate error
            let knownCallableContainer = callableContainersWithThisName ? callableContainersWithThisName[0] : undefined;

            if (knownCallableContainer) {
                //get min/max parameter count for callable
                let minParams = 0;
                let maxParams = 0;
                for (let param of knownCallableContainer.callable.params) {
                    maxParams++;
                    //optional parameters must come last, so we can assume that minParams won't increase once we hit
                    //the first isOptional
                    if (param.isOptional === false) {
                        minParams++;
                    }
                }
                let expCallArgCount = expCall.args.length;
                if (expCall.args.length > maxParams || expCall.args.length < minParams) {
                    let minMaxParamsText = minParams === maxParams ? maxParams : `${minParams}-${maxParams}`;
                    this.diagnostics.push({
                        ...DiagnosticMessages.mismatchArgumentCount(minMaxParamsText, expCallArgCount),
                        range: expCall.nameRange,
                        //TODO detect end of expression call
                        file: file
                    });
                }
            }
        }
    }

    /**
     * Detect local variables (function scope) that have the same name as scope calls
     * @param file
     * @param callableContainerMap
     */
    private diagnosticDetectShadowedLocalVars(file: BscFile, callableContainerMap: CallableContainerMap) {
        const classMap = this.getClassMap();
        //loop through every function scope
        for (let scope of file.functionScopes) {
            //every var declaration in this function scope
            for (let varDeclaration of scope.variableDeclarations) {
                const varName = varDeclaration.name;
                const lowerVarName = varName.toLowerCase();

                //if the var is a function
                if (isFunctionType(varDeclaration.type)) {
                    //local var function with same name as stdlib function
                    if (
                        //has same name as stdlib
                        globalCallableMap.has(lowerVarName)
                    ) {
                        this.diagnostics.push({
                            ...DiagnosticMessages.localVarFunctionShadowsParentFunction('stdlib'),
                            range: varDeclaration.nameRange,
                            file: file
                        });

                        //this check needs to come after the stdlib one, because the stdlib functions are included
                        //in the scope function list
                    } else if (
                        //has same name as scope function
                        callableContainerMap.has(lowerVarName)
                    ) {
                        this.diagnostics.push({
                            ...DiagnosticMessages.localVarFunctionShadowsParentFunction('scope'),
                            range: varDeclaration.nameRange,
                            file: file
                        });
                    }

                    //var is not a function
                } else if (
                    //is NOT a callable from stdlib (because non-function local vars can have same name as stdlib names)
                    !globalCallableMap.has(lowerVarName)
                ) {

                    //is same name as a callable
                    if (callableContainerMap.has(lowerVarName)) {
                        this.diagnostics.push({
                            ...DiagnosticMessages.localVarShadowedByScopedFunction(),
                            range: varDeclaration.nameRange,
                            file: file
                        });
                        //has the same name as an in-scope class
                    } else if (classMap.has(lowerVarName)) {
                        this.diagnostics.push({
                            ...DiagnosticMessages.localVarSameNameAsClass(classMap.get(lowerVarName)?.item.getName(ParseMode.BrighterScript)),
                            range: varDeclaration.nameRange,
                            file: file
                        });
                    }
                }
            }
        }
    }

    /**
     * Detect calls to functions that are not defined in this scope
     * @param file
     * @param callablesByLowerName
     */
    private diagnosticDetectCallsToUnknownFunctions(file: BscFile, callablesByLowerName: CallableContainerMap) {
        //validate all expression calls
        for (let expCall of file.functionCalls) {
            const lowerName = expCall.name.toLowerCase();
            //for now, skip validation on any method named "super" within `.bs` contexts.
            //TODO revise this logic so we know if this function call resides within a class constructor function
            if (file.extension === '.bs' && lowerName === 'super') {
                continue;
            }

            //get the local scope for this expression
            let scope = file.getFunctionScopeAtPosition(expCall.nameRange.start);

            //if we don't already have a variable with this name.
            if (!scope?.getVariableByName(lowerName)) {
                let callablesWithThisName = callablesByLowerName.get(lowerName);

                //use the first item from callablesByLowerName, because if there are more, that's a separate error
                let knownCallable = callablesWithThisName ? callablesWithThisName[0] : undefined;

                //detect calls to unknown functions
                if (!knownCallable) {
                    this.diagnostics.push({
                        ...DiagnosticMessages.callToUnknownFunction(expCall.name, this.name),
                        range: expCall.nameRange,
                        file: file
                    });
                }
            } else {
                //if we found a variable with the same name as the function, assume the call is "known".
                //If the variable is a different type, some other check should add a diagnostic for that.
            }
        }
    }

    /**
     * Create diagnostics for any duplicate function declarations
     * @param callablesByLowerName
     */
    private diagnosticFindDuplicateFunctionDeclarations(callableContainersByLowerName: CallableContainerMap) {
        //for each list of callables with the same name
        for (let [lowerName, callableContainers] of callableContainersByLowerName) {

            let globalCallables = [] as CallableContainer[];
            let nonGlobalCallables = [] as CallableContainer[];
            let ownCallables = [] as CallableContainer[];
            let ancestorNonGlobalCallables = [] as CallableContainer[];

            for (let container of callableContainers) {
                if (container.scope === this.program.globalScope) {
                    globalCallables.push(container);
                } else {
                    nonGlobalCallables.push(container);
                    if (container.scope === this) {
                        ownCallables.push(container);
                    } else {
                        ancestorNonGlobalCallables.push(container);
                    }
                }
            }

            //add info diagnostics about child shadowing parent functions
            if (ownCallables.length > 0 && ancestorNonGlobalCallables.length > 0) {
                for (let container of ownCallables) {
                    //skip the init function (because every component will have one of those){
                    if (lowerName !== 'init') {
                        let shadowedCallable = ancestorNonGlobalCallables[ancestorNonGlobalCallables.length - 1];
                        if (!!shadowedCallable && shadowedCallable.callable.file === container.callable.file) {
                            //same file: skip redundant imports
                            continue;
                        }
                        this.diagnostics.push({
                            ...DiagnosticMessages.overridesAncestorFunction(
                                container.callable.name,
                                container.scope.name,
                                shadowedCallable.callable.file.pkgPath,
                                //grab the last item in the list, which should be the closest ancestor's version
                                shadowedCallable.scope.name
                            ),
                            range: container.callable.nameRange,
                            file: container.callable.file
                        });
                    }
                }
            }

            //add error diagnostics about duplicate functions in the same scope
            if (ownCallables.length > 1) {

                for (let callableContainer of ownCallables) {
                    let callable = callableContainer.callable;

                    this.diagnostics.push({
                        ...DiagnosticMessages.duplicateFunctionImplementation(callable.name, callableContainer.scope.name),
                        range: util.createRange(
                            callable.nameRange.start.line,
                            callable.nameRange.start.character,
                            callable.nameRange.start.line,
                            callable.nameRange.end.character
                        ),
                        file: callable.file
                    });
                }
            }
        }
    }

    /**
     * Get the list of all script imports for this scope
     */
    private getOwnScriptImports() {
        let result = [] as FileReference[];
        this.enumerateOwnFiles((file) => {
            if (isBrsFile(file)) {
                result.push(...file.ownScriptImports);
            } else if (isXmlFile(file)) {
                result.push(...file.scriptTagImports);
            }
        });
        return result;
    }

    /**
     * Verify that all of the scripts imported by each file in this scope actually exist
     */
    private diagnosticValidateScriptImportPaths() {
        let scriptImports = this.getOwnScriptImports();
        //verify every script import
        for (let scriptImport of scriptImports) {
            let referencedFile = this.getFileByRelativePath(scriptImport.pkgPath);
            //if we can't find the file
            if (!referencedFile) {
                //skip the default bslib file, it will exist at transpile time but should not show up in the program during validation cycle
                if (scriptImport.pkgPath === `source${path.sep}bslib.brs`) {
                    continue;
                }
                let dInfo: DiagnosticInfo;
                if (scriptImport.text.trim().length === 0) {
                    dInfo = DiagnosticMessages.scriptSrcCannotBeEmpty();
                } else {
                    dInfo = DiagnosticMessages.referencedFileDoesNotExist();
                }

                this.diagnostics.push({
                    ...dInfo,
                    range: scriptImport.filePathRange,
                    file: scriptImport.sourceFile
                });
                //if the character casing of the script import path does not match that of the actual path
            } else if (scriptImport.pkgPath !== referencedFile.pkgPath) {
                this.diagnostics.push({
                    ...DiagnosticMessages.scriptImportCaseMismatch(referencedFile.pkgPath),
                    range: scriptImport.filePathRange,
                    file: scriptImport.sourceFile
                });
            }
        }
    }

    /**
     * Find the file with the specified relative path
     * @param relativePath
     */
    protected getFileByRelativePath(relativePath: string) {
        if (!relativePath) {
            return;
        }
        let files = this.getAllFiles();
        for (let file of files) {
            if (file.pkgPath.toLowerCase() === relativePath.toLowerCase()) {
                return file;
            }
        }
    }

    /**
     * Determine if this file is included in this scope (excluding parent scopes)
     * @param file
     */
    public hasFile(file: BscFile) {
        let files = this.getOwnFiles();
        let hasFile = files.includes(file);
        return hasFile;
    }

    /**
     * Get all callables as completionItems
     */
    public getCallablesAsCompletions(parseMode: ParseMode) {
        let completions = [] as CompletionItem[];
        let callables = this.getAllCallables();

        if (parseMode === ParseMode.BrighterScript) {
            //throw out the namespaced callables (they will be handled by another method)
            callables = callables.filter(x => x.callable.hasNamespace === false);
        }

        for (let callableContainer of callables) {
            completions.push(this.createCompletionFromCallable(callableContainer));
        }
        return completions;
    }

    public createCompletionFromCallable(callableContainer: CallableContainer): CompletionItem {
        return {
            label: callableContainer.callable.getName(ParseMode.BrighterScript),
            kind: CompletionItemKind.Function,
            detail: callableContainer.callable.shortDescription,
            documentation: callableContainer.callable.documentation ? { kind: 'markdown', value: callableContainer.callable.documentation } : undefined
        };
    }

    public createCompletionFromFunctionStatement(statement: FunctionStatement): CompletionItem {
        return {
            label: statement.getName(ParseMode.BrighterScript),
            kind: CompletionItemKind.Function
        };
    }

    /**
     * Get the definition (where was this thing first defined) of the symbol under the position
     */
    public getDefinition(file: BscFile, position: Position): Location[] {
        // Overridden in XMLScope. Brs files use implementation in BrsFile
        return [];
    }

    /**
     * Scan all files for property names, and return them as completions
     */
    public getPropertyNameCompletions() {
        let results = [] as CompletionItem[];
        this.enumerateBrsFiles((file) => {
            results.push(...file.propertyNameCompletions);
        });
        return results;
    }

    public getAllClassMemberCompletions() {
        let results = new Map<string, CompletionItem>();
        let filesSearched = new Set<BscFile>();
        for (const file of this.getAllFiles()) {
            if (isXmlFile(file) || filesSearched.has(file)) {
                continue;
            }
            filesSearched.add(file);
            for (let cs of file.parser.references.classStatements) {
                for (let s of [...cs.methods, ...cs.fields]) {
                    if (!results.has(s.name.text) && s.name.text.toLowerCase() !== 'new') {
                        results.set(s.name.text, {
                            label: s.name.text,
                            kind: isClassMethodStatement(s) ? CompletionItemKind.Method : CompletionItemKind.Field
                        });
                    }
                }
            }
        }
        return results;
    }

    /**
     * @param className - The name of the class (including namespace if possible)
     * @param callsiteNamespace - the name of the namespace where the call site resides (this is NOT the known namespace of the class).
     *                            This is used to help resolve non-namespaced class names that reside in the same namespac as the call site.
     */
    public getClassHierarchy(className: string, callsiteNamespace?: string) {
        let items = [] as FileLink<ClassStatement>[];
        let link = this.getClassFileLink(className, callsiteNamespace);
        while (link) {
            items.push(link);
            link = this.getClassFileLink(link.item.parentClassName?.getName(ParseMode.BrighterScript)?.toLowerCase(), callsiteNamespace);
        }
        return items;
    }
}

interface NamespaceContainer {
    file: BscFile;
    fullName: string;
    nameRange: Range;
    lastPartName: string;
    statements: Statement[];
    classStatements: Record<string, ClassStatement>;
    functionStatements: Record<string, FunctionStatement>;
    namespaces: Record<string, NamespaceContainer>;
}

interface AugmentedNewExpression extends NewExpression {
    file: BscFile;
}<|MERGE_RESOLUTION|>--- conflicted
+++ resolved
@@ -244,21 +244,6 @@
         this.diagnostics.push(...diagnostics);
     }
 
-<<<<<<< HEAD
-    public getCodeActions(file: BscFile, range: Range, codeActions: CodeAction[]) {
-        const rangeDiagnostics = this.diagnostics.filter(x => x.range?.start.line === range.start.line);
-        this.program.plugins.emit('onScopeGetCodeActions', {
-            program: this.program,
-            scope: this,
-            file: file,
-            range: range,
-            diagnostics: rangeDiagnostics,
-            codeActions: codeActions
-        });
-    }
-
-=======
->>>>>>> c9ec036b
     /**
      * Get the list of callables available in this scope (either declared in this scope or in a parent scope)
      */
