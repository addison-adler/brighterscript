--- conflicted
+++ resolved
@@ -5,13 +5,8 @@
 import { DiagnosticCodeMap } from '../../DiagnosticMessages';
 import type { BrsFile } from '../../files/BrsFile';
 import type { XmlFile } from '../../files/XmlFile';
-<<<<<<< HEAD
 import type { BscFile, BsDiagnostic, OnGetCodeActionsEvent } from '../../interfaces';
-import { ParseMode } from '../../parser';
-=======
-import type { BscFile, OnGetCodeActionsEvent } from '../../interfaces';
 import { ParseMode } from '../../parser/Parser';
->>>>>>> fc18a221
 import { util } from '../../util';
 import type { XmlScope } from '../../XmlScope';
 
