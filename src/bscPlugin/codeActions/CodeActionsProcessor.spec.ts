import { expect } from 'chai';
import { URI } from 'vscode-uri';
import type { Range } from 'vscode-languageserver';
import { Program } from '../../Program';
import { expectCodeActions, trim } from '../../testHelpers.spec';
import { standardizePath as s, util } from '../../util';
<<<<<<< HEAD
import type { File } from '../../files/File';
=======
import { rootDir } from '../../testHelpers.spec';
>>>>>>> e8ae1d95

describe('CodeActionsProcessor', () => {
    let program: Program;
    beforeEach(() => {
        program = new Program({
            rootDir: rootDir,
            autoImportComponentScript: true
        });
    });
    afterEach(() => {
        program.dispose();
    });

    /**
     * Helper function for testing code actions
     */
    function testGetCodeActions(file: File | string, range: Range, expected: string[]) {
        program.validate();
        expect(
            program.getCodeActions(
                typeof file === 'string' ? file : file.srcPath,
                range
            ).map(x => x.title).sort()
        ).to.eql(expected);
    }

    describe('getCodeActions', () => {
        it('suggests `extends=Group`', () => {
            const file = program.setFile('components/comp1.xml', trim`
                <?xml version="1.0" encoding="utf-8" ?>
                <component name="comp1">
                </component>
            `);
            program.validate();
            expectCodeActions(() => {
                program.getCodeActions(
                    file.srcPath,
                    //<comp|onent name="comp1">
                    util.createRange(1, 5, 1, 5)
                );
            }, [{
                title: `Extend "Group"`,
                isPreferred: true,
                kind: 'quickfix',
                changes: [{
                    filePath: s`${rootDir}/components/comp1.xml`,
                    newText: ' extends="Group"',
                    type: 'insert',
                    //<component name="comp1"|>
                    position: util.createPosition(1, 23)
                }]
            }, {
                title: `Extend "Task"`,
                kind: 'quickfix',
                changes: [{
                    filePath: s`${rootDir}/components/comp1.xml`,
                    newText: ' extends="Task"',
                    type: 'insert',
                    //<component name="comp1"|>
                    position: util.createPosition(1, 23)
                }]
            }, {
                title: `Extend "ContentNode"`,
                kind: 'quickfix',
                changes: [{
                    filePath: s`${rootDir}/components/comp1.xml`,
                    newText: ' extends="ContentNode"',
                    type: 'insert',
                    //<component name="comp1"|>
                    position: util.createPosition(1, 23)
                }]
            }]);
        });

        it('adds attribute at end of component with multiple attributes`', () => {
            const file = program.setFile('components/comp1.xml', trim`
                <?xml version="1.0" encoding="utf-8" ?>
                <component name="comp1" attr2="attr3" attr3="attr3">
                </component>
            `);
            program.validate();
            const codeActions = program.getCodeActions(
                file.srcPath,
                //<comp|onent name="comp1">
                util.createRange(1, 5, 1, 5)
            );
            expect(
                codeActions[0].edit.changes[URI.file(s`${rootDir}/components/comp1.xml`).toString()][0].range
            ).to.eql(
                util.createRange(1, 51, 1, 51)
            );
        });

        it('does not produce duplicate code actions for bs imports', () => {
            //define the function in two files
            program.setFile('components/lib1.brs', `
                sub doSomething()
                end sub
            `);
            program.setFile('components/lib2.brs', `
                sub doSomething()
                end sub
            `);

            //use the function in this file
            const componentCommonFile = program.setFile('components/ComponentCommon.bs', `
                sub init()
                    doSomething()
                end sub
            `);

            //import the file in two scopes
            program.setFile('components/comp1.xml', trim`
                <?xml version="1.0" encoding="utf-8" ?>
                <component name="ChildScene">
                    <script uri="ComponentCommon.bs" />
                </component>
            `);
            program.setFile('components/comp2.xml', trim`
                <?xml version="1.0" encoding="utf-8" ?>
                <component name="ChildScene">
                    <script uri="ComponentCommon.bs" />
                </component>
            `);

            program.validate();

            //we should only get each file import suggestion exactly once
            const codeActions = program.getCodeActions(
                componentCommonFile.srcPath,
                // doSome|thing()
                util.createRange(2, 22, 2, 22)
            );
            expect(codeActions.map(x => x.title).sort()).to.eql([
                `import "pkg:/components/lib1.brs"`,
                `import "pkg:/components/lib2.brs"`
            ]);
        });

        it('does not suggest imports for brs files', () => {
            //import the file in two scopes
            program.setFile('components/comp1.xml', trim`
                <?xml version="1.0" encoding="utf-8" ?>
                <component name="ChildScene">
                    <script uri="comp1.brs" />
                </component>
            `);
            //import the function here
            const file = program.setFile('components/comp1.brs', `
                sub init()
                    DoSomething()
                end sub
            `);

            //define the function here
            program.setFile('source/lib.brs', `
                sub DoSomething()
                end sub
            `);

            program.validate();

            //there should be no code actions since this is a brs file
            const codeActions = program.getCodeActions(
                file.srcPath,
                // DoSometh|ing()
                util.createRange(2, 28, 2, 28)
            );
            expect(codeActions).to.be.empty;
        });

        it('suggests class imports', () => {
            //import the file in two scopes
            program.setFile('components/comp1.xml', trim`
                <?xml version="1.0" encoding="utf-8" ?>
                <component name="ChildScene">
                    <script uri="comp1.bs" />
                </component>
            `);
            const file = program.setFile('components/comp1.bs', `
                sub init()
                    dude = new Person()
                end sub
            `);

            program.setFile('source/Person.bs', `
                class Person
                end class
            `);

            program.validate();

            expect(
                program.getCodeActions(
                    file.srcPath,
                    // new Per|son()
                    util.createRange(2, 34, 2, 34)
                ).map(x => x.title).sort()
            ).to.eql([
                `import "pkg:/source/Person.bs"`
            ]);
        });

        it('suggests class imports', () => {
            //import the file in two scopes
            program.setFile('components/comp1.xml', trim`
                <?xml version="1.0" encoding="utf-8" ?>
                <component name="ChildScene">
                    <script uri="comp1.bs" />
                </component>
            `);
            //import the function here
            const file = program.setFile('components/comp1.bs', `
                sub init()
                    kitty = new Animals.Cat()
                end sub
            `);
            program.setFile('source/Animals.bs', `
                namespace Animals
                    class Cat
                    end class
                end namespace
            `);

            program.validate();

            expect(
                program.getCodeActions(
                    file.srcPath,
                    // new Anim|als.Cat()
                    util.createRange(2, 36, 2, 36)
                ).map(x => x.title).sort()
            ).to.eql([
                `import "pkg:/source/Animals.bs"`
            ]);
        });

        it('suggests all files for a root namespace name', () => {
            program.setFile('source/first.bs', `
                namespace alpha
                    function firstAction()
                    end function
                end namespace
            `);
            program.setFile('source/second.bs', `
                namespace alpha.beta
                    function secondAction()
                    end function
                end namespace
            `);
            program.setFile('components/MainScene.xml', trim`<component name="MainScene"></component>`);
            const file = program.setFile('components/MainScene.bs', `
                sub init()
                    print alpha.secondAction()
                end sub
            `);

            // print al|pha.secondAction()
            testGetCodeActions(file, util.createRange(2, 28, 2, 28), [
                `import "pkg:/source/first.bs"`,
                `import "pkg:/source/second.bs"`
            ]);
        });

        it('suggests files for second part of missing namespace', () => {
            program.setFile('source/first.bs', `
                namespace alpha
                    function firstAction()
                    end function
                end namespace
            `);
            program.setFile('source/second.bs', `
                namespace alpha.beta
                    function secondAction()
                    end function
                end namespace
            `);
            program.setFile('components/MainScene.xml', trim`<component name="MainScene"></component>`);
            const file = program.setFile('components/MainScene.bs', `
                import "pkg:/source/first.bs"
                sub init()
                    print alpha.beta.secondAction()
                end sub
            `);

            // print alpha.be|ta.secondAction()
            testGetCodeActions(file, util.createRange(3, 34, 3, 34), [`import "pkg:/source/second.bs"`]);
        });
    });

    it('suggests imports at very start and very end of diagnostic', () => {
        program.setFile('source/first.bs', `
            namespace alpha
                function firstAction()
                end function
            end namespace
        `);
        program.setFile('components/MainScene.xml', trim`<component name="MainScene"></component>`);
        const file = program.setFile('components/MainScene.bs', `
            sub init()
                print alpha.firstAction()
            end sub
        `);

        // print |alpha.firstAction()
        testGetCodeActions(file, util.createRange(2, 22, 2, 22), [`import "pkg:/source/first.bs"`]);
        // print alpha|.firstAction()
        testGetCodeActions(file, util.createRange(2, 27, 2, 27), [`import "pkg:/source/first.bs"`]);
    });
});<|MERGE_RESOLUTION|>--- conflicted
+++ resolved
@@ -4,11 +4,8 @@
 import { Program } from '../../Program';
 import { expectCodeActions, trim } from '../../testHelpers.spec';
 import { standardizePath as s, util } from '../../util';
-<<<<<<< HEAD
 import type { File } from '../../files/File';
-=======
 import { rootDir } from '../../testHelpers.spec';
->>>>>>> e8ae1d95
 
 describe('CodeActionsProcessor', () => {
     let program: Program;
