import { isBody, isClassStatement, isCommentStatement, isConstStatement, isEnumStatement, isForEachStatement, isForStatement, isFunctionStatement, isImportStatement, isInterfaceStatement, isLibraryStatement, isLiteralExpression, isNamespaceStatement, isUnaryExpression, isWhileStatement } from '../../astUtils/reflection';
import { createVisitor, WalkMode } from '../../astUtils/visitors';
import { DiagnosticMessages } from '../../DiagnosticMessages';
import type { BrsFile } from '../../files/BrsFile';
import type { OnFileValidateEvent } from '../../interfaces';
import { TokenKind } from '../../lexer/TokenKind';
import type { Expression, Statement } from '../../parser/AstNode';
import type { LiteralExpression } from '../../parser/Expression';
import { ParseMode } from '../../parser/Parser';
import type { ContinueStatement, EnumMemberStatement, EnumStatement, ForEachStatement, ForStatement, ImportStatement, LibraryStatement, WhileStatement } from '../../parser/Statement';
import { DynamicType } from '../../types/DynamicType';
import util from '../../util';
import type { Range } from 'vscode-languageserver';

export class BrsFileValidator {
    constructor(
        public event: OnFileValidateEvent<BrsFile>
    ) {
    }

    private diagnostics: BsDiagnostic[];

    public process() {
<<<<<<< HEAD
        this.diagnostics = [];
        this.validateEnumDeclarations();
        this.validateComponentStatements();
        this.event.file.addDiagnostics(this.diagnostics);
    }

    public validateEnumDeclarations() {
        for (const stmt of this.event.file.parser.references.enumStatements) {
            const members = stmt.getMembers();
            //the enum data type is based on the first member value
            const enumValueKind = (members.find(x => x.value)?.value as LiteralExpression)?.token?.kind ?? TokenKind.IntegerLiteral;
            const memberNames = new Set<string>();
            for (const member of members) {
                const memberNameLower = member.name?.toLowerCase();

                /**
                 * flag duplicate member names
                 */
                if (memberNames.has(memberNameLower)) {
                    this.diagnostics.push({
                        ...DiagnosticMessages.duplicateIdentifier(member.name),
                        file: this.event.file,
                        range: member.range
                    });
                } else {
                    memberNames.add(memberNameLower);
                }

                //Enforce all member values are the same type
                this.validateEnumValueTypes(member, enumValueKind);
            }
        }
    }

    private validateEnumValueTypes(member: EnumMemberStatement, enumValueKind: TokenKind) {
        const memberValueKind = (member.value as LiteralExpression)?.token?.kind;
=======
        util.validateTooDeepFile(this.event.file);
        this.walk();
        this.flagTopLevelStatements();
        //only validate the file if it was actually parsed (skip files containing typedefs)
        if (!this.event.file.hasTypedef) {
            this.validateImportStatements();
        }
    }

    /**
     * Walk the full AST
     */
    private walk() {
        const visitor = createVisitor({
            MethodStatement: (node) => {
                //add the `super` symbol to class methods
                node.func.body.symbolTable.addSymbol('super', undefined, DynamicType.instance);
            },
            EnumStatement: (node) => {
                this.validateDeclarationLocations(node, 'enum', () => util.createBoundingRange(node.tokens.enum, node.tokens.name));

                this.validateEnumDeclaration(node);

                //register this enum declaration
                node.parent.getSymbolTable()?.addSymbol(node.tokens.name.text, node.tokens.name.range, DynamicType.instance);
            },
            ClassStatement: (node) => {
                this.validateDeclarationLocations(node, 'class', () => util.createBoundingRange(node.classKeyword, node.name));

                //register this class
                node.parent.getSymbolTable()?.addSymbol(node.name.text, node.name.range, DynamicType.instance);
            },
            AssignmentStatement: (node) => {
                //register this variable
                node.parent.getSymbolTable()?.addSymbol(node.name.text, node.name.range, DynamicType.instance);
            },
            ForEachStatement: (node) => {
                //register the for loop variable
                node.parent.getSymbolTable()?.addSymbol(node.item.text, node.item.range, DynamicType.instance);
            },
            NamespaceStatement: (node) => {
                this.validateDeclarationLocations(node, 'namespace', () => util.createBoundingRange(node.keyword, node.nameExpression));

                node.parent.getSymbolTable().addSymbol(
                    node.name.split('.')[0],
                    node.nameExpression.range,
                    DynamicType.instance
                );
            },
            FunctionStatement: (node) => {
                this.validateDeclarationLocations(node, 'function', () => util.createBoundingRange(node.func.functionType, node.name));

                if (node.name?.text) {
                    node.parent.getSymbolTable().addSymbol(
                        node.name.text,
                        node.name.range,
                        DynamicType.instance
                    );
                }

                const namespace = node.findAncestor(isNamespaceStatement);
                //this function is declared inside a namespace
                if (namespace) {
                    //add the transpiled name for namespaced functions to the root symbol table
                    const transpiledNamespaceFunctionName = node.getName(ParseMode.BrightScript);
                    const funcType = node.func.getFunctionType();
                    funcType.setName(transpiledNamespaceFunctionName);

                    this.event.file.parser.ast.symbolTable.addSymbol(
                        transpiledNamespaceFunctionName,
                        node.name.range,
                        funcType
                    );
                }
            },
            FunctionExpression: (node) => {
                if (!node.symbolTable.hasSymbol('m')) {
                    node.symbolTable.addSymbol('m', undefined, DynamicType.instance);
                }
            },
            FunctionParameterExpression: (node) => {
                const paramName = node.name?.text;
                const symbolTable = node.getSymbolTable();
                symbolTable?.addSymbol(paramName, node.name.range, node.type);
            },
            InterfaceStatement: (node) => {
                this.validateDeclarationLocations(node, 'interface', () => util.createBoundingRange(node.tokens.interface, node.tokens.name));
            },
            ConstStatement: (node) => {
                this.validateDeclarationLocations(node, 'const', () => util.createBoundingRange(node.tokens.const, node.tokens.name));

                node.parent.getSymbolTable().addSymbol(node.tokens.name.text, node.tokens.name.range, DynamicType.instance);
            },
            CatchStatement: (node) => {
                node.parent.getSymbolTable().addSymbol(node.exceptionVariable.text, node.exceptionVariable.range, DynamicType.instance);
            },
            DimStatement: (node) => {
                if (node.identifier) {
                    node.parent.getSymbolTable().addSymbol(node.identifier.text, node.identifier.range, DynamicType.instance);
                }
            },
            ContinueStatement: (node) => {
                this.validateContinueStatement(node);
            }
        });

        this.event.file.ast.walk((node, parent) => {
            visitor(node, parent);
        }, {
            walkMode: WalkMode.visitAllRecursive
        });
    }

    /**
     * Validate that a statement is defined in one of these specific locations
     *  - the root of the AST
     *  - inside a namespace
     * This is applicable to things like FunctionStatement, ClassStatement, NamespaceStatement, EnumStatement, InterfaceStatement
     */
    private validateDeclarationLocations(statement: Statement, keyword: string, rangeFactory?: () => Range) {
        //if nested inside a namespace, or defined at the root of the AST (i.e. in a body that has no parent)
        if (isNamespaceStatement(statement.parent?.parent) || (isBody(statement.parent) && !statement.parent?.parent)) {
            return;
        }
        //the statement was defined in the wrong place. Flag it.
        this.event.file.addDiagnostic({
            ...DiagnosticMessages.keywordMustBeDeclaredAtNamespaceLevel(keyword),
            range: rangeFactory?.() ?? statement.range
        });
    }

    private validateEnumDeclaration(stmt: EnumStatement) {
        const members = stmt.getMembers();
        //the enum data type is based on the first member value
        const enumValueKind = (members.find(x => x.value)?.value as LiteralExpression)?.token?.kind ?? TokenKind.IntegerLiteral;
        const memberNames = new Set<string>();
        for (const member of members) {
            const memberNameLower = member.name?.toLowerCase();

            /**
             * flag duplicate member names
             */
            if (memberNames.has(memberNameLower)) {
                this.event.file.addDiagnostic({
                    ...DiagnosticMessages.duplicateIdentifier(member.name),
                    range: member.range
                });
            } else {
                memberNames.add(memberNameLower);
            }

            //Enforce all member values are the same type
            this.validateEnumValueTypes(member, enumValueKind);
        }
    }
>>>>>>> 8f5d02d7

    private validateEnumValueTypes(member: EnumMemberStatement, enumValueKind: TokenKind) {
        let memberValueKind: TokenKind;
        let memberValue: Expression;
        if (isUnaryExpression(member.value)) {
            memberValueKind = (member.value?.right as LiteralExpression)?.token?.kind;
            memberValue = member.value?.right;
        } else {
            memberValueKind = (member.value as LiteralExpression)?.token?.kind;
            memberValue = member.value;
        }
        const range = (memberValue ?? member)?.range;
        if (
            //is integer enum, has value, that value type is not integer
            (enumValueKind === TokenKind.IntegerLiteral && memberValueKind && memberValueKind !== enumValueKind) ||
            //has value, that value is not a literal
            (memberValue && !isLiteralExpression(memberValue))
        ) {
<<<<<<< HEAD
            this.diagnostics.push({
                file: this.event.file,
=======
            this.event.file.addDiagnostic({
>>>>>>> 8f5d02d7
                ...DiagnosticMessages.enumValueMustBeType(
                    enumValueKind.replace(/literal$/i, '').toLowerCase()
                ),
                range: range
            });
        }

        //is non integer value
        if (enumValueKind !== TokenKind.IntegerLiteral) {
            //default value present
            if (memberValueKind) {
                //member value is same as enum
                if (memberValueKind !== enumValueKind) {
<<<<<<< HEAD
                    this.diagnostics.push({
                        file: this.event.file,
=======
                    this.event.file.addDiagnostic({
>>>>>>> 8f5d02d7
                        ...DiagnosticMessages.enumValueMustBeType(
                            enumValueKind.replace(/literal$/i, '').toLowerCase()
                        ),
                        range: range
                    });
                }

                //default value missing
            } else {
<<<<<<< HEAD
                this.diagnostics.push({
=======
                this.event.file.addDiagnostic({
>>>>>>> 8f5d02d7
                    file: this.event.file,
                    ...DiagnosticMessages.enumValueIsRequired(
                        enumValueKind.replace(/literal$/i, '').toLowerCase()
                    ),
                    range: range
                });
            }
        }
    }

    /**
     * Find statements defined at the top level (or inside a namespace body) that are not allowed to be there
     */
    private flagTopLevelStatements() {
        const statements = [...this.event.file.ast.statements];
        while (statements.length > 0) {
            const statement = statements.pop();
            if (isNamespaceStatement(statement)) {
                statements.push(...statement.body.statements);
            } else {
                //only allow these statement types
                if (
                    !isFunctionStatement(statement) &&
                    !isClassStatement(statement) &&
                    !isEnumStatement(statement) &&
                    !isInterfaceStatement(statement) &&
                    !isCommentStatement(statement) &&
                    !isLibraryStatement(statement) &&
                    !isImportStatement(statement) &&
                    !isConstStatement(statement)
                ) {
                    this.event.file.addDiagnostic({
                        ...DiagnosticMessages.unexpectedStatementOutsideFunction(),
                        range: statement.range
                    });
                }
            }
        }
    }

    private validateImportStatements() {
        let topOfFileIncludeStatements = [] as Array<LibraryStatement | ImportStatement>;
        for (let stmt of this.event.file.parser.ast.statements) {
            //skip comments
            if (isCommentStatement(stmt)) {
                continue;
            }
            //if we found a non-library statement, this statement is not at the top of the file
            if (isLibraryStatement(stmt) || isImportStatement(stmt)) {
                topOfFileIncludeStatements.push(stmt);
            } else {
                //break out of the loop, we found all of our library statements
                break;
            }
        }

        let statements = [
            // eslint-disable-next-line @typescript-eslint/dot-notation
            ...this.event.file['_parser'].references.libraryStatements,
            // eslint-disable-next-line @typescript-eslint/dot-notation
            ...this.event.file['_parser'].references.importStatements
        ];
        for (let result of statements) {
            //if this statement is not one of the top-of-file statements,
            //then add a diagnostic explaining that it is invalid
            if (!topOfFileIncludeStatements.includes(result)) {
                if (isLibraryStatement(result)) {
                    this.event.file.diagnostics.push({
                        ...DiagnosticMessages.libraryStatementMustBeDeclaredAtTopOfFile(),
                        range: result.range,
                        file: this.event.file
                    });
                } else if (isImportStatement(result)) {
                    this.event.file.diagnostics.push({
                        ...DiagnosticMessages.importStatementMustBeDeclaredAtTopOfFile(),
                        range: result.range,
                        file: this.event.file
                    });
                }
            }
        }
    }

    private validateContinueStatement(statement: ContinueStatement) {
        const validateLoopTypeMatch = (expectedLoopType: TokenKind) => {
            //coerce ForEach to For
            expectedLoopType = expectedLoopType === TokenKind.ForEach ? TokenKind.For : expectedLoopType;
            const actualLoopType = statement.tokens.loopType;
            if (actualLoopType && expectedLoopType?.toLowerCase() !== actualLoopType.text?.toLowerCase()) {
                this.event.file.addDiagnostic({
                    range: statement.tokens.loopType.range,
                    ...DiagnosticMessages.expectedToken(expectedLoopType)
                });
            }
        };

        //find the parent loop statement
        const parent = statement.findAncestor<WhileStatement | ForStatement | ForEachStatement>((node) => {
            if (isWhileStatement(node)) {
                validateLoopTypeMatch(node.tokens.while.kind);
                return true;
            } else if (isForStatement(node)) {
                validateLoopTypeMatch(node.forToken.kind);
                return true;
            } else if (isForEachStatement(node)) {
                validateLoopTypeMatch(node.tokens.forEach.kind);
                return true;
            }
        });
        //flag continue statements found outside of a loop
        if (!parent) {
            this.event.file.addDiagnostic({
                range: statement.range,
                ...DiagnosticMessages.illegalContinueStatement()
            });
        }
    }

    private validateComponentStatements() {
        for (const component of this.event.file.parser.references.componentStatements) {
            //members must have an access modifier
            for (const member of component.getMembers()) {
                if (!member.accessModifier) {
                    this.diagnostics.push({
                        ...DiagnosticMessages.accessModifierIsRequired(),
                        range: member.name.range,
                        file: this.event.file
                    });
                }
            }
        }
    }
}<|MERGE_RESOLUTION|>--- conflicted
+++ resolved
@@ -1,13 +1,13 @@
-import { isBody, isClassStatement, isCommentStatement, isConstStatement, isEnumStatement, isForEachStatement, isForStatement, isFunctionStatement, isImportStatement, isInterfaceStatement, isLibraryStatement, isLiteralExpression, isNamespaceStatement, isUnaryExpression, isWhileStatement } from '../../astUtils/reflection';
+import { isBody, isClassStatement, isCommentStatement, isComponentStatement, isConstStatement, isEnumStatement, isForEachStatement, isForStatement, isFunctionStatement, isImportStatement, isInterfaceStatement, isLibraryStatement, isLiteralExpression, isNamespaceStatement, isUnaryExpression, isWhileStatement } from '../../astUtils/reflection';
 import { createVisitor, WalkMode } from '../../astUtils/visitors';
 import { DiagnosticMessages } from '../../DiagnosticMessages';
 import type { BrsFile } from '../../files/BrsFile';
-import type { OnFileValidateEvent } from '../../interfaces';
+import type { BsDiagnostic, OnFileValidateEvent } from '../../interfaces';
 import { TokenKind } from '../../lexer/TokenKind';
 import type { Expression, Statement } from '../../parser/AstNode';
 import type { LiteralExpression } from '../../parser/Expression';
 import { ParseMode } from '../../parser/Parser';
-import type { ContinueStatement, EnumMemberStatement, EnumStatement, ForEachStatement, ForStatement, ImportStatement, LibraryStatement, WhileStatement } from '../../parser/Statement';
+import type { ComponentStatement, ContinueStatement, EnumMemberStatement, EnumStatement, ForEachStatement, ForStatement, ImportStatement, LibraryStatement, WhileStatement } from '../../parser/Statement';
 import { DynamicType } from '../../types/DynamicType';
 import util from '../../util';
 import type { Range } from 'vscode-languageserver';
@@ -18,47 +18,7 @@
     ) {
     }
 
-    private diagnostics: BsDiagnostic[];
-
     public process() {
-<<<<<<< HEAD
-        this.diagnostics = [];
-        this.validateEnumDeclarations();
-        this.validateComponentStatements();
-        this.event.file.addDiagnostics(this.diagnostics);
-    }
-
-    public validateEnumDeclarations() {
-        for (const stmt of this.event.file.parser.references.enumStatements) {
-            const members = stmt.getMembers();
-            //the enum data type is based on the first member value
-            const enumValueKind = (members.find(x => x.value)?.value as LiteralExpression)?.token?.kind ?? TokenKind.IntegerLiteral;
-            const memberNames = new Set<string>();
-            for (const member of members) {
-                const memberNameLower = member.name?.toLowerCase();
-
-                /**
-                 * flag duplicate member names
-                 */
-                if (memberNames.has(memberNameLower)) {
-                    this.diagnostics.push({
-                        ...DiagnosticMessages.duplicateIdentifier(member.name),
-                        file: this.event.file,
-                        range: member.range
-                    });
-                } else {
-                    memberNames.add(memberNameLower);
-                }
-
-                //Enforce all member values are the same type
-                this.validateEnumValueTypes(member, enumValueKind);
-            }
-        }
-    }
-
-    private validateEnumValueTypes(member: EnumMemberStatement, enumValueKind: TokenKind) {
-        const memberValueKind = (member.value as LiteralExpression)?.token?.kind;
-=======
         util.validateTooDeepFile(this.event.file);
         this.walk();
         this.flagTopLevelStatements();
@@ -162,6 +122,9 @@
             },
             ContinueStatement: (node) => {
                 this.validateContinueStatement(node);
+            },
+            ComponentStatement: (node) => {
+                this.validateComponentStatement(node);
             }
         });
 
@@ -214,7 +177,6 @@
             this.validateEnumValueTypes(member, enumValueKind);
         }
     }
->>>>>>> 8f5d02d7
 
     private validateEnumValueTypes(member: EnumMemberStatement, enumValueKind: TokenKind) {
         let memberValueKind: TokenKind;
@@ -233,12 +195,7 @@
             //has value, that value is not a literal
             (memberValue && !isLiteralExpression(memberValue))
         ) {
-<<<<<<< HEAD
-            this.diagnostics.push({
-                file: this.event.file,
-=======
             this.event.file.addDiagnostic({
->>>>>>> 8f5d02d7
                 ...DiagnosticMessages.enumValueMustBeType(
                     enumValueKind.replace(/literal$/i, '').toLowerCase()
                 ),
@@ -252,12 +209,7 @@
             if (memberValueKind) {
                 //member value is same as enum
                 if (memberValueKind !== enumValueKind) {
-<<<<<<< HEAD
-                    this.diagnostics.push({
-                        file: this.event.file,
-=======
                     this.event.file.addDiagnostic({
->>>>>>> 8f5d02d7
                         ...DiagnosticMessages.enumValueMustBeType(
                             enumValueKind.replace(/literal$/i, '').toLowerCase()
                         ),
@@ -267,11 +219,7 @@
 
                 //default value missing
             } else {
-<<<<<<< HEAD
-                this.diagnostics.push({
-=======
                 this.event.file.addDiagnostic({
->>>>>>> 8f5d02d7
                     file: this.event.file,
                     ...DiagnosticMessages.enumValueIsRequired(
                         enumValueKind.replace(/literal$/i, '').toLowerCase()
@@ -301,7 +249,8 @@
                     !isCommentStatement(statement) &&
                     !isLibraryStatement(statement) &&
                     !isImportStatement(statement) &&
-                    !isConstStatement(statement)
+                    !isConstStatement(statement) &&
+                    !isComponentStatement(statement)
                 ) {
                     this.event.file.addDiagnostic({
                         ...DiagnosticMessages.unexpectedStatementOutsideFunction(),
@@ -390,17 +339,15 @@
         }
     }
 
-    private validateComponentStatements() {
-        for (const component of this.event.file.parser.references.componentStatements) {
-            //members must have an access modifier
-            for (const member of component.getMembers()) {
-                if (!member.accessModifier) {
-                    this.diagnostics.push({
-                        ...DiagnosticMessages.accessModifierIsRequired(),
-                        range: member.name.range,
-                        file: this.event.file
-                    });
-                }
+    private validateComponentStatement(componentStatement: ComponentStatement) {
+        //members must have an access modifier
+        for (const member of componentStatement.getMembers()) {
+            if (!member.accessModifier) {
+                this.event.file.diagnostics.push({
+                    ...DiagnosticMessages.accessModifierIsRequired(),
+                    range: member.name.range,
+                    file: this.event.file
+                });
             }
         }
     }
