import { isBrsFile, isComponentStatement } from '../../astUtils/reflection';
import { DiagnosticMessages } from '../../DiagnosticMessages';
import type { AfterProgramValidateEvent } from '../../interfaces';
import util from '../../util';

export class ProgramValidator {
    constructor(
        private event: AfterProgramValidateEvent
    ) { }

    public process() {
        this.flagScopelessBrsFiles();
    }

    /**
     * Flag any files that are included in 0 scopes.
     */
    private flagScopelessBrsFiles() {
        for (const key in this.event.program.files) {
            const file = this.event.program.files[key];

            if (
                //if this isn't a brs file, skip
                !isBrsFile(file) ||
                //if the file is included in at least one scope, skip
<<<<<<< HEAD
                this.program.getFirstScopeForFile(file) ||
                //if the file has at least one ComponentStatement, it produces components and should not be flagged with this diagnostic
                file.ast.findChild(isComponentStatement)
=======
                this.event.program.getFirstScopeForFile(file)
>>>>>>> be2236d5
            ) {
                continue;
            }

            this.event.program.addDiagnostics([{
                ...DiagnosticMessages.fileNotReferencedByAnyOtherFile(),
                file: file,
                range: util.createRange(0, 0, 0, Number.MAX_VALUE)
            }]);
        }
    }
}<|MERGE_RESOLUTION|>--- conflicted
+++ resolved
@@ -23,13 +23,9 @@
                 //if this isn't a brs file, skip
                 !isBrsFile(file) ||
                 //if the file is included in at least one scope, skip
-<<<<<<< HEAD
-                this.program.getFirstScopeForFile(file) ||
+                this.event.program.getFirstScopeForFile(file) ||
                 //if the file has at least one ComponentStatement, it produces components and should not be flagged with this diagnostic
                 file.ast.findChild(isComponentStatement)
-=======
-                this.event.program.getFirstScopeForFile(file)
->>>>>>> be2236d5
             ) {
                 continue;
             }
