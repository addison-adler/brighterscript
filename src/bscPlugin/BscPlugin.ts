--- conflicted
+++ resolved
@@ -1,12 +1,5 @@
 import { isBrsFile, isXmlFile } from '../astUtils/reflection';
-<<<<<<< HEAD
-import type { BrsFile } from '../files/BrsFile';
-import type { XmlFile } from '../files/XmlFile';
-import type { AfterPrepareFileEvent, AfterSerializeFileEvent, BeforeBuildProgramEvent, CompilerPlugin, OnFileValidateEvent, OnGetCodeActionsEvent, OnGetSemanticTokensEvent, OnScopeValidateEvent, ProvideCompletionsEvent, ProvideFileEvent, ProvideHoverEvent, WriteFileEvent } from '../interfaces';
-import type { Program } from '../Program';
-=======
 import type { CompilerPlugin, OnFileValidateEvent, OnGetCodeActionsEvent, ProvideHoverEvent, OnGetSemanticTokensEvent, OnScopeValidateEvent, ProvideCompletionsEvent, AfterProgramValidateEvent, ProvideFileEvent, AfterSerializeFileEvent, BeforeBuildProgramEvent, WriteFileEvent, OnPrepareFileEvent } from '../interfaces';
->>>>>>> be2236d5
 import { CodeActionsProcessor } from './codeActions/CodeActionsProcessor';
 import { CompletionsProcessor } from './completions/CompletionsProcessor';
 import { FileProvider } from './fileProviders/FileProvider';
@@ -14,22 +7,15 @@
 import { FileWriter } from './FileWriter';
 import { HoverProcessor } from './hover/HoverProcessor';
 import { BrsFileSemanticTokensProcessor } from './semanticTokens/BrsFileSemanticTokensProcessor';
-<<<<<<< HEAD
-import { BrsFilePreTranspileProcessor as BrsFileTranspileProcessor } from './transpile/BrsFileTranspileProcessor';
-=======
->>>>>>> be2236d5
 import { BrsFileValidator } from './validation/BrsFileValidator';
 import { ProgramValidator } from './validation/ProgramValidator';
 import { ScopeValidator } from './validation/ScopeValidator';
 import { XmlFileValidator } from './validation/XmlFileValidator';
 import { BslibManager } from './serialize/BslibManager';
-<<<<<<< HEAD
-=======
 import { BrsFilePreTranspileProcessor } from './transpile/BrsFileTranspileProcessor';
 import { XmlFilePreTranspileProcessor } from './transpile/XmlFilePreTranspileProcessor';
 import type { BrsFile } from '../files/BrsFile';
 import type { XmlFile } from '../files/XmlFile';
->>>>>>> be2236d5
 
 export class BscPlugin implements CompilerPlugin {
     public name = 'BscPlugin';
@@ -84,17 +70,11 @@
     /**
      * Do transpiling-related work after all plugins had a chance to operate on the files
      */
-<<<<<<< HEAD
-    public afterPrepareFile(event: AfterPrepareFileEvent) {
-        if (isBrsFile(event.file)) {
-            return new BrsFileTranspileProcessor(event as any).process();
-=======
     public prepareFile(event: OnPrepareFileEvent) {
         if (isBrsFile(event.file)) {
             return new BrsFilePreTranspileProcessor(event as OnPrepareFileEvent<BrsFile>).process();
         } else if (isXmlFile(event.file)) {
             return new XmlFilePreTranspileProcessor(event as OnPrepareFileEvent<XmlFile>).process();
->>>>>>> be2236d5
         }
     }
 
