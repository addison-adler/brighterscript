--- conflicted
+++ resolved
@@ -9,15 +9,11 @@
 import { expectDiagnostics, expectZeroDiagnostics, trim } from './testHelpers.spec';
 import { Logger } from './Logger';
 import type { BrsFile } from './files/BrsFile';
-<<<<<<< HEAD
-import type { FunctionStatement, NamespaceStatement } from './parser';
+import type { FunctionStatement, NamespaceStatement } from './parser/Statement';
 import type { FunctionType } from './types/FunctionType';
 import { isFloatType } from './astUtils/reflection';
 import type { SymbolTable } from './SymbolTable';
 import type { Scope } from './Scope';
-=======
-import type { FunctionStatement, NamespaceStatement } from './parser/Statement';
->>>>>>> e6a52bce
 
 describe('Scope', () => {
     let sinon = sinonImport.createSandbox();
