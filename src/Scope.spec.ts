import { expect } from './chai-config.spec';
import * as sinonImport from 'sinon';
import { Position, Range } from 'vscode-languageserver';
import util, { standardizePath as s } from './util';
import { DiagnosticMessages } from './DiagnosticMessages';
import { Program } from './Program';
import PluginInterface from './PluginInterface';
import { expectDiagnostics, expectDiagnosticsIncludes, expectTypeToBe, expectZeroDiagnostics, trim } from './testHelpers.spec';
import type { BrsFile } from './files/BrsFile';
import type { AssignmentStatement, ForEachStatement, NamespaceStatement } from './parser/Statement';
import type { CompilerPlugin, OnScopeValidateEvent } from './interfaces';
import { SymbolTypeFlag } from './SymbolTypeFlag';
import { EnumMemberType, EnumType } from './types/EnumType';
import { ClassType } from './types/ClassType';
import { BooleanType } from './types/BooleanType';
import { StringType } from './types/StringType';
import { IntegerType } from './types/IntegerType';
import { DynamicType } from './types/DynamicType';
import { FloatType } from './types/FloatType';
import { NamespaceType } from './types/NamespaceType';
import { DoubleType } from './types/DoubleType';
import { UnionType } from './types/UnionType';
import { isBlock, isForEachStatement, isFunctionExpression, isFunctionStatement, isNamespaceStatement } from './astUtils/reflection';
import { ArrayType } from './types/ArrayType';
import { AssociativeArrayType } from './types/AssociativeArrayType';
import { InterfaceType } from './types/InterfaceType';
import { ComponentType } from './types/ComponentType';
import { WalkMode, createVisitor } from './astUtils/visitors';
import type { FunctionExpression } from './parser/Expression';
import { ObjectType } from './types';

describe('Scope', () => {
    let sinon = sinonImport.createSandbox();
    let rootDir = process.cwd();
    let program: Program;
    beforeEach(() => {
        program = new Program({
            rootDir: rootDir
        });
        program.createSourceScope();
    });
    afterEach(() => {
        sinon.restore();
        program.dispose();
    });

    it('getEnumMemberFileLink does not crash on undefined name', () => {
        program.setFile('source/main.bs', ``);
        const scope = program.getScopesForFile('source/main.bs')[0];
        scope.getEnumMemberFileLink(null as any);
        //test passes if this doesn't explode
    });

    it('does not mark namespace functions as collisions with stdlib', () => {
        program.setFile(`source/main.bs`, `
            namespace a
                function constructor()
                end function
            end namespace
        `);

        program.validate();
        expectZeroDiagnostics(program);
    });

    it('builds symbol table with namespace-relative entries', () => {
        const file = program.setFile<BrsFile>('source/alpha.bs', `
            namespace alpha
                class Beta
                end class
            end namespace
            namespace alpha
                class Charlie extends Beta
                end class
                function createBeta()
                    return new Beta()
                end function
            end namespace
        `);
        program.setFile('source/main.bs', `
            function main()
                alpha.createBeta()
                thing = new alpha.Beta()
            end function
        `);
        program.validate();
        const scope = program.getScopesForFile('source/alpha.bs')[0];
        scope.linkSymbolTable();
        const symbolTable = file.ast.findChildren<NamespaceStatement>(isNamespaceStatement)[1].body.getSymbolTable();
        //the symbol table should contain the relative names for all items in this namespace across the entire scope
        expect(
            // eslint-disable-next-line no-bitwise
            symbolTable.hasSymbol('Beta', SymbolTypeFlag.runtime | SymbolTypeFlag.typetime)
        ).to.be.true;
        expect(
            // eslint-disable-next-line no-bitwise
            symbolTable.hasSymbol('Charlie', SymbolTypeFlag.runtime | SymbolTypeFlag.typetime)
        ).to.be.true;
        expect(
            // eslint-disable-next-line no-bitwise
            symbolTable.hasSymbol('createBeta', SymbolTypeFlag.runtime)
        ).to.be.true;

        expectZeroDiagnostics(program);
    });

    it('handles variables with javascript prototype names', () => {
        program.setFile('source/main.brs', `
            sub main()
                constructor = true
            end sub
        `);
        program.validate();
        expectZeroDiagnostics(program);
    });

    it('does not flag unrelated namespace const and function collision', () => {
        program.setFile('source/main.bs', `
            namespace alpha
                const options = {}
            end namespace
            namespace beta
                sub options()
                end sub
            end namespace
        `);
        program.validate();
        expectZeroDiagnostics(program);
    });

    it('does flag related namespace const and function collision', () => {
        program.setFile('source/main.bs', `
            namespace alpha
                const options = {}
            end namespace
            namespace alpha
                sub options()
                end sub
            end namespace
        `);
        program.validate();
        expectDiagnostics(program, [
            DiagnosticMessages.nameCollision('Const', 'Function', 'alpha.options').message,
            DiagnosticMessages.nameCollision('Function', 'Const', 'alpha.options').message
        ]);
    });

    it('does not flag namespaced const and un-namespaced function collision', () => {
        program.setFile('source/main.bs', `
            namespace alpha
                const options = {}
            end namespace

            sub options()
            end sub
        `);
        program.validate();
        expectZeroDiagnostics(program);
    });

    it('allows parameter with same name as namespace', () => {
        program.setFile('source/main.bs', `
            namespace NameA.NameB
            end namespace
            sub main(nameA)
            end sub
        `);
        program.validate();
        expectZeroDiagnostics(program);
    });

    it('allows parameter with same name as a sub namespace part', () => {
        program.setFile('source/main.bs', `
            namespace alpha
                sub test(lineHeight as integer)
                end sub
            end namespace

            namespace alpha.lineHeight
            end namespace
        `);
        program.validate();
        expectZeroDiagnostics(program);
    });

    it('allows assignments with same name as namespace', () => {
        program.setFile('source/main.bs', `
            namespace NameA.NameB
            end namespace
            sub main()
                namea = 2
                NAMEA = 1
            end sub
        `);
        program.validate();
        expectZeroDiagnostics(program);
    });

    it('allows getting all scopes', () => {
        const scopes = program.getScopes();
        expect(scopes.length).to.equal(2);
    });

    describe('addFile', () => {
        it('detects callables from all loaded files', () => {
            const sourceScope = program.getScopeByName('source');

            program.setFile(`source/main.brs`, `
                sub Main()

                end sub

                sub ActionA()
                end sub
            `);
            program.setFile(`source/lib.brs`, `
                sub ActionB()
                end sub
            `);

            program.validate();

            expect(sourceScope.getOwnFiles().map(x => x.srcPath).sort()).eql([
                s`${rootDir}/source/lib.brs`,
                s`${rootDir}/source/main.brs`
            ]);
            expectZeroDiagnostics(program);
            expect(sourceScope.getOwnCallables()).is.lengthOf(3);
            expect(sourceScope.getAllCallables()).is.length.greaterThan(3);
        });

        it('picks up new callables', () => {
            program.setFile('source/file.brs', '');
            //we have global callables, so get that initial number
            let originalLength = program.getScopeByName('source').getAllCallables().length;

            program.setFile('source/file.brs', `
                function DoA()
                    print "A"
                end function

                function DoA()
                    print "A"
                end function
            `);
            expect(program.getScopeByName('source').getAllCallables().length).to.equal(originalLength + 2);
        });
    });

    describe('removeFile', () => {
        it('removes callables from list', () => {
            //add the file
            let file = program.setFile(`source/file.brs`, `
                function DoA()
                    print "A"
                end function
            `);
            let initCallableCount = program.getScopeByName('source').getAllCallables().length;

            //remove the file
            program.removeFile(file.srcPath);
            expect(program.getScopeByName('source').getAllCallables().length).to.equal(initCallableCount - 1);
        });
    });

    describe('validate', () => {
        it('Validates not too many callfunc argument count', () => {
            program.options.autoImportComponentScript = true;
            program.setFile(`components/myComponent.bs`, `
                function myFunc(a, b, c, d, e)
                    return true
                end function
            `);
            program.setFile(`components/myComponent.xml`, `
                <component name="MyComponent" extends="Group">
                    <interface>
                        <function name="myFunc" />
                    </interface>
                </component>
            `);
            program.setFile(`components/main.bs`, `
                sub init()
                    m.mc@.callFunc(1,2,3,4,5)
                end sub
            `);
            program.setFile(`components/main.xml`, `
                <component name="MainScene" extends="Scene">
                    <children>
                        <MyComponent id="mc" />
                    </children>
                </component>
            `);
            program.validate();
            expectZeroDiagnostics(program);
        });

        it('Validates too many callfunc argument count', () => {
            program.options.autoImportComponentScript = true;
            program.setFile(`components/myComponent.bs`, `
                function myFunc(a, b, c, d, e, f)
                    return true
                end function
            `);
            program.setFile(`components/myComponent.xml`, `
                <component name="MyComponent" extends="Group">
                    <interface>
                        <function name="myFunc" />
                    </interface>
                </component>
            `);
            program.setFile(`components/main.bs`, `
                sub init()
                    m.mc@.callFunc(1,2,3,4,5,6)
                end sub
            `);
            program.setFile(`components/main.xml`, `
                <component name="MainScene" extends="Scene">
                    <children>
                        <MyComponent id="mc" />
                    </children>
                </component>
            `);
            program.validate();
            expectDiagnostics(program, [
                DiagnosticMessages.callfuncHasToManyArgs(6)
            ]);
        });

        it('diagnostics are assigned to correct child scope', () => {
            program.options.autoImportComponentScript = true;
            program.setFile('components/constants.bs', `
                namespace constants.alpha.beta
                    const charlie = "charlie"
                end namespace
            `);

            program.setFile('components/ButtonBase.xml', `<component name="ButtonBase" extends="Scene" />`);

            const buttonPrimary = program.setFile('components/ButtonPrimary.bs', `
                import "constants.bs"
                sub init()
                    print constants.alpha.delta.charlie
                end sub
            `);
            program.setFile('components/ButtonPrimary.xml', `<component name="ButtonPrimary" extends="ButtonBase" />`);

            const buttonSecondary = program.setFile('components/ButtonSecondary.bs', `
                import "constants.bs"
                sub init()
                    print constants.alpha.delta.charlie
                end sub
            `);
            program.setFile('components/ButtonSecondary.xml', `<component name="ButtonSecondary" extends="ButtonBase" />`);

            program.validate();
            expectDiagnostics(program, [
                {
                    ...DiagnosticMessages.cannotFindName('delta', 'constants.alpha.delta', 'constants.alpha', 'namespace'),
                    location: {
                        uri: util.pathToUri(buttonPrimary?.srcPath)
                    },
                    relatedInformation: [{
                        message: `In component scope 'ButtonPrimary'`
                    }]
                }, {
                    ...DiagnosticMessages.cannotFindName('delta', 'constants.alpha.delta', 'constants.alpha', 'namespace'),
                    location: {
                        uri: util.pathToUri(buttonSecondary?.srcPath)
                    },
                    relatedInformation: [{
                        message: `In component scope 'ButtonSecondary'`
                    }]
                }
            ]);
        });

        it('recognizes dimmed vars', () => {
            program.setFile(`source/file.brs`, `
                function buildArray(numItems)
                    dim result[3]
                    for i = 0 to numItems
                        result.push(i)
                    end for
                    return result
                end function
            `);
            program.validate();
            expectZeroDiagnostics(program);
        });

        it('detects unknown namespace names', () => {
            program.setFile('source/main.bs', `
                sub main()
                    Name1.thing()
                    Name2.thing()
                end sub
                namespace Name1
                    sub thing()
                    end sub
                end namespace
            `);
            program.validate();
            expectDiagnostics(program, [
                DiagnosticMessages.cannotFindName('Name2')
            ]);
        });

        it('detects namespace-relative namespace name used like a variable', () => {
            program.setFile('source/main.bs', `
                namespace Alpha.Beta
                    namespace Charlie
                    end namespace

                    sub test()
                        thing = Charlie
                        thing = Alpha.Beta.Charlie
                    end sub
                end namespace
            `);
            program.validate();
            expectDiagnostics(program, [{
                ...DiagnosticMessages.cannotFindName('Charlie'),
                location: { range: util.createRange(6, 32, 6, 39) }
            }, {
                ...DiagnosticMessages.itemCannotBeUsedAsVariable('namespace'),
                location: { range: util.createRange(7, 32, 7, 50) }
            }]);
        });

        it('allows assignment with same name as a sub namespace part', () => {
            program.setFile('source/main.bs', `
                namespace alpha
                    sub test()
                        lineHeight = 1
                    end sub
                end namespace

                namespace alpha.lineHeight
                end namespace
            `);
            program.validate();
            expectZeroDiagnostics(program);
        });

        it('flags local vars with same name as a sub namespace part', () => {
            program.setFile('source/main.bs', `
                namespace alpha
                    sub test()
                        print lineHeight
                    end sub
                end namespace

                namespace alpha.lineHeight
                    const lg = 1.75
                    const md = 1.5
                    const sm = 1.25
                    const xs = 1.0
                end namespace
            `);
            program.validate();
            expectDiagnostics(program, [{
                //print |lineHeight|
                message: DiagnosticMessages.cannotFindName('lineHeight').message,
                location: { range: util.createRange(3, 30, 3, 40) }
            }]);
        });

        it('accepts namespace names in their transpiled form in .brs files', () => {
            program.setFile('source/ns.bs', `
                namespace MyNamespace
                    sub foo()
                    end sub
                end namespace

                namespace A.B.C
                    sub ga()
                    end sub
                end namespace
            `);
            program.setFile('source/main.brs', `
                sub main()
                    MyNamespace_foo()
                    A_B_C_ga()
                end sub
            `);
            program.validate();
            expectZeroDiagnostics(program);
        });

        it('Validates NOT too deep nested files', () => {
            program.setFile('source/folder2/folder3/folder4/folder5/folder6/folder7/main.brs', ``);
            program.setFile('source/folder2/folder3/folder4/folder5/folder6/folder7/main2.bs', ``);
            program.setFile('components/folder2/folder3/folder4/folder5/folder6/folder7/ButtonSecondary.xml', `<component name="ButtonSecondary" extends="ButtonBase" />`);
            program.validate();
            expectZeroDiagnostics(program);
        });

        it('Validates too deep nested files', () => {
            program.setFile('source/folder2/folder3/folder4/folder5/folder6/folder7/folder8/main.brs', ``);
            program.setFile('source/folder2/folder3/folder4/folder5/folder6/folder7/folder8/main2.bs', ``);
            program.setFile('components/folder2/folder3/folder4/folder5/folder6/folder7/folder8/ButtonSecondary.xml', `<component name="ButtonSecondary" extends="ButtonBase" />`);
            program.validate();
            expectDiagnostics(program, [
                DiagnosticMessages.detectedTooDeepFileSource(8),
                DiagnosticMessages.detectedTooDeepFileSource(8),
                DiagnosticMessages.detectedTooDeepFileSource(8)
            ]);
        });

        it('detects unknown namespace sub-names', () => {
            program.setFile('source/main.bs', `
                sub main()
                    Name1.subname.thing()
                end sub
                namespace Name1
                    sub thing()
                    end sub
                end namespace
            `);
            program.validate();
            expectDiagnostics(program, [{
                ...DiagnosticMessages.cannotFindName('subname', 'Name1.subname', 'Name1', 'namespace')
            }]);
        });

        it('detects unknown enum names', () => {
            program.setFile('source/main.bs', `
                sub main()
                    print Direction.up
                    print up.Direction
                end sub
                enum Direction
                    up
                end enum
            `);
            program.validate();
            expectDiagnostics(program, [
                DiagnosticMessages.cannotFindName('up')
            ]);
        });

        it('detects unknown function names', () => {
            program.setFile('source/main.bs', `
                sub main()
                    print go.toStr()
                    print go2.toStr()
                end sub

                function go()
                end function
            `);
            program.validate();
            expectDiagnostics(program, [
                DiagnosticMessages.cannotFindName('go2')
            ]);
        });

        it('detects unknown const in assignment operator', () => {
            program.setFile('source/main.bs', `
                sub main()
                    value = ""
                    value += constants.API_KEY
                    value += API_URL
                end sub
            `);
            program.validate();
            expectDiagnostics(program, [
                DiagnosticMessages.cannotFindName('constants'),
                DiagnosticMessages.cannotFindName('API_URL')
            ]);
        });

        it('detects unknown local var names', () => {
            program.setFile('source/lib.bs', `
                sub libFunc(param1)
                    print param1
                    print param2
                    name1 = "bob"
                    print name1
                    print name2
                    for each item1 in param1
                        print item1
                        print item2
                    end for
                    for idx1 = 0 to 10
                        print idx1
                        print idx2
                    end for
                    try
                        print 1
                    catch ex1
                        print ex1
                        print ex2
                    end try
                end sub

                function go()
                end function
            `);
            program.validate();
            expectDiagnosticsIncludes(program, [
                DiagnosticMessages.cannotFindName('param2'),
                DiagnosticMessages.cannotFindName('name2'),
                DiagnosticMessages.cannotFindName('item2'),
                DiagnosticMessages.cannotFindName('idx2'),
                DiagnosticMessages.cannotFindName('ex2')
            ]);
        });

        describe('createObject', () => {
            it('recognizes various scenegraph nodes', () => {
                program.setFile(`source/file.brs`, `
                    sub main()
                        scene = CreateObject("roSGScreen")
                        button = CreateObject("roSGNode", "Button")
                        list = CreateObject("roSGNode", "MarkupList")
                    end sub
                `);
                program.validate();
                expectZeroDiagnostics(program);
            });

            it('recognizes valid custom components', () => {
                program.setFile('components/comp1.xml', trim`
                    <?xml version="1.0" encoding="utf-8" ?>
                    <component name="Comp1" extends="Scene">
                    </component>
                `);
                program.setFile('components/comp2.xml', trim`
                    <?xml version="1.0" encoding="utf-8" ?>
                    <component name="Comp2" extends="Scene">
                    </component>
                `);
                program.setFile(`source/file.brs`, `
                    sub main()
                        comp1 = CreateObject("roSGNode", "Comp1")
                        comp2 = CreateObject("roSGNode", "Comp2")
                    end sub
                `);
                program.validate();
                expectZeroDiagnostics(program);
            });

            it('catches unknown roSGNodes', () => {
                program.setFile(`source/file.brs`, `
                    sub main()
                        scene = CreateObject("roSGNode", "notReal")
                        button = CreateObject("roSGNode", "alsoNotReal")
                        list = CreateObject("roSGNode", "definitelyNotReal")
                    end sub
                `);
                program.validate();
                expectDiagnostics(program, [
                    DiagnosticMessages.unknownRoSGNode('notReal'),
                    DiagnosticMessages.unknownRoSGNode('alsoNotReal'),
                    DiagnosticMessages.unknownRoSGNode('definitelyNotReal')
                ]);
            });

            it('only adds a single diagnostic when the file is used in multiple scopes', () => {
                program.setFile('components/Comp1.xml', trim`
                    <?xml version="1.0" encoding="utf-8" ?>
                    <component name="Comp1" extends="Scene">
                        <script type="text/brightscript" uri="lib.brs" />
                    </component>
                `);
                program.setFile('components/Comp2.xml', trim`
                    <?xml version="1.0" encoding="utf-8" ?>
                    <component name="Comp2" extends="Scene">
                        <script type="text/brightscript" uri="lib.brs" />
                    </component>
                `);
                program.setFile('components/lib.brs', `
                    sub init()

                        'unknown BrightScript component
                        createObject("roDateTime_FAKE")

                        'Wrong number of params
                        createObject("roDateTime", "this param should not be here")

                        'unknown roSGNode
                        createObject("roSGNode", "Rectangle_FAKE")

                        'deprecated
                        fontMetrics = CreateObject("roFontMetrics", "someFontName")
                    end sub
                `);
                program.validate();
                expectDiagnostics(program, [
                    DiagnosticMessages.unknownBrightScriptComponent('roDateTime_FAKE'),
                    DiagnosticMessages.mismatchCreateObjectArgumentCount('roDateTime', [1, 1], 2),
                    DiagnosticMessages.unknownRoSGNode('Rectangle_FAKE'),
                    DiagnosticMessages.unknownBrightScriptComponent('roFontMetrics')
                ]);
            });

            it('disregards component library components', () => {
                program.setFile(`source/file.brs`, `
                    sub main()
                        scene = CreateObject("roSGNode", "Complib1:MainScene")
                        button = CreateObject("roSGNode", "buttonlib:Button")
                        list = CreateObject("roSGNode", "listlib:List")
                    end sub
                `);
                program.validate();
                expectZeroDiagnostics(program);
            });

            it('disregards non-literal args', () => {
                program.setFile(`source/file.brs`, `
                    sub main()
                        sgNodeName =  "roSGNode"
                        compNameAsVar =  "Button"
                        button = CreateObject(sgNodeName, compNameAsVar)
                    end sub
                `);
                program.validate();
                expectZeroDiagnostics(program);
            });

            it('recognizes valid BrightScript components', () => {
                program.setFile(`source/file.brs`, `
                    sub main()
                        timeSpan = CreateObject("roTimespan")
                        bitmap = CreateObject("roBitmap", {width:10, height:10, AlphaEnable:false, name:"MyBitmapName"})
                        path = CreateObject("roPath", "ext1:/vid")
                        region = CreateObject("roRegion", bitmap, 20, 30, 100, 200)
                    end sub
                `);
                program.validate();
                expectZeroDiagnostics(program);
            });

            it('catches invalid BrightScript components', () => {
                program.setFile(`source/file.brs`, `
                    sub main()
                        timeSpan = CreateObject("Thing")
                        bitmap = CreateObject("OtherThing", {width:10, height:10, AlphaEnable:false, name:"MyBitmapName"})
                        path = CreateObject("SomethingElse", "ext1:/vid")
                        region = CreateObject("Button", bitmap, 20, 30, 100, 200)
                    end sub
                `);
                program.validate();
                expectDiagnostics(program, [
                    DiagnosticMessages.unknownBrightScriptComponent('Thing'),
                    DiagnosticMessages.unknownBrightScriptComponent('OtherThing'),
                    DiagnosticMessages.unknownBrightScriptComponent('SomethingElse'),
                    DiagnosticMessages.unknownBrightScriptComponent('Button')
                ]);
            });

            it('catches wrong number of arguments', () => {
                program.setFile(`source/file.brs`, `
                    sub main()
                        button = CreateObject("roSGNode", "Button", "extraArg")
                        bitmap = CreateObject("roBitmap") ' no 2nd arg
                        timeSpan = CreateObject("roTimespan", 1, 2, 3)
                        region = CreateObject("roRegion", bitmap, 20, 30, 100) ' missing last arg
                    end sub
                `);
                program.validate();
                expectDiagnostics(program, [
                    DiagnosticMessages.mismatchCreateObjectArgumentCount('roSGNode', [2], 3),
                    DiagnosticMessages.mismatchCreateObjectArgumentCount('roBitmap', [2], 1),
                    DiagnosticMessages.mismatchCreateObjectArgumentCount('roTimespan', [1], 4),
                    DiagnosticMessages.mismatchCreateObjectArgumentCount('roRegion', [6], 5)
                ]);
            });

            it('catches deprecated components', () => {
                program.setFile(`source/file.brs`, `
                    sub main()
                        fontMetrics = CreateObject("roFontMetrics", "someFontName")
                    end sub
                `);
                program.validate();
                // only care about code and `roFontMetrics` match
                expectDiagnostics(program, [{
                    ...DiagnosticMessages.unknownBrightScriptComponent('roFontMetrics'),
                    location: { range: Range.create(2, 51, 2, 66) }
                }]);
            });

            it('infers the correct type', () => {
                const file = program.setFile<BrsFile>(`source/file.brs`, `
                    sub main()
                        scene = CreateObject("roSGScreen")
                        button = CreateObject("roSGNode", "Button")
                        list = CreateObject("roSGNode", "MarkupList")
                    end sub
                `);
                program.validate();
                expectZeroDiagnostics(program);
                const mainSymbolTable = file.ast.findChild(isBlock).getSymbolTable();
                const sceneType = mainSymbolTable.getSymbolType('scene', { flags: SymbolTypeFlag.runtime }) as InterfaceType;
                expectTypeToBe(sceneType, InterfaceType);
                expect(sceneType.name).to.eq('roSGScreen');
                const buttonType = mainSymbolTable.getSymbolType('button', { flags: SymbolTypeFlag.runtime }) as InterfaceType;
                expectTypeToBe(buttonType, ComponentType);
                expect(buttonType.name).to.eq('Button');
                const listType = mainSymbolTable.getSymbolType('list', { flags: SymbolTypeFlag.runtime }) as InterfaceType;
                expectTypeToBe(listType, ComponentType);
                expect(listType.name).to.eq('MarkupList');
            });

            it('infers custom component types', () => {
                program.setFile('components/Comp1.xml', trim`
                    <?xml version="1.0" encoding="utf-8" ?>
                    <component name="Comp1" extends="Group">
                    </component>
                `);
                program.setFile('components/Comp2.xml', trim`
                    <?xml version="1.0" encoding="utf-8" ?>
                    <component name="Comp2" extends="Poster">
                    </component>
                `);
                const file = program.setFile<BrsFile>(`source/file.brs`, `
                    sub main()
                        comp1 = CreateObject("roSGNode", "Comp1")
                        comp2 = CreateObject("roSGNode", "Comp2")
                    end sub
                `);
                program.validate();
                expectZeroDiagnostics(program);
                program.getScopeByName('source').linkSymbolTable();
                const mainSymbolTable = file.ast.findChild(isBlock).getSymbolTable();
                const comp1Type = mainSymbolTable.getSymbolType('comp1', { flags: SymbolTypeFlag.runtime }) as InterfaceType;
                expectTypeToBe(comp1Type, ComponentType);
                expect(comp1Type.name).to.eq('Comp1');
                const comp2Type = mainSymbolTable.getSymbolType('comp2', { flags: SymbolTypeFlag.runtime }) as InterfaceType;
                expectTypeToBe(comp2Type, ComponentType);
                expect(comp2Type.name).to.eq('Comp2');
            });

            it('implies objectType by default', () => {
                const file = program.setFile<BrsFile>(`source/file.brs`, `
                    function getObj(myObjName)
                        result = CreateObject(myObjName)
                        return result
                    end function
                `);
                program.validate();
                expectZeroDiagnostics(program);
                const mainSymbolTable = file.ast.findChild(isBlock).getSymbolTable();
                const resultType = mainSymbolTable.getSymbolType('result', { flags: SymbolTypeFlag.runtime });
                expectTypeToBe(resultType, ObjectType);
            });
        });

        it('marks the scope as validated after validation has occurred', () => {
            program.setFile(`source/main.bs`, `
               sub main()
               end sub
            `);
            let lib = program.setFile(`source/lib.bs`, `
               sub libFunc()
               end sub
            `);
            expect(program.getScopesForFile(lib)[0].isValidated).to.be.false;
            program.validate();
            expect(program.getScopesForFile(lib)[0].isValidated).to.be.true;
            lib = program.setFile(`source/lib.bs`, `
                sub libFunc()
                end sub
            `);

            //scope gets marked as invalidated
            expect(program.getScopesForFile(lib)[0].isValidated).to.be.false;

        });

        it('does not mark same-named-functions in different namespaces as an error', () => {
            program.setFile(`source/main.bs`, `
                namespace NameA
                    sub alert()
                    end sub
                end namespace
                namespace NameB
                    sub alert()
                    end sub
                end namespace
            `);
            program.validate();
            expectZeroDiagnostics(program);
        });

        it('resolves local-variable function calls', () => {
            program.setFile(`source/main.brs`, `
                sub DoSomething()
                    sayMyName = function(name as string)
                    end function

                    sayMyName("John Doe")
                end sub`
            );
            program.validate();
            expectZeroDiagnostics(program);
        });

        describe('function shadowing', () => {
            it('warns when local var function has same name as stdlib function', () => {
                program.setFile(`source/main.brs`, `
                    sub main()
                        str = function(p)
                            return "override"
                        end function
                        print str(12345) 'prints "12345" (i.e. our local function is never used)
                    end sub
                `);
                program.validate();
                expectDiagnostics(program, [{
                    ...DiagnosticMessages.localVarFunctionShadowsParentFunction('stdlib'),
                    location: { range: Range.create(2, 24, 2, 27) }
                }]);
            });

            it('warns when local var has same name as built-in function', () => {
                program.setFile(`source/main.brs`, `
                    sub main()
                        str = 12345
                        print str ' prints "12345" (i.e. our local variable is allowed to shadow the built-in function name)
                    end sub
                `);
                program.validate();
                expectZeroDiagnostics(program);
            });

            it('warns when local var has same name as built-in function', () => {
                program.setFile(`source/main.brs`, `
                    sub main()
                        str = 6789
                        print str(12345) ' prints "12345" (i.e. our local variable did not override the callable global function)
                    end sub
                `);
                program.validate();
                expectZeroDiagnostics(program);
            });

            it('detects local function with same name as scope function', () => {
                program.setFile(`source/main.brs`, `
                    sub main()
                        getHello = function()
                            return "override"
                        end function
                        print getHello() 'prints "hello" (i.e. our local variable is never called)
                    end sub

                    function getHello()
                        return "hello"
                    end function
                `);
                program.validate();
                expectDiagnostics(program, [{
                    message: DiagnosticMessages.localVarFunctionShadowsParentFunction('scope').message,
                    location: { range: Range.create(2, 24, 2, 32) }
                }]);
            });

            it('detects local variable with same name as scope function', () => {
                program.setFile(`source/main.brs`, `
                    sub main()
                        getHello = "override"
                        print getHello ' prints <Function: gethello> (i.e. local variable override does NOT work for same-scope-defined methods)
                    end sub
                    function getHello()
                        return "hello"
                    end function
                `);
                program.validate();
                expectDiagnostics(program, [{
                    message: DiagnosticMessages.localVarShadowedByScopedFunction().message,
                    location: { range: Range.create(2, 24, 2, 32) }
                }]);
            });

            it('detects function param with same name as scope function', () => {
                program.setFile(`source/main.brs`, `
                    sub main(getHello = "hello")
                        print getHello ' prints <Function: gethello> (i.e. local variable override does NOT work for same-scope-defined methods)
                    end sub
                    function getHello()
                        return "hello"
                    end function
                `);
                program.validate();
                expectDiagnostics(program, [{
                    message: DiagnosticMessages.localVarShadowedByScopedFunction().message,
                    location: { range: Range.create(1, 29, 1, 37) }
                }]);
            });

            it('flags scope function with same name (but different case) as built-in function', () => {
                program.setFile('source/main.brs', `
                    sub main()
                        print str(12345) ' prints 12345 (i.e. our str() function below is ignored)
                    end sub
                    function STR(num)
                        return "override"
                    end function
                `);
                program.validate();
                expectDiagnostics(program, [
                    DiagnosticMessages.nameCollision('Function', 'Global Function', 'Str').message,
<<<<<<< HEAD
                    DiagnosticMessages.scopeFunctionShadowedByBuiltInFunction().message
                ]);
=======
                    {
                        message: DiagnosticMessages.scopeFunctionShadowedByBuiltInFunction().message,
                        location: { range: Range.create(4, 29, 4, 32) }
                    }]);
>>>>>>> 353f4638
            });
        });

        it('detects duplicate callables', () => {
            program.setFile('source/file.brs', `
                function DoA()
                    print "A"
                end function

                 function DoA()
                     print "A"
                 end function
            `);
            expectZeroDiagnostics(program);
            //validate the scope
            program.validate();
            //we should have the "DoA declared more than once" error twice (one for each function named "DoA")
            expectDiagnostics(program, [
                DiagnosticMessages.duplicateFunctionImplementation('DoA'),
                DiagnosticMessages.duplicateFunctionImplementation('DoA')
            ]);
        });

        it('detects calls to unknown callables', () => {
            program.setFile('source/file.brs', `
                function DoA()
                    DoB()
                end function
            `);
            expectZeroDiagnostics(program);
            //validate the scope
            program.validate();
            expectDiagnostics(program, [
                DiagnosticMessages.cannotFindFunction('DoB')
            ]);
        });

        it('recognizes known callables', () => {
            program.setFile('source/file.brs', `
                function DoA()
                    DoB()
                end function
                function DoB()
                    DoC()
                end function
            `);
            //validate the scope
            program.validate();
            expectDiagnostics(program, [
                DiagnosticMessages.cannotFindFunction('DoC')
            ]);
        });

        it('does not error with calls to callables in same namespace', () => {
            program.setFile('source/file.bs', `
                namespace Name.Space
                    sub a(param as string)
                        print param
                    end sub

                    sub b()
                        a("hello")
                    end sub
                end namespace
            `);
            //validate the scope
            program.validate();
            expectZeroDiagnostics(program);
        });

        //We don't currently support someObj.callSomething() format, so don't throw errors on those
        it('does not fail on object callables', () => {
            expectZeroDiagnostics(program);
            program.setFile('source/file.brs', `
               function DoB()
                    m.doSomething()
                end function
            `);
            //validate the scope
            program.validate();
            //shouldn't have any errors
            expectZeroDiagnostics(program);
        });

        it('detects calling functions with too many parameters', () => {
            program.setFile('source/file.brs', `
                sub a()
                end sub
                sub b()
                    a(1)
                end sub
            `);
            program.validate();
            expectDiagnostics(program, [
                DiagnosticMessages.mismatchArgumentCount(0, 1).message
            ]);
        });

        it('detects calling interface function with too few args', () => {
            program.setFile('source/file.bs', `
                sub init(arg as Tester)
                    arg.test()
                end sub
                interface Tester
                    sub test(param1)
                end interface
            `);
            program.validate();
            expectDiagnostics(program, [
                DiagnosticMessages.mismatchArgumentCount(1, 0).message
            ]);
        });

        it('detects calling interface function with too many args', () => {
            program.setFile('source/file.bs', `
                sub init(arg as Tester)
                    arg.test(1, 2)
                end sub
                interface Tester
                    sub test(param1)
                end interface
            `);
            program.validate();
            expectDiagnostics(program, [
                DiagnosticMessages.mismatchArgumentCount(1, 2).message
            ]);
        });

        it('detects calling interface function with mismatch argument type', () => {
            program.setFile('source/file.bs', `
                sub init(arg as Tester)
                    arg.test(1)
                end sub
                interface Tester
                    sub test(param1 as string)
                end interface
            `);
            program.validate();
            expectDiagnostics(program, [
                DiagnosticMessages.argumentTypeMismatch('integer', 'string').message
            ]);
        });

        it('detects calling class constructors with too many parameters', () => {
            program.setFile('source/main.bs', `
                function noop0()
                end function

                function noop1(p1)
                end function

                sub main()
                   noop0(1)
                   noop1(1,2)
                   noop1()
                end sub
            `);
            program.validate();
            expectDiagnostics(program, [
                DiagnosticMessages.mismatchArgumentCount(0, 1),
                DiagnosticMessages.mismatchArgumentCount(1, 2),
                DiagnosticMessages.mismatchArgumentCount(1, 0)
            ]);
        });

        it('detects calling functions with too many parameters', () => {
            program.setFile('source/file.brs', `
                sub a(name)
                end sub
                sub b()
                    a()
                end sub
            `);
            program.validate();
            expectDiagnostics(program, [
                DiagnosticMessages.mismatchArgumentCount(1, 0)
            ]);
        });

        it('allows skipping optional parameter', () => {
            program.setFile('source/file.brs', `
                sub a(name="Bob")
                end sub
                sub b()
                    a()
                end sub
            `);
            program.validate();
            //should have an error
            expectZeroDiagnostics(program);
        });

        it('shows expected parameter range in error message', () => {
            program.setFile('source/file.brs', `
                sub a(age, name="Bob")
                end sub
                sub b()
                    a()
                end sub
            `);
            program.validate();
            //should have an error
            expectDiagnostics(program, [
                DiagnosticMessages.mismatchArgumentCount('1-2', 0)
            ]);
        });

        it('handles expressions as arguments to a function', () => {
            program.setFile('source/file.brs', `
                sub a(age, name="Bob")
                end sub
                sub b()
                    a("cat" + "dog" + "mouse")
                end sub
            `);
            program.validate();
            expectZeroDiagnostics(program);
        });

        it('Catches extra arguments for expressions as arguments to a function', () => {
            program.setFile('source/file.brs', `
                sub a(age)
                end sub
                sub b()
                    a(m.lib.movies[0], 1)
                end sub
            `);
            program.validate();
            //should have an error
            expectDiagnostics(program, [
                DiagnosticMessages.mismatchArgumentCount(1, 2)
            ]);
        });

        it('handles JavaScript reserved names', () => {
            program.setFile('source/file.brs', `
                sub constructor()
                end sub
                sub toString()
                end sub
                sub valueOf()
                end sub
                sub getPrototypeOf()
                end sub
            `);
            program.validate();
            expectZeroDiagnostics(program);
        });

        it('Emits validation events', () => {
            program.setFile('source/file.brs', ``);
            program.setFile('components/comp.xml', trim`
                <?xml version="1.0" encoding="utf-8" ?>
                <component name="comp" extends="Scene">
                    <script uri="comp.brs"/>
                </component>
            `);
            program.setFile(s`components/comp.brs`, ``);
            const sourceScope = program.getScopeByName('source');
            const compScope = program.getScopeByName('components/comp.xml');
            program.plugins = new PluginInterface();
            const plugin = program.plugins.add({
                name: 'Emits validation events',
                beforeScopeValidate: sinon.spy(),
                onScopeValidate: sinon.spy(),
                afterScopeValidate: sinon.spy()
            });
            program.validate();
            let scopeNames = program.getScopes().map(x => x.name).filter(x => x !== 'global').sort();

            const scopes = plugin.beforeScopeValidate.getCalls().map(x => x.args[0].scope);
            expect(plugin.beforeScopeValidate.callCount).to.equal(2);
            expect(scopes).to.include(sourceScope);
            expect(scopes).to.include(compScope);

            expect(plugin.onScopeValidate.callCount).to.equal(2);
            expect(plugin.onScopeValidate.getCalls().map(
                x => (x.args[0] as OnScopeValidateEvent).scope.name
            ).sort()).to.eql(scopeNames);

            scopeNames = program.getScopes().map(x => x.name).filter(x => x !== 'global').sort();
            expect(plugin.afterScopeValidate.callCount).to.equal(2);
            expect(scopes).to.include(sourceScope);
            expect(scopes).to.include(compScope);
        });

        it('supports parameter types in functions in AA literals defined in other scope', () => {
            program.setFile('source/util.brs', `
                function getObj() as object
                    aa = {
                        name: "test"
                        addInts: function(a = 1 as integer, b =-1 as integer) as integer
                            return a + b
                        end function
                    }
                end function
            `);
            program.setFile('components/comp.xml', trim`
                <?xml version="1.0" encoding="utf-8" ?>
                <component name="comp" extends="Scene">
                    <script uri="comp.brs"/>
                    <script uri="pkg:/source/util.brs"/>
                </component>
            `);
            program.setFile(s`components/comp.brs`, ``);
            program.validate();
            expectZeroDiagnostics(program);
        });

        describe('name collisions', () => {
            it('should validate when class have name collisions with global function', () => {
                program.setFile('source/main.bs', `
                    class Log
                    end class

                    interface Lcase
                        name as string
                    end interface

                `);
                program.validate();
                expectDiagnosticsIncludes(program, [
                    DiagnosticMessages.nameCollision('Class', 'Global Function', 'Log').message
                ]);
            });

            it('should not validate when interfaces have name collisions with global function', () => {
                program.setFile('source/main.bs', `
                    interface Lcase
                        name as string
                    end interface

                `);
                program.validate();
                expectZeroDiagnostics(program);
            });

            it('should validate when a namespace has a name collision with a class', () => {
                program.setFile('source/main.bs', `
                    namespace SomeKlass
                        function anything()
                        end function
                    end namespace

                    class SomeKlass
                    end class
                `);
                program.validate();
                let diagnostics = program.getDiagnostics();
                expectDiagnosticsIncludes(diagnostics, [
                    DiagnosticMessages.nameCollision('Namespace', 'Class', 'SomeKlass').message,
                    DiagnosticMessages.nameCollision('Class', 'Namespace', 'SomeKlass').message
                ]);
            });

            it('should not give diagnostics for a class that partially matches a namespace', () => {
                program.setFile('source/main.bs', `
                    namespace some.nameSpace
                        function anything()
                        end function
                    end namespace

                    namespace some
                            class name
                            end class
                    end namespace

                    namespace some
                        class name2
                        end class
                    end namespace
                `);
                program.validate();
                let diagnostics = program.getDiagnostics();
                expect(diagnostics).to.be.empty;
            });

            it('should validate when an enum has a name collision with a namespace', () => {
                program.setFile('source/main.bs', `
                    namespace SomeEnum
                        function anything()
                        end function
                    end namespace

                    enum SomeEnum
                        a = "A"
                        b = "B"
                    end enum
                `);
                program.validate();
                let diagnostics = program.getDiagnostics();
                expectDiagnosticsIncludes(diagnostics, [
                    DiagnosticMessages.nameCollision('Enum', 'Namespace', 'SomeEnum').message,
                    DiagnosticMessages.nameCollision('Namespace', 'Enum', 'SomeEnum').message
                ]);
            });

            it('should not validate when a const has a name collision with something else in different namespace', () => {
                program.setFile('source/main.bs', `
                    namespace SomeEnum
                        const MY_CONST = "hello"
                    end namespace

                    function MY_CONST()
                    end function
                `);
                program.validate();
                let diagnostics = program.getDiagnostics();
                expectZeroDiagnostics(diagnostics);
            });

            it('should validate when a const has a name collision with something else in same namespace', () => {
                program.setFile('source/main.bs', `
                    namespace SomeEnum
                        const MY_CONST = "hello"

                        function MY_CONST()
                        end function
                    end namespace
                `);
                program.validate();
                let diagnostics = program.getDiagnostics();
                expectDiagnosticsIncludes(diagnostics, [
                    DiagnosticMessages.nameCollision('Const', 'Function', 'SomeEnum.MY_CONST').message
                ]);
            });
        });

        describe('custom types', () => {
            it('detects an unknown function return type', () => {
                program.setFile(`source/main.bs`, `
                    function a()
                        return invalid
                    end function

                    function b() as integer
                        return 1
                    end function

                    function c() as unknownType 'error
                        return 2
                    end function

                    class myClass
                        function myClassMethod() as unknownType 'error
                            return 2
                        end function
                    end class

                    function d() as myClass
                        return new myClass()
                    end function
                `);
                program.validate();
                expectDiagnosticsIncludes(program, [
                    DiagnosticMessages.cannotFindName('unknownType').message,
                    DiagnosticMessages.cannotFindName('unknownType').message
                ]);
            });

            it('detects an unknown function parameter type', () => {
                program.setFile(`source/main.bs`, `
                    sub a(num as integer)
                    end sub

                    sub b(unknownParam as unknownType) 'error
                    end sub

                    class myClass
                        sub myClassMethod(unknownParam as unknownType) 'error
                        end sub
                    end class

                    sub d(obj as myClass)
                    end sub
                `);
                program.validate();
                expectDiagnostics(program, [
                    DiagnosticMessages.cannotFindName('unknownType').message,
                    DiagnosticMessages.cannotFindName('unknownType').message
                ]);
            });

            it('detects an unknown field parameter type', () => {
                program.setFile(`source/main.bs`, `
                    class myClass
                        foo as unknownType 'error
                    end class

                    class myOtherClass
                        foo as unknownType 'error
                        bar as myClass
                        buz as myOtherClass
                    end class
                `);
                program.validate();
                expectDiagnostics(program, [
                    DiagnosticMessages.cannotFindName('unknownType').message,
                    DiagnosticMessages.cannotFindName('unknownType').message
                ]);
            });

            it('supports enums and interfaces as types', () => {
                program.setFile(`source/main.bs`, `

                    interface MyInterface
                        title as string
                    end interface
                    enum myEnum
                        title = "t"
                    end enum

                    class myClass
                        foo as myInterface
                        foo2 as myEnum
                    end class
                `);
                program.validate();
                expectZeroDiagnostics(program);
            });

            it('finds interface types', () => {
                program.setFile(`source/main.bs`, `
                    namespace MyNamespace
                        interface MyInterface
                          title as string
                        end interface

                        function bar(param as MyNamespace.MyInterface) as MyNamespace.MyInterface
                        end function

                    end namespace

                `);
                program.validate();

                expectZeroDiagnostics(program);
            });

            it('finds non-namespaced interface types', () => {
                program.setFile(`source/main.bs`, `
                    interface MyInterface
                        title as string
                    end interface

                    namespace MyNamespace
                        function bar(param as MyInterface) as MyInterface
                        end function

                    end namespace

                `);
                program.validate();

                expectZeroDiagnostics(program);
            });

            it('finds enum types', () => {
                program.setFile(`source/main.bs`, `
                    namespace MyNamespace
                        enum MyEnum
                          title = "t"
                        end enum

                        function bar(param as MyNamespace.MyEnum) as MyNamespace.MyEnum
                        end function

                    end namespace

                `);
                program.validate();

                expectZeroDiagnostics(program);
            });

            it('finds non-namespaced enum types', () => {
                program.setFile(`source/main.bs`, `
                    enum MyEnum
                        title = "t"
                    end enum

                    namespace MyNamespace
                        function bar(param as MyEnum) as MyEnum
                        end function

                    end namespace

                `);
                program.validate();

                expectZeroDiagnostics(program);
            });

            it('finds custom types inside namespaces', () => {
                program.setFile(`source/main.bs`, `
                    namespace MyNamespace
                        class MyClass
                        end class

                        function foo(param as MyClass) as MyClass
                        end function

                        function bar(param as MyNamespace.MyClass) as MyNamespace.MyClass
                        end function

                    end namespace

                `);
                program.validate();

                expectZeroDiagnostics(program);
            });

            it('finds custom types from other namespaces', () => {
                program.setFile(`source/main.bs`, `
                    namespace MyNamespace
                        class MyClass
                        end class
                    end namespace

                    function foo(param as MyNamespace.MyClass) as MyNamespace.MyClass
                    end function
                `);
                program.validate();

                expectZeroDiagnostics(program);
            });

            it('finds custom types from same namespace defined in different file', () => {
                program.setFile(`source/klass.bs`, `
                    namespace MyNamespace
                        class Klass
                        end class
                    end namespace
                `);

                program.setFile(`source/otherklass.bs`, `
                    namespace MyNamespace
                        class OtherKlass
                            function beClassy() as Klass
                              return new Klass()
                            end function
                        end class
                    end namespace
                `);
                program.validate();

                expectZeroDiagnostics(program);
            });

            it('finds custom types from same namespace defined in different file when using full Namespace', () => {
                program.setFile(`source/klass.bs`, `
                    namespace MyNamespace
                        class Klass
                        end class
                    end namespace
                `);

                program.setFile(`source/otherklass.bs`, `
                    namespace MyNamespace
                        class OtherKlass
                            function beClassy() as MyNamespace.Klass
                            end function
                        end class
                    end namespace

                `);
                program.validate();

                expectZeroDiagnostics(program);
            });

            it('detects missing custom types from current namespaces', () => {
                program.setFile(`source/main.bs`, `
                    namespace MyNamespace
                        class MyClass
                        end class

                        function foo() as UnknownType
                        end function
                    end namespace
                `);
                program.validate();

                expectDiagnostics(program, [
                    DiagnosticMessages.cannotFindName('UnknownType').message
                ]);
            });

            it('finds custom types from other other files', () => {
                program.setFile(`source/main.bs`, `
                    function foo(param as MyClass) as MyClass
                    end function
                `);
                program.setFile(`source/MyClass.bs`, `
                    class MyClass
                    end class
                `);
                program.validate();

                expectZeroDiagnostics(program);
            });

            it('finds custom types from other other files', () => {
                program.setFile(`source/main.bs`, `
                    function foo(param as MyNameSpace.MyClass) as MyNameSpace.MyClass
                    end function
                `);
                program.setFile(`source/MyNameSpace.bs`, `
                    namespace MyNameSpace
                      class MyClass
                      end class
                    end namespace
                `);
                program.validate();

                expectZeroDiagnostics(program);
            });

            it('detects missing custom types from another namespaces', () => {
                program.setFile(`source/main.bs`, `
                    namespace MyNamespace
                        class MyClass
                        end class
                    end namespace

                    function foo() as MyNamespace.UnknownType
                    end function
                `);
                program.validate();

                expectDiagnostics(program, [
                    DiagnosticMessages.cannotFindName('UnknownType', 'MyNamespace.UnknownType', 'MyNamespace', 'namespace').message
                ]);
                expect(program.getDiagnostics()[0]?.data?.fullName).to.eq('MyNamespace.UnknownType');
            });

            it('scopes types to correct scope', () => {
                program = new Program({ rootDir: rootDir });

                program.setFile('components/foo.xml', trim`
                    <?xml version="1.0" encoding="utf-8" ?>
                    <component name="foo" extends="Scene">
                        <script uri="foo.bs"/>
                    </component>
                `);
                program.setFile(s`components/foo.bs`, `
                    class MyClass
                    end class
                `);
                program.validate();

                expectZeroDiagnostics(program);

                program.setFile('components/bar.xml', trim`
                    <?xml version="1.0" encoding="utf-8" ?>
                    <component name="bar" extends="Scene">
                        <script uri="bar.bs"/>
                    </component>
                `);
                program.setFile(s`components/bar.bs`, `
                    function getFoo() as MyClass
                    end function
                `);
                program.validate();

                expectDiagnostics(program, [
                    DiagnosticMessages.cannotFindName('MyClass').message
                ]);
            });

            it('can reference types from parent component', () => {
                program = new Program({ rootDir: rootDir });

                program.setFile('components/parent.xml', trim`
                    <?xml version="1.0" encoding="utf-8" ?>
                    <component name="parent" extends="Scene">
                        <script uri="parent.bs"/>
                    </component>
                `);
                program.setFile(s`components/parent.bs`, `
                    class MyClass
                    end class
                `);
                program.setFile('components/child.xml', trim`
                    <?xml version="1.0" encoding="utf-8" ?>
                    <component name="child" extends="parent">
                        <script uri="child.bs"/>
                    </component>
                `);
                program.setFile(s`components/child.bs`, `
                    function getFoo() as MyClass
                    end function
                `);

                program.validate();

                expectZeroDiagnostics(program);

            });

            it('finds correctly types a variable with type from different file', () => {
                program.setFile(`source/main.bs`, `
                    sub main()
                        thing = new MyKlass()
                        useKlass(thing)
                    end sub

                    sub useKlass(thing as MyKlass)
                        print thing
                    end sub
                `);
                program.setFile(`source/MyKlass.bs`, `
                    class MyKlass
                    end class
                `);
                program.validate();
                expectZeroDiagnostics(program);
            });
        });

        describe('runtime vs typetime', () => {
            it('detects invalidly using a class member as a parameter type', () => {
                program.setFile(`source/main.bs`, `
                    sub a(num as myClass.member)
                    end sub

                    class MyClass
                        member as integer
                    end class
                `);
                program.validate();
                expectDiagnostics(program, [
                    DiagnosticMessages.itemCannotBeUsedAsType('myClass.member').message
                ]);
            });

            it('detects invalidly using an EnumMember as a parameter type', () => {
                program.setFile(`source/main.bs`, `
                    sub a(num as MyNameSpace.SomeEnum.memberA)
                    end sub

                    namespace MyNameSpace
                        enum SomeEnum
                            memberA
                            memberB
                        end enum
                    end namespace
                `);
                program.validate();
                expectDiagnostics(program, [
                    DiagnosticMessages.itemCannotBeUsedAsType('MyNameSpace.SomeEnum.memberA').message
                ]);
            });

            it('detects a member of a nested namespace', () => {
                program.setFile(`source/main.bs`, `
                    sub a(num as NSExistsA.NSExistsB.Klass)
                    end sub

                    namespace NSExistsA.NSExistsB
                        class Klass
                        end class
                    end namespace
                `);
                program.validate();
                expectZeroDiagnostics(program);
            });

            it('detects an unknown member of a nested namespace', () => {
                program.setFile(`source/main.bs`, `
                    sub a(num as NSExistsA.NSExistsB.NSDoesNotExistC.Klass)
                    end sub

                    namespace NSExistsA.NSExistsB
                        class Klass
                        end class
                    end namespace
                `);
                program.validate();

                expectDiagnostics(program, [
                    DiagnosticMessages.cannotFindName('NSDoesNotExistC', 'NSExistsA.NSExistsB.NSDoesNotExistC', 'NSExistsA.NSExistsB', 'namespace').message
                ]);
            });

            it('allows a class to extend from a class in another namespace and file', () => {
                program.setFile(`source/main.bs`, `
                    sub fn(myFace as Villain)
                        print myFace.coin
                    end sub

                    class Villain extends MyKlasses.twoFace
                        name as string
                    end class
                `);
                program.setFile(`source/extra.bs`, `
                    namespace MyKlasses
                        class twoFace
                            coin as string
                        end class
                    end namespace
                `);
                program.validate();
                expectZeroDiagnostics(program);
            });


            it('resolves a const in a namespace', () => {
                program.setFile(`source/main.bs`, `
                    sub a()
                        print NSExistsA.SOME_CONST
                    end sub

                    namespace NSExistsA
                        const SOME_CONST = 3.14
                    end namespace
                `);
                program.validate();
                expectZeroDiagnostics(program);
            });

            it('resolves namespaces with relative references', () => {
                program.setFile(`source/main.bs`, `
                    namespace NameA
                        sub fn1()
                            'fully qualified-relative references are allowed
                            print NameA.API_URL
                            'namespace-relative references are allowed as well
                            print API_URL
                        end sub

                        const API_URL = "http://some.url.com"
                    end namespace
                `);
                program.validate();
                expectZeroDiagnostics(program);
            });

            it('resolves nested namespaces with relative references', () => {
                program.setFile(`source/main.bs`, `
                    sub main()
                        print NameA.A_VAL
                        print NameA.NameB.B_VAL
                        print NameA.NameB.NameC.C_VAL
                        print SOME_CONST
                    end sub
                    namespace NameA
                        sub fnA()
                            print NameA.A_VAL
                            print A_VAL
                        end sub
                        namespace NameB
                            sub fnB()
                                print NameA.NameB.B_VAL
                                print B_VAL
                            end sub
                            namespace NameC
                                sub fnC()
                                   print NameA.NameB.NameC.C_VAL
                                   print C_VAL
                                end sub
                                const C_VAL = "C"
                            end namespace
                            const B_VAL = "B"
                        end namespace
                        const A_VAL="A"
                    end namespace
                    const SOME_CONST = "hello"
                `);
                program.validate();
                expectZeroDiagnostics(program);
            });

            it('resolves namespaces defined in different locations', () => {
                program.setFile(`source/main.bs`, `
                    sub main()
                        print NameA.A_VAL
                        print NameA.funcA()
                        print NameA.makeClass().value
                    end sub
                    namespace NameA
                        const A_VAL="A"
                    end namespace
                    namespace NameA
                        function funcA() as integer
                            return 17
                        end function
                    end namespace
                    namespace NameA
                        function makeClass() as SomeKlass
                            return new SomeKlass()
                        end function
                    end namespace
                    namespace NameA
                        class SomeKlass
                            value = 3.14
                        end class
                    end namespace
                `);
                program.validate();
                expectZeroDiagnostics(program);
            });

            it('resolves deep namespaces defined in different locations', () => {
                program.setFile(`source/main.bs`, `
                    sub main()
                        print NameA.NameB.B_VAL
                        print NameA.NameB.funcB()
                        print NameA.makeClassA().value
                        print NameA.NameB.makeClassB().value
                    end sub
                    namespace NameA
                        namespace NameB
                            const B_VAL="B"
                        end namespace
                    end namespace
                    namespace NameA.NameB
                        function funcB() as integer
                            return 17
                        end function
                    end namespace
                    namespace NameA
                        function makeClassA() as NameA.NameB.SomeKlass
                            return new NameA.NameB.SomeKlass()
                        end function
                    end namespace
                    namespace NameA
                        namespace NameB
                            function makeClassB() as SomeKlass
                                return new SomeKlass()
                            end function
                        end namespace
                    end namespace
                    namespace NameA.NameB
                        class SomeKlass
                            value = 3.14
                        end class
                    end namespace
                `);
                program.validate();
                expectZeroDiagnostics(program);
            });

            it('allows dot-references to properties on results of global callables', () => {
                program.setFile(`source/main.bs`, `
                    sub fn()
                        print CreateObject("roSgNode", "Node").id
                    end sub
                `);
                program.validate();
                expectZeroDiagnostics(program);
            });

            it('allows dot-references to functions on results of global callables', () => {
                program.setFile(`source/main.bs`, `
                    sub fn()
                        print CreateObject("roDateTime").asSeconds()
                    end sub
                `);
                program.validate();
                expectZeroDiagnostics(program);
            });

            it('finds unknown members of primitive types', () => {
                program.setFile(`source/main.bs`, `
                    sub fn(input as SomeKlass)
                        piValue = input.getPi().someProp
                    end sub

                    class SomeKlass
                        function getPi() as float
                            return 3.14
                        end function
                    end class
                `);
                program.validate();
                expectDiagnostics(program, [
                    DiagnosticMessages.cannotFindName('someProp', 'float.someProp', 'float').message
                ]);
            });

            it('finds unknown methods of primitive types', () => {
                program.setFile(`source/main.bs`, `
                    sub fn(input as SomeKlass)
                        piValue = input.getPi().noMethod()
                    end sub

                    class SomeKlass
                        function getPi() as float
                            return 3.14
                        end function
                    end class
                `);
                program.validate();
                expectDiagnostics(program, [
                    DiagnosticMessages.cannotFindFunction('noMethod', 'float.noMethod', 'float').message
                ]);
            });

            it('finds members of arrays', () => {
                program.setFile(`source/main.bs`, `
                    sub fn(input as SomeKlass)
                        numValue = input.getOtherKlasses()[2].num
                        print numValue
                    end sub

                    class OtherKlass
                      num = 1
                    end class

                    class SomeKlass
                        function getPi() as float
                            return 3.14
                        end function

                        function getOtherKlasses()
                            return [new OtherKlass(), new OtherKlass(), new OtherKlass()]
                        end function
                    end class
                `);
                program.validate();
                //TODO: When array types are available, check that `numValue` is an integer
                expectZeroDiagnostics(program);
            });

        });

        describe('interfaces', () => {
            it('allows using interfaces as types', () => {
                program.setFile(`source/main.bs`, `
                    sub fn(myFace as iFace)
                    end sub

                    interface iFace
                        name as string
                    end interface
                `);
                program.validate();
                expectZeroDiagnostics(program);
            });

            it('disallows using interface members as types', () => {
                program.setFile(`source/main.bs`, `
                    sub fn(myFaceName as iFace.name)
                    end sub

                    interface iFace
                        name as string
                    end interface
                `);
                program.validate();
                expectDiagnostics(program, [
                    DiagnosticMessages.cannotFindName('name', 'iface.name', 'iFace').message
                ]);
            });

            it('allows accessing interface members in code', () => {
                program.setFile(`source/main.bs`, `
                    sub fn(myFace as iFace)
                        print myFace.name
                    end sub

                    interface iFace
                        name as string
                    end interface
                `);
                program.validate();
                expectZeroDiagnostics(program);
            });

            it('allows accessing an interface member from a super interface', () => {
                program.setFile(`source/main.bs`, `
                    sub fn(myFace as iFace)
                        print myFace.coin
                    end sub

                    interface iFace extends twoFace
                        name as string
                    end interface

                    interface twoFace
                        coin as string
                    end interface
                `);
                program.validate();
                expectZeroDiagnostics(program);
            });

            it('allows an interface to extend from an interface in another namespace and file', () => {
                program.setFile(`source/main.bs`, `
                    sub fn(myFace as iFace)
                        print myFace.coin
                    end sub

                    interface iFace extends MyInterfaces.twoFace
                        name as string
                    end interface
                `);
                program.setFile(`source/interfaces.bs`, `
                    namespace MyInterfaces
                        interface twoFace
                            coin as string
                        end interface
                    end namespace
                `);
                program.validate();
                expectZeroDiagnostics(program);
            });

        });


        it('should accept global callables returning objects', () => {
            program.setFile(`source/main.brs`, `
                sub main()
                    screen = CreateObject("roSGScreen")
                    port = CreateObject("roMessagePort")
                    scene = screen.CreateScene("MyMainScene")
                    screen.setMessagePort(port)
                    screen.show()
                    while(true)
                        msg     = wait(0, port)
                        msgType = type(msg)

                        if type(msg) = "roInputEvent"
                            if msg.IsInput()
                                info = msg.GetInfo()
                                if info.DoesExist("mediaType")
                                    mediaType = info.mediaType
                                    print mediaType
                                end if
                            end if
                        end if
                    end while
                end sub
            `);
            program.setFile('components/MyMainScene.xml', trim`
                <?xml version="1.0" encoding="utf-8" ?>
                <component name="MyMainScene" extends="Scene">
                </component>
            `);
            program.validate();
            expectZeroDiagnostics(program);
        });

        it('should correctly validate formatJson', () => {
            program.setFile(`source/main.brs`, `
                sub main()
                    obj = {hello: "world"}
                    print formatJson(obj) ' 2nd param not included
                    print formatJson(obj, 0) ' 2nd param as integer
                    print formatJson(obj, "0") ' 2nd param as string
                end sub
            `);
            program.validate();
            expectZeroDiagnostics(program);
        });

        describe('inheritance', () => {
            it('inherits callables from parent', () => {
                program = new Program({ rootDir: rootDir });

                program.setFile('components/child.xml', trim`
                    <?xml version="1.0" encoding="utf-8" ?>
                    <component name="child" extends="parent">
                        <script uri="child.brs"/>
                    </component>
                `);
                program.setFile(s`components/child.brs`, ``);
                program.validate();
                let childScope = program.getComponentScope('child');
                expect(childScope.getAllCallables().map(x => x.callable.name)).not.to.include('parentSub');

                program.setFile('components/parent.xml', trim`
                    <?xml version="1.0" encoding="utf-8" ?>
                    <component name="parent" extends="Scene">
                        <script uri="parent.brs"/>
                    </component>
                `);
                program.setFile(s`components/parent.brs`, `
                    sub parentSub()
                    end sub
                `);
                program.validate();

                expect(childScope.getAllCallables().map(x => x.callable.name)).to.include('parentSub');
            });
        });

        describe('.d.bs files', () => {
            it('should be able to include .d.bs files', () => {
                program.setFile('source/roku_modules/anything.d.bs', `
                    function anything()
                    end function
                `);
                program.setFile('source/main.bs', `
                    namespace alpha
                         sub someFunc()
                            anything()
                         end sub
                    end namespace
                `);
                program.validate();
                expectZeroDiagnostics(program);
            });


            it('should be able to include .d.bs files that have namespaces', () => {
                program.setFile('source/roku_modules/anything.d.bs', `
                    namespace SomeNamespace
                        function anything()
                        end function
                    end namespace
                `);
                program.setFile('source/main.bs', `
                    namespace alpha
                         sub someFunc()
                              SomeNamespace.anything()
                         end sub
                    end namespace
                `);
                program.validate();
                expectZeroDiagnostics(program);
            });
        });
    });

    describe('detachParent', () => {
        it('does not attach global to itself', () => {
            expect(program.globalScope.getParentScope()).not.to.exist;
        });
    });

    describe('getDefinition', () => {
        it('returns empty list when there are no files', () => {
            let file = program.setFile('source/main.brs', '');
            expect(program.getDefinition(file.srcPath, Position.create(0, 0))).to.be.lengthOf(0);
        });
    });

    describe('buildNamespaceLookup', () => {
        it('does not crash when class statement is missing `name` prop', () => {
            program.setFile<BrsFile>('source/main.bs', `
                namespace NameA
                    class
                    end class
                end namespace
            `);
            program['scopes']['source'].buildNamespaceLookup();
        });

        it('does not crash when function statement is missing `name` prop', () => {
            const file = program.setFile<BrsFile>('source/main.bs', `
                namespace NameA
                    function doSomething()
                    end function
                end namespace
            `);
            delete ((file.ast.statements[0] as NamespaceStatement).body.statements[0] as any).name;
            program.validate();
            program['scopes']['source'].buildNamespaceLookup();
        });
    });

    describe('buildEnumLookup', () => {
        it('builds enum lookup', () => {
            const sourceScope = program.getScopeByName('source');
            //eslint-disable-next-line @typescript-eslint/no-floating-promises
            program.setFile('source/main.bs', `
                enum foo
                    bar1
                    bar2
                end enum

                namespace test
                    function fooFace2()
                    end function

                    class fooClass2
                    end class

                    enum foo2
                        bar2_1
                        bar2_2
                    end enum
                end namespace

                enum foo3
                    bar3_1
                    bar3_2
                end enum
            `);
            program.validate();

            expect(
                [...sourceScope.getEnumMap().keys()]
            ).to.eql([
                'foo',
                'test.foo2',
                'foo3'
            ]);
        });
    });

    describe('symbolTable lookups with enhanced typing', () => {

        const mainFileContents = `
            sub main()
                population = Animals.getPopulation()
                print population
                flyBoy = new Animals.Bird()
                flyBoysWings = flyBoy.hasWings
                flyBoysSkin = flyBoy.skin
                fido = new Animals.Dog()
                fidoBark = fido.bark()
                chimp = new Animals.Ape()
                chimpHasLegs = chimp.hasLegs
                chimpSpeed = chimp.getRunSpeed()
                fidoSpeed = fido.getRunSpeed()
                skin = Animals.SkinType.fur
            end sub
         `;

        const animalFileContents = `
            namespace Animals
                function getPopulation() as integer
                    return 10
                end function

                class Creature
                    skin as Animals.SkinType
                end class

                class Bird extends Creature
                    hasWings = true
                    skin = Animals.SkinType.feathers
                end class

                class Mammal extends Creature
                    hasLegs = true
                    legCount as integer
                    skin = Animals.SkinType.fur

                    function getRunSpeed() as integer
                        speed = m.legCount * 10
                        return speed
                    end function
                end class

                class Dog extends Mammal
                    legCount = 4
                    function bark() as string
                        return "woof"
                    end function
                end class

                class Ape extends Mammal
                    legCount = 2
                end class

                enum SkinType
                    feathers
                    fur
                end enum
            end namespace
        `;

        it('finds correct return type for class methods', () => {
            const mainFile = program.setFile<BrsFile>('source/main.bs', `
                sub main()
                    fooInstance = new Foo()
                    myNum = fooInstance.getNum()
                end sub

                class Foo
                    function getNum() as integer
                        return 1
                    end function
                end class
            `);
            program.validate();
            expectZeroDiagnostics(program);
            const mainFnScope = mainFile.getFunctionScopeAtPosition(util.createPosition(2, 10));
            const sourceScope = program.getScopeByName('source');
            expect(sourceScope).to.exist;
            expect(mainFnScope).to.exist;
            sourceScope.linkSymbolTable();
            const mainSymbolTable = mainFnScope.symbolTable;
            expectTypeToBe(mainSymbolTable.getSymbol('fooInstance', SymbolTypeFlag.runtime)[0].type, ClassType);
            expect(mainSymbolTable.getSymbol('fooInstance', SymbolTypeFlag.runtime)[0].type.toString()).to.eq('Foo');
            let myNumType = mainSymbolTable.getSymbolType('myNum', { flags: SymbolTypeFlag.runtime });
            expectTypeToBe(myNumType, IntegerType);
        });

        it('finds correct parameter type with default value enums are used', () => {
            const mainFile = program.setFile<BrsFile>('source/main.bs', `
                sub paint(colorChoice = Color.red)
                    paintColor = colorChoice
                    print paintColor
                end sub

                enum Color
                    red
                    blue
                end enum
            `);
            program.validate();
            expectZeroDiagnostics(program);
            const mainFnScope = mainFile.getFunctionScopeAtPosition(util.createPosition(2, 25));
            const sourceScope = program.getScopeByName('source');
            expect(sourceScope).to.exist;
            expect(mainFnScope).to.exist;
            sourceScope.linkSymbolTable();
            expectTypeToBe(mainFnScope.symbolTable.getSymbol('paintColor', SymbolTypeFlag.runtime)[0].type, EnumMemberType);
        });

        it('finds correct class field type with default value enums are used', () => {
            const mainFile = program.setFile<BrsFile>('source/main.bs', `
                sub main()
                    foo = new Paint()
                    paintColor = foo.colorType
                    print paintColor
                end sub

                class Paint
                    colorType = Color.red
                end class

                enum Color
                    red
                    blue
                end enum
            `);
            program.validate();
            expectZeroDiagnostics(program);
            const mainFnScope = mainFile.getFunctionScopeAtPosition(util.createPosition(2, 25));
            const sourceScope = program.getScopeByName('source');
            expect(sourceScope).to.exist;
            expect(mainFnScope).to.exist;
            //sourceScope.linkSymbolTable();
            let mainScopeSymbolTable = mainFnScope.symbolTable;
            let paintType = mainScopeSymbolTable.getSymbolType('paintColor', { flags: SymbolTypeFlag.runtime });
            expectTypeToBe(paintType, EnumMemberType);
        });


        it('finds correct type for namespaced lookups', () => {
            const mainFile = program.setFile<BrsFile>('source/main.bs', mainFileContents);
            program.setFile('source/animals.bs', animalFileContents);
            program.validate();
            expectZeroDiagnostics(program);
            const mainFnScope = mainFile.getFunctionScopeAtPosition(util.createPosition(7, 23));
            const sourceScope = program.getScopeByName('source');
            expect(sourceScope).to.exist;
            sourceScope.linkSymbolTable();
            expect(mainFnScope).to.exist;
            expectTypeToBe(mainFnScope.symbolTable.getSymbol('skin', SymbolTypeFlag.runtime)[0].type, EnumMemberType);

            expectTypeToBe(mainFnScope.symbolTable.getSymbol('flyBoy', SymbolTypeFlag.runtime)[0].type, ClassType);
            expect(mainFnScope.symbolTable.getSymbol('flyBoy', SymbolTypeFlag.runtime)[0].type.toString()).to.eq('Animals.Bird');
            expectTypeToBe(mainFnScope.symbolTable.getSymbol('flyBoysWings', SymbolTypeFlag.runtime)[0].type, BooleanType);
            expectTypeToBe(mainFnScope.symbolTable.getSymbol('flyBoysSkin', SymbolTypeFlag.runtime)[0].type, EnumMemberType);
            expectTypeToBe(mainFnScope.symbolTable.getSymbol('fido', SymbolTypeFlag.runtime)[0].type, ClassType);
            expect(mainFnScope.symbolTable.getSymbol('fido', SymbolTypeFlag.runtime)[0].type.toString()).to.eq('Animals.Dog');
            expectTypeToBe(mainFnScope.symbolTable.getSymbol('fidoBark', SymbolTypeFlag.runtime)[0].type, StringType);
        });

        it('finds correct type for members of classes with super classes', () => {
            const mainFile = program.setFile<BrsFile>('source/main.bs', mainFileContents);
            program.setFile('source/animals.bs', animalFileContents);
            program.validate();
            expectZeroDiagnostics(program);
            const mainFnScope = mainFile.getFunctionScopeAtPosition(util.createPosition(7, 23));
            const sourceScope = program.getScopeByName('source');
            expect(sourceScope).to.exist;
            sourceScope.linkSymbolTable();
            expect(mainFnScope).to.exist;
            const chimpType = mainFnScope.symbolTable.getSymbol('chimp', SymbolTypeFlag.runtime)[0].type;
            expectTypeToBe(chimpType, ClassType);
            expectTypeToBe((chimpType as ClassType).parentType, ClassType);
            expectTypeToBe(mainFnScope.symbolTable.getSymbol('chimpHasLegs', SymbolTypeFlag.runtime)[0].type, BooleanType);
            expectTypeToBe(mainFnScope.symbolTable.getSymbol('chimpSpeed', SymbolTypeFlag.runtime)[0].type, IntegerType);
            expectTypeToBe(mainFnScope.symbolTable.getSymbol('fidoSpeed', SymbolTypeFlag.runtime)[0].type, IntegerType);
        });

        it('finds correct types for method calls', () => {
            const mainFile = program.setFile<BrsFile>('source/main.bs', `
                sub main()
                    myVal = (new NameA.Klass()).getNumObj().num
                end sub

                namespace NameA
                    class Klass
                        function getNumObj() as NumObj
                            return new NumObj()
                        end function
                    end class

                    class NumObj
                        num = 2
                    end class
                end namespace
            `);
            program.validate();
            expectZeroDiagnostics(program);
            const mainFnScope = mainFile.getFunctionScopeAtPosition(util.createPosition(2, 24));
            const sourceScope = program.getScopeByName('source');
            expect(sourceScope).to.exist;
            sourceScope.linkSymbolTable();
            expect(mainFnScope).to.exist;
            expectTypeToBe(mainFnScope.symbolTable.getSymbol('myVal', SymbolTypeFlag.runtime)[0].type, IntegerType);
        });

        it('finds correct types for self-referencing variables', () => {
            const mainFile = program.setFile<BrsFile>('source/main.bs', `
                sub main()
                    dt = CreateObject("roDateTime")
                    hours = dt.GetHours()
                    hours = hours
                end sub
            `);
            program.validate();
            expectZeroDiagnostics(program);
            const mainFnScope = mainFile.getFunctionScopeAtPosition(util.createPosition(2, 24));
            const sourceScope = program.getScopeByName('source');
            expect(sourceScope).to.exist;
            sourceScope.linkSymbolTable();
            expect(mainFnScope).to.exist;
            const getTypeOptions = { flags: SymbolTypeFlag.runtime };
            let dtType = mainFnScope.symbolTable.getSymbolType('dt', getTypeOptions);
            expectTypeToBe(dtType, InterfaceType);
            let hoursType = mainFnScope.symbolTable.getSymbolType('hours', getTypeOptions);
            expectTypeToBe(hoursType, IntegerType);
        });

        describe('union types', () => {

            it('should find actual members correctly', () => {
                const mainFile = program.setFile<BrsFile>('source/main.bs', `
                    sub printName(thing as Person or Pet)
                        name = thing.name
                        print name
                    end sub

                    class Person
                        name as string
                        age as integer
                    end class

                    class Pet
                        name as string
                        legs as integer
                    end class
                `);
                program.validate();
                expectZeroDiagnostics(program);
                const mainFnScope = mainFile.getFunctionScopeAtPosition(util.createPosition(2, 24));
                const sourceScope = program.getScopeByName('source');
                expect(sourceScope).to.exist;
                sourceScope.linkSymbolTable();
                expect(mainFnScope).to.exist;
                const mainSymbolTable = mainFnScope.symbolTable;
                expectTypeToBe(mainSymbolTable.getSymbolType('name', { flags: SymbolTypeFlag.runtime }), StringType);
            });

            it('should have an error when a non union member is accessed', () => {
                const mainFile = program.setFile<BrsFile>('source/main.bs', `
                    sub printLegs(thing as Person or Pet)
                        print thing.legs
                    end sub

                    class Person
                        name as string
                        age as integer
                    end class

                    class Pet
                        name as string
                        legs as integer
                    end class
                `);
                program.validate();
                expectDiagnostics(program, [
                    DiagnosticMessages.cannotFindName('legs', '(Person or Pet).legs', '(Person or Pet)').message
                ]);
                const mainFnScope = mainFile.getFunctionScopeAtPosition(util.createPosition(2, 24));
                const sourceScope = program.getScopeByName('source');
                expect(sourceScope).to.exist;
                sourceScope.linkSymbolTable();
                expect(mainFnScope).to.exist;
            });

        });

        describe('type casts', () => {
            it('should use type casts to determine the types of symbols', () => {
                const mainFile = program.setFile<BrsFile>('source/main.bs', `
                    sub main(thing)
                        value = thing as float
                    end sub
                `);
                program.validate();
                expectZeroDiagnostics(program);
                const mainFnScope = mainFile.getFunctionScopeAtPosition(util.createPosition(2, 24));
                const sourceScope = program.getScopeByName('source');
                sourceScope.linkSymbolTable();
                let mainSymbolTable = mainFnScope.symbolTable;
                expectTypeToBe(mainSymbolTable.getSymbol('value', SymbolTypeFlag.runtime)[0].type, FloatType);
            });


            it('should allow type casts in dotted get statements', () => {
                const mainFile = program.setFile<BrsFile>('source/main.bs', `
                    sub main(thing)
                        value = (thing as MyThing).name
                    end sub

                    interface MyThing
                        name as string
                    end interface
                `);
                program.validate();
                expectZeroDiagnostics(program);
                const mainFnScope = mainFile.getFunctionScopeAtPosition(util.createPosition(2, 24));
                const sourceScope = program.getScopeByName('source');
                sourceScope.linkSymbolTable();
                let mainSymbolTable = mainFnScope.symbolTable;
                expectTypeToBe(mainSymbolTable.getSymbol('value', SymbolTypeFlag.runtime)[0].type, StringType);
            });
        });


        describe('multiple nested namespaces', () => {

            it('should be able to define deep namespaces in any order', () => {
                let utilFile = program.setFile<BrsFile>('source/util.bs', `
                    function getData()
                        return alpha.beta.gamma.value1 + alpha.beta.gamma.delta.deltaValue +  alpha.beta.gamma.value2
                    end function

                    namespace alpha.beta.gamma.delta
                        const deltaValue = 50
                    end namespace

                    namespace alpha.beta.gamma
                        const value1 = 300
                        const value2 = 400
                    end namespace
                `);
                program.validate();
                expectZeroDiagnostics(program);
                const getDataFnScope = utilFile.getFunctionScopeAtPosition(util.createPosition(2, 24));
                const symbolTable = getDataFnScope.symbolTable;
                const getTypeOptions = { flags: SymbolTypeFlag.runtime };
                let alphaType = symbolTable.getSymbolType('alpha', getTypeOptions);
                let betaType = alphaType?.getMemberType('beta', getTypeOptions);
                let gammaType = betaType?.getMemberType('gamma', getTypeOptions);
                let value1Type = gammaType?.getMemberType('value1', getTypeOptions);
                let deltaType = gammaType?.getMemberType('delta', getTypeOptions);
                let deltaValueType = deltaType?.getMemberType('deltaValue', getTypeOptions);
                expectTypeToBe(alphaType, NamespaceType);
                expectTypeToBe(betaType, NamespaceType);
                expectTypeToBe(gammaType, NamespaceType);
                expectTypeToBe(value1Type, IntegerType);
                expectTypeToBe(deltaType, NamespaceType);
                expectTypeToBe(deltaValueType, IntegerType);
            });

            it('should be able to define deep namespaces in multiple files', () => {
                program.setFile('source/util.bs', `
                    function getData()
                        return alpha.beta.gamma.sayHello(alpha.values.value1)
                    end function

                    namespace alpha.beta.gamma
                        function sayHello(num as integer)
                            return "hello " + num.toStr()
                        end function
                    end namespace
                `);
                program.setFile('source/values.bs', `
                    namespace alpha.values
                        const value1 = 300
                    end namespace
                `);
                program.validate();
                expectZeroDiagnostics(program);
            });

            it('should allow access to underscored version of namespace members in different file', () => {
                program.setFile('source/main.bs', `
                    sub printPi()
                        print alpha_util_getPi().toStr()
                    end sub
                `);
                program.setFile('source/util.bs', `
                    namespace alpha.util
                        function getPi() as float
                            return 3.14
                        end function
                    end namespace
                `);
                program.validate();
                expectZeroDiagnostics(program);
            });

            it('resolves deep namespaces defined in different locations', () => {
                program.setFile(`source/main.bs`, `
                sub main()
                    print NameA.NameB.makeClassB().value
                end sub

                namespace NameA
                    namespace NameB
                        function makeClassB() as SomeKlass
                            return new SomeKlass()
                        end function
                    end namespace
                end namespace
                namespace NameA.NameB
                    class SomeKlass
                        value = 3.14
                    end class
                end namespace
            `);
                program.validate();
                expectZeroDiagnostics(program);
            });

            it('should find things in current namespace', () => {
                program.setFile('source/utils.bs', `
                    namespace sgnode
                        sub speak(message)
                            print message
                        end sub

                        sub sayHello()
                            sgnode.speak("Hello")
                        end sub
                    end namespace`
                );
                program.validate();
                expectZeroDiagnostics(program);
            });

        });

        describe('const values', () => {
            it('should allow const values to be composed of other const values from namespaces', () => {
                program.setFile('source/constants.bs', `
                    const top_pi = alpha.beta.pi
                    const top_two = alpha.gamma.two
                    const top_twoPi = top_two * top_pi
                `);
                program.setFile('source/ns.bs', `
                    namespace alpha.beta
                        const pi = 3.14
                    end namespace

                    namespace alpha.gamma
                        const two = 2
                    end namespace
                `);
                program.validate();
                expectZeroDiagnostics(program);
            });

            it('should show an error when an invalid value is references', () => {
                program.setFile('source/constants.bs', `
                    const pi = alpha.beta.pi
                    const two = alpha.gamma.two
                    const twoPi = two * pi
                `);
                program.setFile('source/ns.bs', `
                    namespace alpha.beta
                        const pi = 3.14
                    end namespace

                    namespace alpha.gamma
                        const three = 3
                    end namespace
                `);
                program.validate();
                expectDiagnosticsIncludes(program, [
                    DiagnosticMessages.cannotFindName('two', 'alpha.gamma.two').message
                ]);
            });
        });

        it('should be able to reference multiple properties of a class that is itself a property', () => {
            program.setFile('source/main.bs', `
                sub process(dataObj as alpha.media.MediaObject)
                    stream = dataObj.stream
                    url = stream.url
                    isLive = stream.live
                end sub
            `);
            program.setFile('source/media.bs', `
                namespace alpha.media
                    class MediaObject
                        stream as MediaStream
                    end class
                end namespace

                namespace alpha.media
                    class MediaStream
                        url as string
                        live as boolean
                    end class
                end namespace
            `);
            program.validate();
            expectZeroDiagnostics(program);
        });

        it('knows about items defined in different files in same namespace', () => {
            program.options.autoImportComponentScript = true;
            const constFileContents = `
                import "pkg:/source/consts2.bs"

                namespace a
                    const PI = 3.14
                    const PIX2 = PI * TWO
                end namespace
            `;
            const const2FileContents = `
                namespace a
                    const TWO = 2
                end namespace
            `;
            program.setFile('source/consts.bs', constFileContents);
            program.setFile('source/consts2.bs', const2FileContents);

            program.validate();
            expectZeroDiagnostics(program);
        });

        it('knows about items defined in different files in same deeply nested namespace', () => {
            program.options.autoImportComponentScript = true;
            const constFileContents = `
                import "pkg:/source/consts2.bs"

                namespace a.b.c
                    const PI = 3.14
                    const PIX2 = PI * TWO
                end namespace
            `;
            const const2FileContents = `
                namespace a.b.c
                    const TWO = 2
                end namespace
            `;
            program.setFile('source/consts.bs', constFileContents);
            program.setFile('source/consts2.bs', const2FileContents);

            program.validate();
            expectZeroDiagnostics(program);
        });

        describe('binary and unary expressions', () => {
            it('should set symbols with correct types from binary expressions', () => {
                let mainFile = program.setFile<BrsFile>('source/main.bs', `
                    sub process()
                        s = "hello" + "world"
                        exp = 2^3
                        num = 3.14 + 3.14
                        bool = true or false
                        notEq = {} <> invalid
                    end sub
                `);
                program.validate();
                expectZeroDiagnostics(program);
                const processFnScope = mainFile.getFunctionScopeAtPosition(util.createPosition(2, 24));
                const symbolTable = processFnScope.symbolTable;
                const opts = { flags: SymbolTypeFlag.runtime };
                expectTypeToBe(symbolTable.getSymbolType('s', opts), StringType);
                expectTypeToBe(symbolTable.getSymbolType('exp', opts), IntegerType);
                expectTypeToBe(symbolTable.getSymbolType('num', opts), FloatType);
                expectTypeToBe(symbolTable.getSymbolType('bool', opts), BooleanType);
                expectTypeToBe(symbolTable.getSymbolType('notEq', opts), BooleanType);
            });

            it('should set symbols with correct types from unary expressions', () => {
                let mainFile = program.setFile<BrsFile>('source/main.bs', `
                    sub process(boolVal as boolean, intVal as integer)
                        a = not boolVal
                        b = not true
                        c = not intVal
                        d = not 3.14

                        e = -34
                        f = -3.14
                        g = -intVal
                        h = - (-f)
                    end sub
                `);
                program.validate();
                expectZeroDiagnostics(program);
                const processFnScope = mainFile.getFunctionScopeAtPosition(util.createPosition(2, 24));
                const symbolTable = processFnScope.symbolTable;
                const opts = { flags: SymbolTypeFlag.runtime };
                expectTypeToBe(symbolTable.getSymbolType('a', opts), BooleanType);
                expectTypeToBe(symbolTable.getSymbolType('b', opts), BooleanType);
                expectTypeToBe(symbolTable.getSymbolType('c', opts), IntegerType);
                expectTypeToBe(symbolTable.getSymbolType('d', opts), IntegerType);

                expectTypeToBe(symbolTable.getSymbolType('e', opts), IntegerType);
                expectTypeToBe(symbolTable.getSymbolType('f', opts), FloatType);
                expectTypeToBe(symbolTable.getSymbolType('g', opts), IntegerType);
                expectTypeToBe(symbolTable.getSymbolType('h', opts), FloatType);
            });

            it('should set correct types on bitwise operators on numbers', () => {
                let mainFile = program.setFile<BrsFile>('source/main.bs', `
                    sub process()
                        three = &h01 or &h02
                        print three ' prints 3

                        one = &h01 and &h01
                        print one ' prints 1
                    end sub
                `);
                program.validate();
                expectZeroDiagnostics(program);
                const func = mainFile.ast.findChild<FunctionExpression>(isFunctionExpression);
                const symbolTable = func.body.getSymbolTable();
                const opts = { flags: SymbolTypeFlag.runtime };
                expectTypeToBe(symbolTable.getSymbolType('one', opts), IntegerType);
                expectTypeToBe(symbolTable.getSymbolType('three', opts), IntegerType);
            });
        });

        describe('assignment expressions', () => {
            it('should set correct type on simple equals', () => {
                let mainFile = program.setFile<BrsFile>('source/main.bs', `
                    sub process(intVal as integer, dblVal as double, strVal as string)
                        a = intVal
                        b = dblVal
                        c = strVal
                        d = {}
                        f = m.foo
                        e = true
                    end sub
                `);
                program.validate();
                expectZeroDiagnostics(program);
                const processFnScope = mainFile.getFunctionScopeAtPosition(util.createPosition(2, 24));
                const symbolTable = processFnScope.symbolTable;
                const opts = { flags: SymbolTypeFlag.runtime };
                expectTypeToBe(symbolTable.getSymbolType('a', opts), IntegerType);
                expectTypeToBe(symbolTable.getSymbolType('b', opts), DoubleType);
                expectTypeToBe(symbolTable.getSymbolType('c', opts), StringType);
                expectTypeToBe(symbolTable.getSymbolType('d', opts), AssociativeArrayType);
                expectTypeToBe(symbolTable.getSymbolType('f', opts), DynamicType);
                expectTypeToBe(symbolTable.getSymbolType('e', opts), BooleanType);
            });

            it('should set correct type for aa literals', () => {
                let mainFile = program.setFile<BrsFile>('source/main.bs', `
                    sub process(intVal as integer, dblVal as double, strVal as string)
                        myAA = {
                            a: intVal
                            b: dblVal
                            c: strVal
                            d: {}
                            f :m.foo
                            e: true
                        }
                    end sub
                `);
                program.validate();
                expectZeroDiagnostics(program);
                const processFnScope = mainFile.getFunctionScopeAtPosition(util.createPosition(2, 24));
                const symbolTable = processFnScope.symbolTable;
                const opts = { flags: SymbolTypeFlag.runtime };
                const myAA = symbolTable.getSymbolType('myAA', opts);
                expectTypeToBe(myAA, AssociativeArrayType);
                expectTypeToBe(myAA.getMemberType('a', opts), IntegerType);
                expectTypeToBe(myAA.getMemberType('b', opts), DoubleType);
                expectTypeToBe(myAA.getMemberType('c', opts), StringType);
                expectTypeToBe(myAA.getMemberType('d', opts), AssociativeArrayType);
                expectTypeToBe(myAA.getMemberType('f', opts), DynamicType);
                expectTypeToBe(myAA.getMemberType('e', opts), BooleanType);
                expectTypeToBe(myAA.getMemberType('someUnsetThing', opts), DynamicType);
            });

            it('should set correct type on compound equals', () => {
                let mainFile = program.setFile<BrsFile>('source/main.bs', `
                    sub process(intVal as integer, dblVal as double, strVal as string)
                        a = intVal
                        a += 4
                        b = dblVal
                        b *= 23
                        c = strVal
                        c += "hello world"
                        d = 3.14
                        d \= 3 ' integer division -> d could be either a float or int
                    end sub
                `);
                program.validate();
                expectZeroDiagnostics(program);
                const processFnScope = mainFile.getFunctionScopeAtPosition(util.createPosition(2, 24));
                const symbolTable = processFnScope.symbolTable;
                const opts = { flags: SymbolTypeFlag.runtime };
                expectTypeToBe(symbolTable.getSymbolType('a', opts), IntegerType);
                expectTypeToBe(symbolTable.getSymbolType('b', opts), DoubleType);
                expectTypeToBe(symbolTable.getSymbolType('c', opts), StringType);
                const dType = symbolTable.getSymbolType('d', opts);
                expectTypeToBe(dType, UnionType);
                expect((dType as UnionType).types).to.include(FloatType.instance);
                expect((dType as UnionType).types).to.include(IntegerType.instance);
            });

            it('should set correct type on compound equals with function call', () => {
                let mainFile = program.setFile<BrsFile>('source/main.bs', `
                    function check() as string
                        test = "hello"
                        test += lcase("WORLD")
                        return test
                    end function
                `);
                program.validate();
                expectZeroDiagnostics(program);
                const processFnScope = mainFile.getFunctionScopeAtPosition(util.createPosition(2, 24));
                const symbolTable = processFnScope.symbolTable;
                const opts = { flags: SymbolTypeFlag.runtime };
                expectTypeToBe(symbolTable.getSymbolType('test', opts), StringType);
            });

            it('should work for a multiple binary expressions', () => {
                let mainFile = program.setFile<BrsFile>('source/main.bs', `
                    function process(intVal as integer)
                        x = (intVal * 2) + 1 + 3^8 + intVal + (3 - 9)  ' should be int
                        result = 3.5 ' float
                        result *= (x + 1.123 * 3) ' -> float
                        return result
                    end function
                `);
                program.validate();
                expectZeroDiagnostics(program);
                const processFnScope = mainFile.getFunctionScopeAtPosition(util.createPosition(2, 24));
                const symbolTable = processFnScope.symbolTable;
                const opts = { flags: SymbolTypeFlag.runtime };
                expectTypeToBe(symbolTable.getSymbolType('x', opts), IntegerType);
                expectTypeToBe(symbolTable.getSymbolType('result', opts), FloatType);
            });

            it('should recognize consistent type after function call in binary op', () => {
                let mainFile = program.setFile<BrsFile>('source/main.bs', `
                    function process(items) as string
                        myString = ""
                        for each item in items
                            myString += utils.toString(item) + " "
                        end for
                        return myString
                    end function
                `);
                program.setFile('source/utils.bs', `
                    namespace utils
                        function toString(thing) as string
                            return type(thing)
                        end function
                    end namespace
                `);
                program.validate();
                expectZeroDiagnostics(program);
                const processFnScope = mainFile.getFunctionScopeAtPosition(util.createPosition(2, 24));
                const symbolTable = processFnScope.symbolTable;
                const opts = { flags: SymbolTypeFlag.runtime };
                expectTypeToBe(symbolTable.getSymbolType('myString', opts), StringType);
            });
        });

        describe('typed array expressions', () => {
            it('should set correct type on indexedGet', () => {
                let mainFile = program.setFile<BrsFile>('source/main.bs', `
                    sub first(nums as integer[]) as integer
                        num = nums[0]
                        return num
                    end sub
                `);
                program.validate();
                expectZeroDiagnostics(program);
                const processFnScope = mainFile.getFunctionScopeAtPosition(util.createPosition(2, 24));
                const symbolTable = processFnScope.symbolTable;
                const opts = { flags: SymbolTypeFlag.runtime };
                expectTypeToBe(symbolTable.getSymbolType('num', opts), IntegerType);
                expectTypeToBe(symbolTable.getSymbolType('nums', opts), ArrayType);
            });

            it('should set correct type on indexedGet of multi-dimensional arrays', () => {
                let mainFile = program.setFile<BrsFile>('source/main.bs', `
                    sub first(numsArray as integer[][]) as integer
                        nums = numsArray[0]
                        num = nums[0]
                        return num
                    end sub
                `);
                program.validate();
                expectZeroDiagnostics(program);
                const processFnScope = mainFile.getFunctionScopeAtPosition(util.createPosition(2, 24));
                const symbolTable = processFnScope.symbolTable;
                const opts = { flags: SymbolTypeFlag.runtime };
                expectTypeToBe(symbolTable.getSymbolType('num', opts), IntegerType);
                expectTypeToBe(symbolTable.getSymbolType('nums', opts), ArrayType);

                expectTypeToBe((symbolTable.getSymbolType('numsArray', opts) as any).defaultType, ArrayType);
                expectTypeToBe((symbolTable.getSymbolType('nums', opts) as any).defaultType, IntegerType);
            });


            it('should set correct type on for each loop items', () => {
                let mainFile = program.setFile<BrsFile>('source/main.bs', `
                    sub sum(nums as integer[]) as integer
                        total = 0
                        for each num in nums
                            total += num
                        end for
                        return total
                    end sub
                `);
                program.validate();
                expectZeroDiagnostics(program);
                const forEachStmt = mainFile.ast.findChild<ForEachStatement>(isForEachStatement);
                const symbolTable = forEachStmt.getSymbolTable();
                const opts = { flags: SymbolTypeFlag.runtime };
                expectTypeToBe(symbolTable.getSymbolType('total', opts), IntegerType);
                expectTypeToBe(symbolTable.getSymbolType('num', opts), IntegerType);
                expectTypeToBe(symbolTable.getSymbolType('nums', opts), ArrayType);
            });

            it('should set correct type on for each loop items when looping a const array in a namespace', () => {
                let mainFile = program.setFile<BrsFile>('source/main.bs', `
                    namespace Alpha
                        const data = [1,2,3]

                        function printData()
                            for each item in Alpha.data
                                print item
                            end for
                        end function
                    end namespace
                `);
                program.validate();
                expectZeroDiagnostics(program);
                const forEachStmt = mainFile.ast.findChild<ForEachStatement>(isForEachStatement);
                const symbolTable = forEachStmt.getSymbolTable();
                const opts = { flags: SymbolTypeFlag.runtime };
                expectTypeToBe(symbolTable.getSymbolType('data', opts), ArrayType);
                expectTypeToBe((symbolTable.getSymbolType('data', opts) as ArrayType).defaultType, IntegerType);

                expectTypeToBe(symbolTable.getSymbolType('Alpha', opts).getMemberType('data', opts), ArrayType);
                expectTypeToBe(((symbolTable.getSymbolType('Alpha', opts).getMemberType('data', opts)) as ArrayType).defaultType, IntegerType);

                expectTypeToBe(symbolTable.getSymbolType('item', opts), IntegerType);

            });

            it('should set correct type on array literals', () => {
                let mainFile = program.setFile<BrsFile>('source/main.bs', `
                    sub process()
                        intArr = [1, 2, 3]
                        strArr = ["hello", "bronley"]
                        floatArr = [3.14, 282.23]
                        unionArr = ["string", 2]
                    end sub
                `);
                program.validate();
                expectZeroDiagnostics(program);
                const processFnScope = mainFile.getFunctionScopeAtPosition(util.createPosition(2, 24));
                const symbolTable = processFnScope.symbolTable;
                const opts = { flags: SymbolTypeFlag.runtime };
                expectTypeToBe(symbolTable.getSymbolType('intArr', opts), ArrayType);
                expectTypeToBe((symbolTable.getSymbolType('intArr', opts) as ArrayType).defaultType, IntegerType);
                expectTypeToBe(symbolTable.getSymbolType('strArr', opts), ArrayType);
                expectTypeToBe((symbolTable.getSymbolType('strArr', opts) as ArrayType).defaultType, StringType);
                expectTypeToBe(symbolTable.getSymbolType('floatArr', opts), ArrayType);
                expectTypeToBe((symbolTable.getSymbolType('floatArr', opts) as ArrayType).defaultType, FloatType);
                expectTypeToBe(symbolTable.getSymbolType('unionArr', opts), ArrayType);
                const unionDefaultType = (symbolTable.getSymbolType('unionArr', opts) as ArrayType).defaultType;
                expectTypeToBe(unionDefaultType, UnionType);
                expect((unionDefaultType as UnionType).types).to.include(StringType.instance);
                expect((unionDefaultType as UnionType).types).to.include(IntegerType.instance);
            });

            it('should allow built in component types', () => {
                let utilFile = program.setFile<BrsFile>('source/util.bs', `
                    sub process(data as roAssociativeArray[])
                        for each datum in data
                            print datum
                        end for
                    end sub
                `);
                program.validate();
                expectZeroDiagnostics(program);
                const processFnScope = utilFile.getFunctionScopeAtPosition(util.createPosition(2, 24));
                const symbolTable = processFnScope.symbolTable;
                const opts = { flags: SymbolTypeFlag.runtime };
                expectTypeToBe(symbolTable.getSymbolType('data', opts), ArrayType);
                expectTypeToBe(symbolTable.getSymbolType('datum', opts), InterfaceType);
            });

            it('should allow class types', () => {
                let utilFile = program.setFile<BrsFile>('source/util.bs', `
                    sub process(data as Klass[])
                        for each datum in data
                            print datum.name
                        end for
                    end sub


                    class Klass
                        name as string
                    end class
                `);
                program.validate();
                expectZeroDiagnostics(program);
                const processFnScope = utilFile.getFunctionScopeAtPosition(util.createPosition(2, 24));
                const symbolTable = processFnScope.symbolTable;
                const opts = { flags: SymbolTypeFlag.runtime };
                const dataType = symbolTable.getSymbolType('data', opts);
                expectTypeToBe(dataType, ArrayType);
                expectTypeToBe((dataType as ArrayType).defaultType, ClassType);
                expect((dataType as ArrayType).defaultType.toString()).to.equal('Klass');
            });

            it('should allow component types', () => {
                let utilFile = program.setFile<BrsFile>('source/util.bs', `
                    sub process(labels as roSgNodeLabel[])
                        for each label in labels
                            print label.text
                        end for
                    end sub
                `);
                program.validate();
                expectZeroDiagnostics(program);
                const processFnScope = utilFile.getFunctionScopeAtPosition(util.createPosition(2, 24));
                const symbolTable = processFnScope.symbolTable;
                const opts = { flags: SymbolTypeFlag.runtime };
                const dataType = symbolTable.getSymbolType('labels', opts);
                expectTypeToBe(dataType, ArrayType);
                expectTypeToBe((dataType as ArrayType).defaultType, ComponentType);
                expect((dataType as ArrayType).defaultType.toString()).to.equal('roSGNodeLabel');
            });
        });

        describe('callFunc invocations', () => {
            it('TODO: should set correct return type', () => {

                program.setFile('components/Widget.xml', trim`
                    <?xml version="1.0" encoding="utf-8" ?>
                    <component name="Widget" extends="Group">
                        <script uri="Widget.brs"/>
                        <interface>
                            <function name="getFloatFromString" />
                        </interface>
                    </component>
                `);

                program.setFile('components/Widget.brs', `
                    function getFloatFromString(input as string) as float
                        return input.toFloat()
                    end function
                `);

                let utilFile = program.setFile<BrsFile>('source/util.bs', `
                    sub someFunc(widget as roSGNodeWidget)
                        pi = widget@.getFloatFromString("3.14")
                        print pi
                    end sub
                `);
                program.validate();
                expectZeroDiagnostics(program);
                const processFnScope = utilFile.getFunctionScopeAtPosition(util.createPosition(3, 31));
                const symbolTable = processFnScope.symbolTable;
                const opts = { flags: SymbolTypeFlag.runtime };
                const sourceScope = program.getScopeByName('source');
                sourceScope.linkSymbolTable();
                //TODO: This *SHOULD* be float, but callfunc returns aren't inferred yet
                expectTypeToBe(symbolTable.getSymbolType('pi', opts), DynamicType);
                sourceScope.unlinkSymbolTable();
            });
        });


        describe('roAssociativeArray type', () => {

            it('allows accessing built-in member of AA', () => {
                program.setFile<BrsFile>('source/aa.bs', `
                    function getSize(aa as roAssociativeArray) as integer
                        return aa.count()
                    end function
                `);
                program.validate();
                expectZeroDiagnostics(program);
            });

            it('allows assigning to prop of AA', () => {
                program.setFile<BrsFile>('source/aa.bs', `
                    sub addName(aa as roAssociativeArray)
                        aa.name = "foo"
                    end sub
                `);
                program.validate();
                expectZeroDiagnostics(program);
            });

            it('allows accessing random prop of typecasted AA', () => {
                program.setFile<BrsFile>('source/aa.bs', `
                    sub foo()
                        print (m as roAssociativeArray).whatever.whatever
                    end sub
                `);
                program.validate();
                expectZeroDiagnostics(program);
            });

            it('allows asscessing prop of AA through square brackets', () => {
                program.setFile<BrsFile>('source/aa.bs', `
                    sub addName(aa as roAssociativeArray)
                        aa["whatEver"] = "hello"
                        print aa["whatEver"]
                    end sub
                `);
                program.validate();
                expectZeroDiagnostics(program);
            });

        });

        describe('roArray type', () => {

            it('allows accessing built-in member of array', () => {
                program.setFile<BrsFile>('source/array.bs', `
                    function getSize(aa as roArray) as integer
                        return aa.count()
                    end function
                `);
                program.validate();
                expectZeroDiagnostics(program);
            });

            it('allows assigning to prop of item in array', () => {
                program.setFile<BrsFile>('source/array.bs', `
                    sub addName(aa as roArray)
                        aa[0].name = "foo"
                    end sub
                `);
                program.validate();
                expectZeroDiagnostics(program);
            });

            it('allows accessing random prop item in array of typecasted array', () => {
                program.setFile<BrsFile>('source/array.bs', `
                    sub foo()
                        print (m as roArray)[0].whatever
                    end sub
                `);
                program.validate();
                expectZeroDiagnostics(program);
            });

            it('allows asscessing prop of AA through square brackets', () => {
                program.setFile<BrsFile>('source/array.bs', `
                    sub addName(myArray as roArray)
                        myArray[0] = "hello"
                        print myArray[0]
                    end sub
                `);
                program.validate();
                expectZeroDiagnostics(program);
            });

        });

        it('classes in namespaces that reference themselves without namespace work', () => {
            program.setFile<BrsFile>('source/class.bs', `
                namespace Alpha
                    class TestClass
                        function getCopy() as TestClass
                            return new TestClass()
                        end function
                    end class
                end namespace
            `);
            program.validate();
            expectZeroDiagnostics(program);
        });


        it('namespaces can shadow global functions', () => {
            program.setFile<BrsFile>('source/main.bs', `
                namespace log ' shadows built-in function "log"
                    sub doPrint(x)
                        print x
                    end sub
                end namespace

                sub main()
                    log.doPrint("hello")
                end sub
            `);
            program.validate();
            expectZeroDiagnostics(program);
        });

        it('namespaces shadowing global functions do not break other stuff', () => {
            program.setFile('source/roku_modules/anything.d.bs', `
                namespace log ' shadows built-in function "log"
                    sub doPrint(x)
                        print x
                    end sub
                end namespace
            `);
            program.setFile<BrsFile>('source/main.bs', `
                sub main()
                    log.doPrint("hello")
                    anotherNs.foo()
                end sub
            `);
            program.setFile<BrsFile>('source/zzzz.bs', `
                namespace anotherNs
                   sub foo()
                        print 1234
                    end sub
               end namespace
            `);
            program.validate();
            expectZeroDiagnostics(program);
        });

        it('resets m in a function in an AA literal to be an AssociativeArray type', () => {
            const file = program.setFile<BrsFile>('source/class.bs', `
                class TestKlass
                    function getData() as object
                        data = {
                            data: [] as float[],
                            sum: function() as float
                                value = 0
                                for each item in m.data
                                    value += item
                                end for
                                return value
                            end function
                        }
                        return data
                    end function
                end class
            `);
            program.validate();
            expectZeroDiagnostics(program);
            const forEachStmt = file.parser.ast.findChildren(isForEachStatement, { walkMode: WalkMode.visitAllRecursive })[0] as ForEachStatement;
            const mType = forEachStmt.getSymbolTable().getSymbolType('m', { flags: SymbolTypeFlag.runtime });
            expectTypeToBe(mType, AssociativeArrayType);
        });

        it('does not propagate a typecast m across namespace statements', () => {
            const file1 = program.setFile<BrsFile>('source/one.bs', `
                interface Thing1
                    value as integer
                end interface

                namespace Alpha.Beta
                    typecast m as Thing1

                    sub method1()
                        x = m.value
                        print x
                    end sub
                end namespace
            `);
            const file2 = program.setFile<BrsFile>('source/two.bs', `
                namespace Alpha.Beta
                    sub method2()
                        x = m.value
                        print x
                    end sub
                end namespace
            `);
            program.validate();
            expectZeroDiagnostics(program);
            // find places in AST where "x" is assigned
            const assigns = [] as Array<AssignmentStatement>;
            const assignmentVisitor = createVisitor({
                AssignmentStatement: (stmt) => {
                    if (stmt.tokens.name.text.toLowerCase() === 'x') {
                        assigns.push(stmt);
                    }
                }
            });
            file1.ast.walk(assignmentVisitor, { walkMode: WalkMode.visitAllRecursive });
            file2.ast.walk(assignmentVisitor, { walkMode: WalkMode.visitAllRecursive });

            // method1 - uses Thing1 'm'
            expectTypeToBe(assigns[0].getSymbolTable().getSymbolType('m', { flags: SymbolTypeFlag.runtime }), InterfaceType);
            expect(assigns[0].getSymbolTable().getSymbolType('m', { flags: SymbolTypeFlag.runtime }).toString()).to.eq('Thing1');
            expectTypeToBe(assigns[0].getSymbolTable().getSymbolType('x', { flags: SymbolTypeFlag.runtime }), IntegerType);

            // method1 - uses untypecast 'm'
            expectTypeToBe(assigns[1].getSymbolTable().getSymbolType('m', { flags: SymbolTypeFlag.runtime }), AssociativeArrayType);
            expectTypeToBe(assigns[1].getSymbolTable().getSymbolType('x', { flags: SymbolTypeFlag.runtime }), DynamicType);
        });
    });

    describe('unlinkSymbolTable', () => {
        it('properly removes sibling symbol tables', () => {
            const file = program.setFile<BrsFile>('source/lib.bs', `
                namespace alpha.beta.charlie
                    function delta()
                    end function
                end namespace

                namespace alpha.beta.charlie
                    function echo()
                    end function
                end namespace
            `);

            program.setFile<BrsFile>('source/lib2.bs', `
                namespace alpha.beta.charlie
                    function foxtrot()
                    end function
                end namespace

                namespace alpha.beta.charlie
                    function hotel()
                    end function
                end namespace
            `);
            const scope = program.getScopeByName('source');

            scope.linkSymbolTable();

            const opts = { flags: 3 as SymbolTypeFlag };

            function getSymbolTableList() {
                const namespaceContainingDelta = file.ast.findChild(x => isFunctionStatement(x) && x.tokens.name.text === 'delta').findAncestor(x => isNamespaceStatement(x));
                return {
                    statements: [
                        (namespaceContainingDelta as NamespaceStatement).getSymbolTable()
                    ],
                    types: [
                        scope.symbolTable.getSymbolType('alpha', opts).memberTable,
                        scope.symbolTable.getSymbolType('alpha', opts).getMemberType('beta', opts).memberTable,
                        scope.symbolTable.getSymbolType('alpha', opts).getMemberType('beta', opts).getMemberType('charlie', opts).memberTable
                    ]
                };
            }
            // Statements get linked/unlinked at scope linking time.
            // Namespace types exist at file level, and will not change
            let symbolTables = getSymbolTableList();

            symbolTables.statements.forEach(x => expect(x['siblings'].size).to.eql(1, `${x.name} has wrong number of siblings`));
            symbolTables.types.forEach(x => expect(x['siblings'].size).to.eql(1, `${x.name} has wrong number of siblings`));

            scope.unlinkSymbolTable();
            symbolTables.statements.forEach(x => expect(x['siblings'].size).to.eql(0, `${x.name} has wrong number of siblings`));
            symbolTables.types.forEach(x => expect(x['siblings'].size).to.eql(1, `${x.name} has wrong number of siblings`));

            //do it again, make sure we don't end up with additional siblings
            scope.linkSymbolTable();

            // get the member tables again, as the types were re-created
            symbolTables = getSymbolTableList();
            symbolTables.statements.forEach(x => expect(x['siblings'].size).to.eql(1, `${x.name} has wrong number of siblings`));
            symbolTables.types.forEach(x => expect(x['siblings'].size).to.eql(1, `${x.name} has wrong number of siblings`));

            scope.unlinkSymbolTable();
            symbolTables.statements.forEach(x => expect(x['siblings'].size).to.eql(0, `${x.name} has wrong number of siblings`));
            symbolTables.types.forEach(x => expect(x['siblings'].size).to.eql(1, `${x.name} has wrong number of siblings`));
        });
    });

    describe('provides & requires', () => {

        it('a class can reference itself', () => {
            program.setFile<BrsFile>('source/klass.bs', `
                class Klass
                    function copy(otherKlass as Klass) as Klass
                        return otherKlass
                    end function
                end class
            `);
            program.validate();
            expectZeroDiagnostics(program);
        });

        it('classes can reference each other across files', () => {
            program.setFile<BrsFile>('source/klass.bs', `
                class Klass
                    function copy(otherKlass as Klass2) as Klass
                        return otherKlass.getKlass()
                    end function
                end class
            `);

            program.setFile<BrsFile>('source/klass2.bs', `
                class Klass2
                    function getKlass() as Klass
                        return new Klass()
                    end function
                end class
            `);
            program.validate();
            expectZeroDiagnostics(program);
        });

        it('requires a enum defined in a different namespace', () => {
            let file1 = program.setFile<BrsFile>('source/file1.bs', `
                namespace Alpha
                    function printEnum(enumVal as Alpha.Beta.Charlie.SomeEnum) as string
                        return enumVal.toStr()
                    end function
                end namespace
            `);

            let file2 = program.setFile<BrsFile>('source/file2.bs', `
                namespace Alpha.Beta.Charlie
                    enum SomeEnum
                        val1 = 1
                        val2 = 2
                    end enum
                end namespace
            `);
            program.validate();
            expectZeroDiagnostics(program);
            expect(file1.requiredSymbols.length).to.eq(1);
            expect(file1.requiredSymbols[0].containingNamespaces).to.have.members(['Alpha']);
            expect(file1.requiredSymbols[0].endChainFlags).to.eq(SymbolTypeFlag.typetime);
            expect(file1.requiredSymbols[0].typeChain.length).to.eq(4);
            expect(file1.requiredSymbols[0].typeChain.map(x => x.name)).to.have.members(['Alpha', 'Beta', 'Charlie', 'SomeEnum']);
            expect(file2.requiredSymbols.length).to.eq(0);
            expect(file2.providedSymbols.symbolMap.get(SymbolTypeFlag.typetime).size).to.eq(1);
            const file2TypeProvides = file2.providedSymbols.symbolMap.get(SymbolTypeFlag.typetime);
            expectTypeToBe(file2TypeProvides.get('alpha.beta.charlie.someenum').symbol.type, EnumType);
        });

        it('classes that extend classes in other files show change properly', () => {
            program.setFile<BrsFile>('source/class.bs', `
                class TestClass
                    name as string
                end class
            `);

            program.setFile<BrsFile>('source/subclass.bs', `
                class SubTestClass extends TestClass
                    length as float
                end class
            `);
            program.validate();
            expectZeroDiagnostics(program);

            program.setFile<BrsFile>('source/subclass.bs', `
                class SubTestClass extends TestClass
                    ' added a comment
                    length as float
                end class
            `);

            let changedSymbolsSize = -1;
            class TestScopeValidator implements CompilerPlugin {
                name = 'TestScopeValidator';
                public onScopeValidate(event: OnScopeValidateEvent) {
                    changedSymbolsSize = event.changedSymbols.get(SymbolTypeFlag.runtime).size;
                }
            }

            program.plugins.add(new TestScopeValidator());
            program.validate();
            expectZeroDiagnostics(program);
            expect(changedSymbolsSize).to.equal(0);
        });

        it('does not throw exception when updating a file with roSGNodeNode interface extension', () => {
            program.setFile<BrsFile>('source/class.bs', `

                namespace mc.internal.commands
                    interface ICommandTask extends roSGNodeNode
                        __commandName as string
                    end interface

                    function doesItWork(thing as mc.internal.commands.ICommandTask)
                        ? thing.__commandName
                    end function
                end namespace
            `);

            program.validate();
            let symbolChanges: Map<SymbolTypeFlag, Set<string>>;
            class TestScopeValidator implements CompilerPlugin {
                name = 'TestScopeValidator';
                public onScopeValidate(event: OnScopeValidateEvent) {
                    symbolChanges = event.changedSymbols;
                }
            }
            program.plugins.add(new TestScopeValidator());
            program.setFile<BrsFile>('source/class.bs', `

                namespace mc.internal.commands
                    interface ICommandTask extends roSGNodeNode
                        __commandName as string
                        __otherProp as integer
                    end interface

                    function doesItWork(thing as mc.internal.commands.ICommandTask)
                        ? thing.__commandName
                    end function
                end namespace
            `);

            program.validate();
            expectZeroDiagnostics(program);
            let runTimeChanges = symbolChanges.get(SymbolTypeFlag.runtime);
            let typeTimeChanges = symbolChanges.get(SymbolTypeFlag.typetime);

            expect(runTimeChanges.size).to.equal(0); // mc.internal.commands.doesItWork did not change
            expect(typeTimeChanges.size).to.equal(1); // mc.internal.commands.ICommandTask

            program.validate();
            expectZeroDiagnostics(program);
        });


        it('does not throw exception when updating a file with roSGNode interface extension', () => {
            program.setFile<BrsFile>('source/class.bs', `

                namespace mc.internal.commands
                    interface ICommandTask extends roSGNode
                        __commandName as string
                    end interface

                    function doesItWork(thing as mc.internal.commands.ICommandTask)
                        ? thing.__commandName
                    end function
                end namespace
            `);

            program.validate();
            let symbolChanges: Map<SymbolTypeFlag, Set<string>>;
            class TestScopeValidator implements CompilerPlugin {
                name = 'TestScopeValidator';
                public onScopeValidate(event: OnScopeValidateEvent) {
                    symbolChanges = event.changedSymbols;
                }
            }
            program.plugins.add(new TestScopeValidator());
            program.setFile<BrsFile>('source/class.bs', `

                namespace mc.internal.commands
                    interface ICommandTask extends roSGNodeNode
                        __commandName as string
                        __otherProp as integer
                    end interface

                    function doesItWork(thing as mc.internal.commands.ICommandTask)
                        ? thing.__commandName
                    end function
                end namespace
            `);

            program.validate();
            expectZeroDiagnostics(program);
            let runTimeChanges = symbolChanges.get(SymbolTypeFlag.runtime);
            let typeTimeChanges = symbolChanges.get(SymbolTypeFlag.typetime);

            expect(runTimeChanges.size).to.equal(0); // mc.internal.commands.doesItWork did not change
            expect(typeTimeChanges.size).to.equal(1); // mc.internal.commands.ICommandTask

            program.validate();
            expectZeroDiagnostics(program);
        });

        it('revalidates if import file changes', () => {
            program.setFile<BrsFile>('source/file1.bs', `
                import "pkg:/source/file2.bs"

                    function test()
                        print test2()
                    end function
            `);
            program.setFile<BrsFile>('source/file2.bs', ``);
            //let widgetXml =
            program.setFile<BrsFile>('components/Widget.xml', trim`
                <?xml version="1.0" encoding="utf-8" ?>
                <component name="Widget" extends="Group">
                    <script uri="Widget.bs"/>
                    <script uri="pkg:/source/file1.bs"/>
                </component>
            `);
            program.setFile<BrsFile>('components/Widget.bs', trim`
                sub init()
                    test()
                end sub
            `);
            program.validate();
            expectDiagnostics(program, [
                DiagnosticMessages.cannotFindFunction('test2').message
            ]);

            program.setFile<BrsFile>('source/file2.bs', `
                function test2()
                    return 2
                end function
            `);
            program.validate();
            expectZeroDiagnostics(program);
        });

        describe('namespaces', () => {

            it('does not require symbols found in same namespace', () => {
                let file1 = program.setFile<BrsFile>('source/file1.bs', `
                    namespace alpha
                        const PI = 3.14

                        const ABC = "abc"

                        function test()
                            print ABC
                            return 2*alpha.PI
                        end function

                    end namespace
                `);
                program.setFile<BrsFile>('components/Widget.xml', trim`
                    <?xml version="1.0" encoding="utf-8" ?>
                    <component name="Widget" extends="Group">
                        <script uri="Widget.bs"/>
                        <script uri="pkg:/source/file1.bs"/>
                    </component>
                `);
                program.setFile<BrsFile>('components/Widget.bs', trim`
                    sub init()
                        print alpha.test()
                    end sub
                `);
                program.validate();
                expectZeroDiagnostics(program);
                expect(file1.requiredSymbols.length).to.eq(0);
                const validationSegments = file1.validationSegmenter.getSegmentsWithChangedSymbols(file1.providedSymbols.changes);
                expect(validationSegments).to.not.undefined;
            });

            it('does require symbols found in namespace of import', () => {
                let file1 = program.setFile<BrsFile>('source/file1.bs', `
                    import "pkg:/source/file2.bs"

                    namespace alpha
                        const PI = 3.14

                        const ABC = "abc"

                        function test()
                            print ABC + beta.XYZ + alpha.alpha2.DEF
                            return 2*alpha.PI
                        end function

                    end namespace
                `);
                program.setFile<BrsFile>('source/file2.bs', `
                    namespace beta
                        const XYZ = "XYZ"
                    end namespace

                    namespace alpha.alpha2
                        const DEF = "def"
                    end namespace
                `);
                //let widgetXml =
                program.setFile<BrsFile>('components/Widget.xml', trim`
                    <?xml version="1.0" encoding="utf-8" ?>
                    <component name="Widget" extends="Group">
                        <script uri="Widget.bs"/>
                        <script uri="pkg:/source/file1.bs"/>
                    </component>
                `);
                program.setFile<BrsFile>('components/Widget.bs', trim`
                    sub init()
                        print alpha.test()
                    end sub
                `);
                program.validate();
                expectZeroDiagnostics(program);
                expect(file1.requiredSymbols.length).to.eq(2);
                const validationSegments = file1.validationSegmenter.getSegmentsWithChangedSymbols(file1.providedSymbols.changes);
                expect(validationSegments).to.not.undefined;
            });
        });

    });

    describe('shadowing', () => {
        it('allows namespaces shadowing global function names', () => {
            program.setFile<BrsFile>('source/file1.bs', `
                namespace log
                    sub doLog(x)
                        ? x
                    end sub
                end namespace
            `);
            program.setFile<BrsFile>('source/file2.bs', `
                sub foo()
                    log.doLog("hello")
                end sub
            `);

            program.validate();
            expectZeroDiagnostics(program);
        });

        it('allows enums shadowing global function names', () => {
            program.setFile<BrsFile>('source/file1.bs', `
                enum log
                    debug = "DEBUG"
                    error = "ERROR"
                end enum
            `);
            program.setFile<BrsFile>('source/file2.bs', `
                sub foo(message)
                    print log.debug;" ";message
                end sub
            `);

            program.validate();
            expectZeroDiagnostics(program);
        });

        it('allows interfaces shadowing global function names', () => {
            program.setFile<BrsFile>('source/file1.bs', `
                interface log
                    abs
                    function formatJson(input)
                end interface
            `);
            program.setFile<BrsFile>('source/file2.bs', `
                sub foo(logger as log)
                    print logger.abs;" ";logger.formatJson("message")
                end sub
            `);
            program.validate();
            expectZeroDiagnostics(program);
        });

        it('allows consts shadowing global function names', () => {
            program.setFile<BrsFile>('source/file1.bs', `
                const log = "hello"   ' const shadows global function
            `);
            program.validate();
            expectZeroDiagnostics(program);
        });


        it('disallows enum/const shadowing', () => {
            program.setFile<BrsFile>('source/file1.bs', `
                enum SomeName
                    opt1
                    opt2
                end enum

                const SomeName = "hello"    ' const and enum have same name
            `);
            program.validate();
            expectDiagnostics(program, [
                DiagnosticMessages.nameCollision('Const', 'Enum', 'SomeName').message,
                DiagnosticMessages.nameCollision('Enum', 'Const', 'SomeName').message
            ]);
        });

        it('disallows enum/namespace shadowing', () => {
            program.setFile<BrsFile>('source/file1.bs', `
                enum SomeName
                    opt1
                    opt2
                end enum

                namespace SomeName
                    sub foo()
                    end sub
                end namespace
            `);
            program.validate();
            expectDiagnostics(program, [
                DiagnosticMessages.nameCollision('Enum', 'Namespace', 'SomeName').message,
                DiagnosticMessages.nameCollision('Namespace', 'Enum', 'SomeName').message
            ]);
        });

        it('disallows interface/namespace shadowing', () => {
            program.setFile<BrsFile>('source/file1.bs', `
                interface SomeName  ' interface has same name as namespace
                    opt1
                    opt2
                end interface

                namespace SomeName
                    sub foo()
                    end sub
                end namespace
            `);
            program.validate();
            expectDiagnostics(program, [
                DiagnosticMessages.nameCollision('Interface', 'Namespace', 'SomeName').message,
                DiagnosticMessages.nameCollision('Namespace', 'Interface', 'SomeName').message
            ]);
        });

        it('disallows class/namespace shadowing', () => {
            program.setFile<BrsFile>('source/file1.bs', `
                class SomeName  ' class has same name as namespace
                    opt1
                    opt2
                end class

                namespace SomeName
                    sub foo()
                    end sub
                end namespace
            `);
            program.validate();
            expectDiagnostics(program, [
                DiagnosticMessages.nameCollision('Class', 'Namespace', 'SomeName').message,
                DiagnosticMessages.nameCollision('Namespace', 'Class', 'SomeName').message
            ]);
        });

        it('allows namespaced functions shadowing upper scope function names', () => {
            program.setFile<BrsFile>('source/file.bs', `
                namespace alpha
                    sub log(input)
                      print "in namespace"
                    end sub

                    sub test()
                        log(44) ' prints "in namespace"
                    end sub
                end namespace
            `);
            program.validate();
            expectZeroDiagnostics(program);
        });

        it('allows namespaced functions shadowing upper scope function names', () => {
            program.setFile<BrsFile>('source/file.bs', `
                sub someFunc()
                    print "outside"
                end sub

                namespace alpha
                    sub someFunc()
                      print "inside"
                    end sub

                    sub test()
                        someFunc() ' prints "inside"
                    end sub
                end namespace
            `);
            program.validate();
            expectZeroDiagnostics(program);
        });

        it('disallows class/global function shadowing', () => {
            program.setFile<BrsFile>('source/file.bs', `
                class log  ' class shadows global function
                    sub foo()
                    end sub
                end class
            `);
            program.validate();
            expectDiagnostics(program, [
                DiagnosticMessages.nameCollision('Class', 'Global Function', 'Log')
            ]);
        });

        it('disallows class/local function shadowing', () => {
            program.setFile<BrsFile>('source/file.bs', `
                function someName()
                end function

                class SomeName  ' class shadows local function
                    sub foo()
                    end sub
                end class
            `);
            program.validate();
            expectDiagnostics(program, [
                DiagnosticMessages.nameCollision('Class', 'Function', 'someName'),
                DiagnosticMessages.nameCollision('Function', 'Class', 'SomeName')
            ]);
        });


        it('allows function having same name as class in namespace', () => {
            program.setFile<BrsFile>('source/file.bs', `
                function someName()
                end function

                namespace alpha
                    class SomeName  ' class in namespace shadows function in upper scope
                        sub foo()
                        end sub
                    end class
                end namespace
            `);
            program.validate();
            expectZeroDiagnostics(program);
        });

        it('allows class in namespace having same name as global function', () => {
            program.setFile<BrsFile>('source/file.bs', `
                namespace alpha
                    class log ' class in namespace shadows global function
                        text = "hello"
                    end class

                    sub foo()
                       myLog = new Log()
                       print myLog.text ' prints "hello"
                    end sub
                end namespace
            `);
            program.validate();
            expectZeroDiagnostics(program);
        });

        it('disallows reusing a class name as "for each" variable in a function', () => {
            program.setFile<BrsFile>('source/file.bs', `
                class Person
                    name as string
                end class

                sub foo(people as Person[])
                    for each person in people
                        print person.name
                    end for
                end sub
            `);
            program.validate();
            expectDiagnosticsIncludes(program, DiagnosticMessages.localVarSameNameAsClass('Person').message);
        });

        it('disallows reusing a class name as "for each" variable in a method', () => {
            program.setFile<BrsFile>('source/file.bs', `
                class Person
                    name as string
                    children as Person[]

                    sub test()
                        for each person in m.children
                            print person.name
                        end for
                    end sub
                end class
            `);
            program.validate();
            expectDiagnosticsIncludes(program, DiagnosticMessages.localVarSameNameAsClass('Person').message);
        });

        it('allows reusing a namespaced class name as "for each" variable in a method', () => {
            program.setFile<BrsFile>('source/file.bs', `
                namespace alpha
                    class Person
                        name as string
                        children as Person[]

                        sub test()
                            for each person in m.children
                                print person.name
                            end for
                        end sub
                    end class
                end namespace
            `);
            program.validate();
            expectZeroDiagnostics(program);
        });

        it('allows reusing a namespaced function name as "for each" variable in a method', () => {
            program.setFile<BrsFile>('source/file.bs', `
                namespace alpha
                    sub bar()
                    end sub

                    sub test()
                        for each bar in m.bars
                            print bar.whatever
                        end for
                    end sub
                end namespace
            `);
            program.validate();
            expectZeroDiagnostics(program);
        });

        it('allows reusing a namespaced class name as variable in a method', () => {
            program.setFile<BrsFile>('source/file.bs', `
                namespace alpha
                    class Person
                        name as string
                        children as Person[]
                    end class

                    sub test()
                        person = {name: 123}
                        print person
                    end sub
                end namespace
            `);
            program.validate();
            expectZeroDiagnostics(program);
        });

        it('allows using a namespace name as a parameter inside a function in the namespace', () => {
            program.setFile<BrsFile>('source/file.bs', `
                namespace alpha
                    sub foo(alpha as string)
                        print alpha
                    end sub
                end namespace
            `);
            program.validate();
            expectZeroDiagnostics(program);
        });

        it('allows using a namespace name as a variable inside a function in the namespace', () => {
            program.setFile<BrsFile>('source/file.bs', `
                namespace alpha
                    sub foo()
                        alpha = "hello"
                        print alpha
                    end sub
                end namespace
            `);
            program.validate();
            expectZeroDiagnostics(program);
        });

        it('allows using a namespace name as a variable, and claling methods on it', () => {
            program.setFile<BrsFile>('source/file.bs', `
                namespace alpha
                    sub foo()
                        alpha = "hello"
                        print alpha.len()
                    end sub
                end namespace
            `);
            program.validate();
            expectZeroDiagnostics(program);
        });

        it('allows shadowing namespaced function in same namespace', () => {
            program.setFile<BrsFile>('source/file.bs', `
                namespace alpha
                    sub foo()
                    end sub

                    sub test()
                        foo = 1
                        m.data = []
                        m.data.push(foo)
                    end sub
                end namespace
            `);
            program.validate();
            expectZeroDiagnostics(program);
        });
    });


    describe('performance', () => {

        // eslint-disable-next-line func-names, prefer-arrow-callback
        it.skip('namespace linking performance', function () {
            this.timeout(10000);
            program.logger.logLevel = 'info';
            // this test takes a few seconds (~4) it is skipped just to make regular test running faster
            program.options.autoImportComponentScript = true;
            const constFileContents = `
                import "pkg:/source/consts2.bs"

                namespace a.b.c
                    const PI = 3.14
                end namespace

                namespace d.e.f
                    const EULER = 2.78
                    const GOLDEN_EULER = EULER + GOLDEN
                end namespace

                namespace g.h.i
                    const A = "A"
                end namespace

                namespace j.k.l
                    const B = "B"
                end namespace

                namespace n.o.p
                    const C = "C"
                end namespace
            `;

            const const2FileContents = `
                import "pkg:/source/consts3.bs"
                import "pkg:/source/consts2a.bs"
                namespace a.b.c
                    const ROOT2 = 1.41
                end namespace

                namespace a.b.c.d
                    const D = "D"
                end namespace

                namespace d.e.f.g
                    const D = "D"
                end namespace
            `;

            const const2AFileContents = `
                namespace d.e.f
                    const GOLDEN = 1.62
                end namespace
            `;

            let const3FileContents = '';
            const exponentBase = 7; // 7^4 = 2401 total namespaces
            for (let i = 0; i < exponentBase; i++) {
                for (let j = 0; j < exponentBase; j++) {
                    for (let k = 0; k < exponentBase; k++) {
                        for (let l = 0; l < exponentBase; l++) {
                            const3FileContents += `
                            namespace alpha_${i}.beta_${j}.charlie_${k}.delta_${l}
                                const test = "TEST"
                                function getNum() as integer
                                    return 100
                                end function
                            end namespace
                        `;
                        }
                    }
                }
            }

            program.setFile('source/consts.bs', constFileContents);
            program.setFile('source/consts2.bs', const2FileContents);
            program.setFile('source/consts2a.bs', const2AFileContents);
            program.setFile('source/consts3.bs', const3FileContents);

            const widgetBsFileContents = `
                    import "pkg:/source/consts.bs"

                    sub init()
                        print a.b.c.PI + d.e.f.EULER
                        print a.b.c.d.D + n.o.p.C
                        print d.e.f.GOLDEN
                        print d.e.f.GOLDEN_EULER
                        print alpha_0.beta_0.charlie_0.delta_0.getNum().toStr() +  alpha_0.beta_0.charlie_0.delta_0.TEST
                    end sub
                `;
            for (let i = 0; i < 100; i++) {
                const widgetXmlFileContents = trim`
                    <?xml version="1.0" encoding="utf-8" ?>
                    <component name="Widget${i}" extends="Group">
                    </component>
                `;
                program.setFile(`components/Widget${i}.bs`, widgetBsFileContents);
                program.setFile(`components/Widget${i}.xml`, widgetXmlFileContents);
            }
            program.validate();
            expectZeroDiagnostics(program);
            program.setFile('source/consts.bs', constFileContents);
            program.validate();
            program.setFile('source/consts2.bs', const2FileContents);
            program.validate();
            program.setFile('source/consts3.bs', const3FileContents);
            program.validate();
            program.setFile('source/consts2a.bs', `
                namespace d.e.f
                    const NOT_GOLDEN = 1.62
                end namespace
            `);
            program.validate();

        });
    });
});<|MERGE_RESOLUTION|>--- conflicted
+++ resolved
@@ -1001,16 +1001,14 @@
                 `);
                 program.validate();
                 expectDiagnostics(program, [
-                    DiagnosticMessages.nameCollision('Function', 'Global Function', 'Str').message,
-<<<<<<< HEAD
-                    DiagnosticMessages.scopeFunctionShadowedByBuiltInFunction().message
-                ]);
-=======
                     {
+                        message: DiagnosticMessages.nameCollision('Function', 'Global Function', 'Str').message,
+                        location: { range: Range.create(4, 29, 4, 32) }
+                    }, {
                         message: DiagnosticMessages.scopeFunctionShadowedByBuiltInFunction().message,
                         location: { range: Range.create(4, 29, 4, 32) }
-                    }]);
->>>>>>> 353f4638
+                    }
+                ]);
             });
         });
 
