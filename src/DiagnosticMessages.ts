--- conflicted
+++ resolved
@@ -685,12 +685,6 @@
         code: 1131,
         severity: DiagnosticSeverity.Error
     }),
-<<<<<<< HEAD
-    accessModifierIsRequired: () => ({
-        message: `Access modifier is required`,
-        code: 1132,
-        severity: DiagnosticSeverity.Error
-=======
     circularReferenceDetected: (items: string[], scopeName: string) => ({
         message: `Circular reference detected between ${Array.isArray(items) ? items.join(' -> ') : ''} in scope '${scopeName}'`,
         code: 1132,
@@ -720,7 +714,11 @@
         message: `Namespace cannot be referenced directly`,
         code: 1137,
         severity: DiagnosticSeverity.Error
->>>>>>> 8f5d02d7
+    }),
+    accessModifierIsRequired: () => ({
+        message: `Access modifier is required`,
+        code: 1138,
+        severity: DiagnosticSeverity.Error
     })
 };
 
