--- conflicted
+++ resolved
@@ -744,18 +744,11 @@
         legacyCode: 1116,
         severity: DiagnosticSeverity.Error
     }),
-<<<<<<< HEAD
-    missingExceptionVarToFollowCatch: () => ({
-        message: `Missing exception variable after 'catch' keyword`,
-        legacyCode: 1117,
-        severity: DiagnosticSeverity.Error,
-        code: 'missing-exception-variable'
-=======
     expectedExceptionVarToFollowCatch: () => ({
         message: `Expected exception variable after 'catch' keyword`,
-        code: 1117,
-        severity: DiagnosticSeverity.Error
->>>>>>> abf8e138
+        legacyCode: 1117,
+        severity: DiagnosticSeverity.Error,
+        code: 'missing-exception-variable'
     }),
     missingExceptionExpressionAfterThrowKeyword: () => ({
         message: `Missing exception expression after 'throw' keyword`,
@@ -971,7 +964,7 @@
         severity: DiagnosticSeverity.Error,
         code: 'expected-newline-in-conditional-compile'
     }),
-    expectedTerminatorOnConditionalCompileBlock: () => ({
+    __unused22: () => ({
         message: `Expected '#end if', '#else if', or '#else' to terminate conditional compilation block`,
         legacyCode: 1152,
         severity: DiagnosticSeverity.Error,
@@ -979,22 +972,18 @@
     }),
     unsafeUnmatchedTerminatorInConditionalCompileBlock: (terminator: string) => ({
         message: `Unsafe unmatched terminator '${terminator}' in conditional compilation block`,
-<<<<<<< HEAD
         legacyCode: 1153,
         severity: DiagnosticSeverity.Error,
         code: 'unmatched-terminator-on-conditional-compile'
-=======
-        code: 1153,
-        severity: DiagnosticSeverity.Error
     }),
     cannotFindTypeInCommentDoc: (name: string) => ({
         message: `Cannot find type '${name}' in doc comment`,
-        code: 1154,
+        legacyCode: 1154,
         data: {
             name: name
         },
-        severity: DiagnosticSeverity.Error
->>>>>>> abf8e138
+        severity: DiagnosticSeverity.Error,
+        code: 'missing-type-in-doc-comment'
     })
 };
 export const defaultMaximumTruncationLength = 160;
