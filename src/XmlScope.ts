--- conflicted
+++ resolved
@@ -107,14 +107,9 @@
             } else if (!callableContainerMap.has(name.toLowerCase())) {
                 this.diagnostics.push({
                     ...DiagnosticMessages.xmlFunctionNotFound(name),
-<<<<<<< HEAD
-                    range: func.getAttribute('name').tokens.value.range,
+                    range: func.getAttribute('name')?.tokens.value.range,
                     file: this.xmlFile,
                     origin: DiagnosticOrigin.Scope
-=======
-                    range: fun.getAttribute('name')?.value.range,
-                    file: this.xmlFile
->>>>>>> 7bb18925
                 });
             }
         }
@@ -131,28 +126,18 @@
             } else if (!SGFieldTypes.includes(type.toLowerCase())) {
                 this.diagnostics.push({
                     ...DiagnosticMessages.xmlInvalidFieldType(type),
-<<<<<<< HEAD
-                    range: field.getAttribute('type').tokens.value.range,
+                    range: field.getAttribute('type')?.tokens.value.range,
                     file: this.xmlFile,
                     origin: DiagnosticOrigin.Scope
-=======
-                    range: field.getAttribute('type')?.value.range,
-                    file: this.xmlFile
->>>>>>> 7bb18925
                 });
             }
             if (onChange) {
                 if (!callableContainerMap.has(onChange.toLowerCase())) {
                     this.diagnostics.push({
                         ...DiagnosticMessages.xmlFunctionNotFound(onChange),
-<<<<<<< HEAD
-                        range: field.getAttribute('onchange').tokens.value.range,
+                        range: field.getAttribute('onchange')?.tokens.value.range,
                         file: this.xmlFile,
                         origin: DiagnosticOrigin.Scope
-=======
-                        range: field.getAttribute('onchange')?.value.range,
-                        file: this.xmlFile
->>>>>>> 7bb18925
                     });
                 }
             }
