--- conflicted
+++ resolved
@@ -8,7 +8,7 @@
 import { DiagnosticMessages } from './DiagnosticMessages';
 import { tempDir, rootDir, expectTypeToBe } from './testHelpers.spec';
 import { Program } from './Program';
-<<<<<<< HEAD
+import type { BsDiagnostic } from './interfaces';
 import { TypeChainEntry } from './interfaces';
 import { NamespaceType } from './types/NamespaceType';
 import { ClassType } from './types/ClassType';
@@ -21,9 +21,6 @@
 import { Parser } from './parser/Parser';
 import type { FunctionStatement } from './parser/Statement';
 import { ComponentType } from './types/ComponentType';
-=======
-import type { BsDiagnostic } from '.';
->>>>>>> 872c2dfd
 
 const sinon = createSandbox();
 
