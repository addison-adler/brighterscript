<<<<<<< HEAD
import { BscType } from './BscType';
=======
import type { BrsType } from './BrsType';
>>>>>>> 5367b57c
import { DynamicType } from './DynamicType';

export class BooleanType implements BscType {
    public isAssignableTo(targetType: BscType) {
        return (
            targetType instanceof BooleanType ||
            targetType instanceof DynamicType
        );
    }

    public isConvertibleTo(targetType: BscType) {
        return this.isAssignableTo(targetType);
    }

    public toString() {
        return 'boolean';
    }
}<|MERGE_RESOLUTION|>--- conflicted
+++ resolved
@@ -1,8 +1,4 @@
-<<<<<<< HEAD
-import { BscType } from './BscType';
-=======
-import type { BrsType } from './BrsType';
->>>>>>> 5367b57c
+import type { BscType } from './BscType';
 import { DynamicType } from './DynamicType';
 
 export class BooleanType implements BscType {
