--- conflicted
+++ resolved
@@ -98,13 +98,8 @@
         ];
     }
 
-<<<<<<< HEAD
     public async run(options: BsConfig & { skipInitialValidation?: boolean }) {
-        this.logger.logLevel = options.logLevel as LogLevel;
-=======
-    public async run(options: BsConfig) {
         this.logger.logLevel = options.logLevel;
->>>>>>> 483a1545
 
         if (this.isRunning) {
             throw new Error('Server is already running');
