--- conflicted
+++ resolved
@@ -16,10 +16,7 @@
 import { AssetFile } from './files/AssetFile';
 import type { File } from './files/File';
 import type { BrsFile } from './files/BrsFile';
-<<<<<<< HEAD
-=======
 import { URI } from 'vscode-uri';
->>>>>>> be2236d5
 
 /**
  * A runner class that handles
@@ -130,8 +127,6 @@
 
         //parse every file in the entire project
         await this.loadFiles();
-<<<<<<< HEAD
-=======
     }
 
     public async run(options: BsConfig) {
@@ -143,7 +138,6 @@
         this.isRunning = true;
 
         await this.load(options);
->>>>>>> be2236d5
 
         if (this.options.watch) {
             this.logger.log('Starting compilation in watch mode...');
@@ -443,24 +437,10 @@
                 }
             }
 
-<<<<<<< HEAD
-            this.plugins.emit('beforePrepublish', this, filteredFileMap);
-
-            this.plugins.emit('beforePublish', this, fileMap);
-
-=======
->>>>>>> be2236d5
             await this.logger.time(LogLevel.log, ['Building'], async () => {
                 //transpile any brighterscript files
                 await this.program.build();
             });
-<<<<<<< HEAD
-
-            this.plugins.emit('afterPrepublish', this, filteredFileMap);
-
-            this.plugins.emit('afterPublish', this, fileMap);
-=======
->>>>>>> be2236d5
         });
     }
 
