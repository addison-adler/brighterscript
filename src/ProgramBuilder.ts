--- conflicted
+++ resolved
@@ -83,22 +83,10 @@
         return this.diagnostics.getDiagnostics();
     }
 
-<<<<<<< HEAD
     /**
      * Load the project and all the files, but don't run the validation, transpile, or watch cycles
      */
     public async load(options: BsConfig) {
-=======
-    public async run(options: BsConfig) {
-        if (options?.logLevel) {
-            this.logger.logLevel = options.logLevel;
-        }
-
-        if (this.isRunning) {
-            throw new Error('Server is already running');
-        }
-        this.isRunning = true;
->>>>>>> 7cfaaa04
         try {
             this.options = util.normalizeAndResolveConfig(options);
             if (this.options.noProject) {
@@ -133,7 +121,9 @@
     }
 
     public async run(options: BsConfig) {
-        this.logger.logLevel = options.logLevel as LogLevel;
+        if (options?.logLevel) {
+            this.logger.logLevel = options.logLevel;
+        }
 
         if (this.isRunning) {
             throw new Error('Server is already running');
