import * as debounce from 'debounce-promise';
import * as path from 'path';
import { rokuDeploy } from 'roku-deploy';
import type { BsConfig } from './BsConfig';
import type { BsDiagnostic, FileObj, FileResolver } from './interfaces';
import { Program } from './Program';
import { standardizePath as s, util } from './util';
import { Watcher } from './Watcher';
import { DiagnosticSeverity } from 'vscode-languageserver';
import { Logger, LogLevel } from './Logger';
import PluginInterface from './PluginInterface';
import * as diagnosticUtils from './diagnosticUtils';
import * as fsExtra from 'fs-extra';
import * as requireRelative from 'require-relative';
import { Throttler } from './Throttler';
import { AssetFile } from './files/AssetFile';
import type { File } from './files/File';
import type { BrsFile } from './files/BrsFile';
import { URI } from 'vscode-uri';

/**
 * A runner class that handles
 */
export class ProgramBuilder {

    public constructor() {
        //add the default file resolver (used to load source file contents).
        this.addFileResolver((filePath) => {
            return fsExtra.readFile(filePath);
        });
    }
    /**
     * Determines whether the console should be cleared after a run (true for cli, false for languageserver)
     */
    public allowConsoleClearing = true;

    public options: BsConfig;
    private isRunning = false;
    private watcher: Watcher;
    public program: Program;
    public logger = new Logger();
    public plugins: PluginInterface = new PluginInterface([], { logger: this.logger });
    private fileResolvers = [] as FileResolver[];

    public addFileResolver(fileResolver: FileResolver) {
        this.fileResolvers.push(fileResolver);
    }

    /**
     * Get the contents of the specified file as a string.
     * This walks backwards through the file resolvers until we get a value.
     * This allow the language server to provide file contents directly from memory.
     */
    public async getFileContents(srcPath: string) {
        srcPath = s`${srcPath}`;
        let reversedResolvers = [...this.fileResolvers].reverse();
        for (let fileResolver of reversedResolvers) {
            let result = await fileResolver(srcPath);
            if (typeof result === 'string' || Buffer.isBuffer(result)) {
                return result;
            }
        }
        throw new Error(`Could not load file "${srcPath}"`);
    }

    /**
     * A list of diagnostics that are always added to the `getDiagnostics()` call.
     */
    private staticDiagnostics = [] as BsDiagnostic[];

    public addDiagnostic(srcPath: string, diagnostic: Partial<BsDiagnostic>) {
        let file: File = this.program.getFile(srcPath);
        if (!file) {
            // eslint-disable-next-line @typescript-eslint/dot-notation
            const paths = this.program['getPaths'](srcPath, this.program.options.rootDir ?? this.options.rootDir);
            file = new AssetFile(paths);
            //keep this for backwards-compatibility. TODO remove in v1
            // eslint-disable-next-line @typescript-eslint/dot-notation
            file['pathAbsolute'] = file.srcPath;
            diagnostic.file = file;
            file.diagnostics = [diagnostic as any];
        }

        diagnostic.file = file;
        this.staticDiagnostics.push(<any>diagnostic);
    }

    public getDiagnostics() {
        return [
            ...this.staticDiagnostics,
            ...(this.program?.getDiagnostics() ?? [])
        ];
    }

    /**
     * Load the project and all the files, but don't run the validation, transpile, or watch cycles
     */
    public async load(options: BsConfig) {
        try {
            this.options = util.normalizeAndResolveConfig(options);
            if (this.options.noProject) {
                this.logger.log(`'no-project' flag is set so bsconfig.json loading is disabled'`);
            } else if (this.options.project) {
                this.logger.log(`Using config file: "${this.options.project}"`);
            } else {
                this.logger.log(`No bsconfig.json file found, using default options`);
            }
            this.loadRequires();
            this.loadPlugins();
        } catch (e: any) {
            if (e?.file && e.message && e.code) {
                let err = e as BsDiagnostic;
                this.staticDiagnostics.push(err);
            } else {
                //if this is not a diagnostic, something else is wrong...
                throw e;
            }
            this.printDiagnostics();

            //we added diagnostics, so hopefully that draws attention to the underlying issues.
            //For now, just use a default options object so we have a functioning program
            this.options = util.normalizeConfig({});
        }
        this.logger.logLevel = this.options.logLevel as LogLevel;

        this.program = this.createProgram();

        //parse every file in the entire project
        await this.loadFiles();
    }

    public async run(options: BsConfig) {
        this.logger.logLevel = options.logLevel as LogLevel;

        if (this.isRunning) {
            throw new Error('Server is already running');
        }
        this.isRunning = true;

        await this.load(options);

        if (this.options.watch) {
            this.logger.log('Starting compilation in watch mode...');
            await this.runOnce();
            this.enableWatchMode();
        } else {
            await this.runOnce();
        }
    }

    protected createProgram() {
        const program = new Program(this.options, this.logger, this.plugins);

        this.plugins.emit('afterProgramCreate', {
            builder: this,
            program: program
        });
        return program;
    }

    protected loadPlugins() {
        const cwd = this.options.cwd ?? process.cwd();
        const plugins = util.loadPlugins(
            cwd,
            this.options.plugins ?? [],
            (pathOrModule, err) => this.logger.error(`Error when loading plugin '${pathOrModule}':`, err)
        );
        this.logger.log(`Loading ${this.options.plugins?.length ?? 0} plugins for cwd "${cwd}"`);
        for (let plugin of plugins) {
            this.plugins.add(plugin);
        }

        this.plugins.emit('beforeProgramCreate', {
            builder: this
        });
    }

    /**
     * `require()` every options.require path
     */
    protected loadRequires() {
        for (const dep of this.options.require ?? []) {
            requireRelative(dep, this.options.cwd);
        }
    }

    private clearConsole() {
        if (this.allowConsoleClearing) {
            util.clearConsole();
        }
    }

    /**
     * A handle for the watch mode interval that keeps the process alive.
     * We need this so we can clear it if the builder is disposed
     */
    private watchInterval: NodeJS.Timer;

    public enableWatchMode() {
        this.watcher = new Watcher(this.options);
        if (this.watchInterval) {
            clearInterval(this.watchInterval);
        }
        //keep the process alive indefinitely by setting an interval that runs once every 12 days
        this.watchInterval = setInterval(() => { }, 1073741824);

        //clear the console
        this.clearConsole();

        let fileObjects = rokuDeploy.normalizeFilesArray(this.options.files ? this.options.files : []);

        //add each set of files to the file watcher
        for (let fileObject of fileObjects) {
            let src = typeof fileObject === 'string' ? fileObject : fileObject.src;
            this.watcher.watch(src);
        }

        this.logger.log('Watching for file changes...');

        let debouncedRunOnce = debounce(async () => {
            this.logger.log('File change detected. Starting incremental compilation...');
            await this.runOnce();
            this.logger.log(`Watching for file changes.`);
        }, 50);

        //on any file watcher event
        this.watcher.on('all', async (event: string, thePath: string) => { //eslint-disable-line @typescript-eslint/no-misused-promises
            thePath = s`${path.resolve(this.rootDir, thePath)}`;
            if (event === 'add' || event === 'change') {
                const fileObj = {
                    src: thePath,
                    dest: rokuDeploy.getDestPath(
                        thePath,
                        this.program.options.files,
                        //some shells will toTowerCase the drive letter, so do it to rootDir for consistency
                        util.driveLetterToLower(this.rootDir)
                    )
                };
                this.program.setFile(
                    fileObj,
                    await this.getFileContents(fileObj.src)
                );
            } else if (event === 'unlink') {
                this.program.removeFile(thePath);
            }
            //wait for change events to settle, and then execute `run`
            await debouncedRunOnce();
        });
    }

    /**
     * The rootDir for this program.
     */
    public get rootDir() {
        return this.program.options.rootDir;
    }

    /**
     * A method that is used to cancel a previous run task.
     * Does nothing if previous run has completed or was already canceled
     */
    private cancelLastRun = () => {
        return Promise.resolve();
    };

    /**
     * Run the entire process exactly one time.
     */
    private runOnce() {
        //clear the console
        this.clearConsole();
        let cancellationToken = { isCanceled: false };
        //wait for the previous run to complete
        let runPromise = this.cancelLastRun().then(() => {
            //start the new run
            return this._runOnce(cancellationToken);
        }) as any;

        //a function used to cancel this run
        this.cancelLastRun = () => {
            cancellationToken.isCanceled = true;
            return runPromise;
        };
        return runPromise;
    }

    private printDiagnostics(diagnostics?: BsDiagnostic[]) {
        if (this.options?.showDiagnosticsInConsole === false) {
            return;
        }
        if (!diagnostics) {
            diagnostics = this.getDiagnostics();
        }

        //group the diagnostics by file
        let diagnosticsByFile = {} as Record<string, BsDiagnostic[]>;
        for (let diagnostic of diagnostics) {
            if (!diagnosticsByFile[diagnostic.file.srcPath]) {
                diagnosticsByFile[diagnostic.file.srcPath] = [];
            }
            diagnosticsByFile[diagnostic.file.srcPath].push(diagnostic);
        }

        //get printing options
        const options = diagnosticUtils.getPrintDiagnosticOptions(this.options);
        const { cwd, emitFullPaths } = options;

        let srcPaths = Object.keys(diagnosticsByFile).sort();
        for (let srcPath of srcPaths) {
            let diagnosticsForFile = diagnosticsByFile[srcPath];
            //sort the diagnostics in line and column order
            let sortedDiagnostics = diagnosticsForFile.sort((a, b) => {
                return (
                    a.range.start.line - b.range.start.line ||
                    a.range.start.character - b.range.start.character
                );
            });

            let filePath = srcPath;
            if (!emitFullPaths) {
                filePath = path.relative(cwd, filePath);
            }
            //load the file text
            const file = this.program?.getFile(srcPath);
            //get the file's in-memory contents if available
            const lines = (file as BrsFile)?.fileContents?.split(/\r?\n/g) ?? [];

            for (let diagnostic of sortedDiagnostics) {
                //default the severity to error if undefined
                let severity = typeof diagnostic.severity === 'number' ? diagnostic.severity : DiagnosticSeverity.Error;
                let relatedInformation = (util.toDiagnostic(diagnostic, diagnostic.source)?.relatedInformation ?? []).map(x => {
                    let relatedInfoFilePath = URI.parse(x.location.uri).fsPath;
                    if (!emitFullPaths) {
                        relatedInfoFilePath = path.relative(cwd, relatedInfoFilePath);
                    }
                    return {
                        filePath: relatedInfoFilePath,
                        range: x.location.range,
                        message: x.message
                    };
                });
                //format output
                diagnosticUtils.printDiagnostic(options, severity, filePath, lines, diagnostic, relatedInformation);
            }
        }
    }

    /**
     * Run the process once, allowing cancelability.
     * NOTE: This should only be called by `runOnce`.
     */
    private async _runOnce(cancellationToken: { isCanceled: any }) {
        let wereDiagnosticsPrinted = false;
        try {
            //maybe cancel?
            if (cancellationToken.isCanceled === true) {
                return -1;
            }
            //validate program
            this.validateProject();

            //maybe cancel?
            if (cancellationToken.isCanceled === true) {
                return -1;
            }

            const diagnostics = this.getDiagnostics();
            this.printDiagnostics(diagnostics);
            wereDiagnosticsPrinted = true;
            let errorCount = diagnostics.filter(x => x.severity === DiagnosticSeverity.Error).length;

            if (errorCount > 0) {
                this.logger.log(`Found ${errorCount} ${errorCount === 1 ? 'error' : 'errors'}`);
                return errorCount;
            }

            //create the deployment package (and transpile as well)
            await this.createPackageIfEnabled();

            //maybe cancel?
            if (cancellationToken.isCanceled === true) {
                return -1;
            }

            //deploy the package
            await this.deployPackageIfEnabled();

            return 0;
        } catch (e) {
            if (wereDiagnosticsPrinted === false) {
                this.printDiagnostics();
            }
            throw e;
        }
    }

    private async createPackageIfEnabled() {
        if (this.options.copyToStaging || this.options.createPackage || this.options.deploy) {

            //transpile the project
            await this.transpile();

            //create the zip file if configured to do so
            if (this.options.createPackage !== false || this.options.deploy) {
                await this.logger.time(LogLevel.log, [`Creating package at ${this.options.outFile}`], async () => {
                    await rokuDeploy.zipPackage({
                        ...this.options,
                        logLevel: this.options.logLevel as LogLevel,
                        outDir: util.getOutDir(this.options),
                        outFile: path.basename(this.options.outFile)
                    });
                });
            }
        }
    }

    private buildThrottler = new Throttler(0);

    /**
     * Build the entire project and place the contents into the staging directory
     */
    public async build() {
        await this.buildThrottler.run(async () => {
            //get every file referenced by the files array
            let fileMap = Object.values(this.program.files).map(x => {
                return {
                    src: x.srcPath,
                    dest: x.destPath
                };
            });

            //remove files currently loaded in the program, we will transpile those instead (even if just for source maps)
            let filteredFileMap = [] as FileObj[];
            for (let fileEntry of fileMap) {
                if (this.program.hasFile(fileEntry.src) === false) {
                    filteredFileMap.push(fileEntry);
                }
            }

            await this.logger.time(LogLevel.log, ['Building'], async () => {
                //transpile any brighterscript files
                await this.program.build();
            });
        });
    }

    /**
     * Transpiles the entire program into the staging folder
     * @deprecated use `.build()` instead
     */
    public async transpile() {
        return this.build();
    }

    private async deployPackageIfEnabled() {
        //deploy the project if configured to do so
        if (this.options.deploy) {
            await this.logger.time(LogLevel.log, ['Deploying package to', this.options.host], async () => {
                await rokuDeploy.publish({
                    ...this.options,
                    logLevel: this.options.logLevel as LogLevel,
                    outDir: util.getOutDir(this.options),
                    outFile: path.basename(this.options.outFile)
                });
            });
        }
    }

    /**
     * Load every file into the project
     */
<<<<<<< HEAD
    private async loadFiles() {
        await this.logger.time(LogLevel.log, ['load files'], async () => {
            let errorCount = 0;
=======
    private async loadAllFilesAST() {
        await this.logger.time(LogLevel.log, ['Parsing files'], async () => {
>>>>>>> cbc8eec1
            let files = await this.logger.time(LogLevel.debug, ['getFilePaths'], async () => {
                return util.getFilePaths(this.options);
            });
            this.logger.trace('ProgramBuilder.loadFiles() files:', files);

            const acceptableSourceExtensions = ['.bs', '.brs', '.xml'];
            const typedefFiles = [] as FileObj[];
            const sourceFiles = [] as FileObj[];
            let manifestFile: FileObj | null = null;

            for (const file of files) {
                const srcLower = file.src.toLowerCase();
                if (srcLower.endsWith('.d.bs')) {
                    typedefFiles.push(file);
                } else if (acceptableSourceExtensions.includes(path.extname(srcLower))) {
                    sourceFiles.push(file);
                } else {
                    if (file.dest.toLowerCase() === 'manifest') {
                        manifestFile = file;
                    }
                }
            }

<<<<<<< HEAD
            //preload every type definition file first, which eliminates duplicate file loading
            await Promise.all(
                typedefFiles.map(async (fileObj) => {
                    try {
                        this.program.setFile(
                            fileObj,
                            await this.getFileContents(fileObj.src)
                        );
                    } catch (e) {
                        //log the error, but don't fail this process because the file might be fixable later
                        this.logger.log(e);
                    }
                })
            );

            // load every file other than the type definitions into the program3
            await Promise.all(
                nonTypedefFiles.map(async (fileObj) => {
                    try {
                        this.program.setFile(
                            fileObj,
                            await this.getFileContents(fileObj.src)
                        );
                    } catch (e) {
                        //log the error, but don't fail this process because the file might be fixable later
                        this.logger.log(e);
                    }
                })
            );
            return errorCount;
=======
            if (manifestFile) {
                this.program.loadManifest(manifestFile);
            }

            const loadFile = async (fileObj) => {
                try {
                    this.program.setFile(fileObj, await this.getFileContents(fileObj.src));
                } catch (e) {
                    this.logger.log(e); // log the error, but don't fail this process because the file might be fixable later
                }
            };
            await Promise.all(typedefFiles.map(loadFile)); // preload every type definition file, which eliminates duplicate file loading
            await Promise.all(sourceFiles.map(loadFile)); // parse source files
>>>>>>> cbc8eec1
        });
    }

    /**
     * Remove all files from the program that are in the specified folder path
     * @param srcPath the path to the
     */
    public removeFilesInFolder(srcPath: string) {
        for (let filePath in this.program.files) {
            //if the file path starts with the parent path and the file path does not exactly match the folder path
            if (filePath.startsWith(srcPath) && filePath !== srcPath) {
                this.program.removeFile(filePath);
            }
        }
    }

    /**
     * Scan every file and resolve all variable references.
     * If no errors were encountered, return true. Otherwise return false.
     */
    private validateProject() {
        this.program.validate();
    }

    public dispose() {
        if (this.watcher) {
            this.watcher.dispose();
        }
        if (this.program) {
            this.program.dispose?.();
        }
        if (this.watchInterval) {
            clearInterval(this.watchInterval);
        }
    }
}<|MERGE_RESOLUTION|>--- conflicted
+++ resolved
@@ -469,69 +469,33 @@
     /**
      * Load every file into the project
      */
-<<<<<<< HEAD
     private async loadFiles() {
         await this.logger.time(LogLevel.log, ['load files'], async () => {
-            let errorCount = 0;
-=======
-    private async loadAllFilesAST() {
-        await this.logger.time(LogLevel.log, ['Parsing files'], async () => {
->>>>>>> cbc8eec1
             let files = await this.logger.time(LogLevel.debug, ['getFilePaths'], async () => {
                 return util.getFilePaths(this.options);
             });
             this.logger.trace('ProgramBuilder.loadFiles() files:', files);
 
-            const acceptableSourceExtensions = ['.bs', '.brs', '.xml'];
             const typedefFiles = [] as FileObj[];
-            const sourceFiles = [] as FileObj[];
+            const allOtherFiles = [] as FileObj[];
             let manifestFile: FileObj | null = null;
 
             for (const file of files) {
-                const srcLower = file.src.toLowerCase();
-                if (srcLower.endsWith('.d.bs')) {
+                // typedef files
+                if (/\.d\.bs$/i.test(file.dest)) {
                     typedefFiles.push(file);
-                } else if (acceptableSourceExtensions.includes(path.extname(srcLower))) {
-                    sourceFiles.push(file);
+
+                    // all other files
                 } else {
-                    if (file.dest.toLowerCase() === 'manifest') {
+                    if (/^manifest$/i.test(file.dest)) {
+                        //manifest file
                         manifestFile = file;
                     }
+                    allOtherFiles.push(file);
                 }
             }
 
-<<<<<<< HEAD
-            //preload every type definition file first, which eliminates duplicate file loading
-            await Promise.all(
-                typedefFiles.map(async (fileObj) => {
-                    try {
-                        this.program.setFile(
-                            fileObj,
-                            await this.getFileContents(fileObj.src)
-                        );
-                    } catch (e) {
-                        //log the error, but don't fail this process because the file might be fixable later
-                        this.logger.log(e);
-                    }
-                })
-            );
-
-            // load every file other than the type definitions into the program3
-            await Promise.all(
-                nonTypedefFiles.map(async (fileObj) => {
-                    try {
-                        this.program.setFile(
-                            fileObj,
-                            await this.getFileContents(fileObj.src)
-                        );
-                    } catch (e) {
-                        //log the error, but don't fail this process because the file might be fixable later
-                        this.logger.log(e);
-                    }
-                })
-            );
-            return errorCount;
-=======
+            //load the manifest file first
             if (manifestFile) {
                 this.program.loadManifest(manifestFile);
             }
@@ -543,9 +507,10 @@
                     this.logger.log(e); // log the error, but don't fail this process because the file might be fixable later
                 }
             };
-            await Promise.all(typedefFiles.map(loadFile)); // preload every type definition file, which eliminates duplicate file loading
-            await Promise.all(sourceFiles.map(loadFile)); // parse source files
->>>>>>> cbc8eec1
+            // preload every type definition file, which eliminates duplicate file loading
+            await Promise.all(typedefFiles.map(loadFile));
+            // load all other files
+            await Promise.all(allOtherFiles.map(loadFile));
         });
     }
 
