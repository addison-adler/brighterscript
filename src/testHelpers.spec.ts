import type { BscFile, BsDiagnostic } from './interfaces';
import * as assert from 'assert';
import chalk from 'chalk';
import type { CodeDescription, CompletionItem, Diagnostic, DiagnosticRelatedInformation, DiagnosticSeverity, DiagnosticTag, integer, Range } from 'vscode-languageserver';
import { createSandbox } from 'sinon';
import { expect } from './chai-config.spec';
import type { CodeActionShorthand } from './CodeActionUtil';
import { codeActionUtil } from './CodeActionUtil';
import type { BrsFile } from './files/BrsFile';
import type { Program } from './Program';
import { standardizePath as s } from './util';
import type { CodeWithSourceMap } from 'source-map';
import { getDiagnosticLine } from './diagnosticUtils';
import { firstBy } from 'thenby';
import undent from 'undent';
import type { BscType } from './types/BscType';

export const tempDir = s`${__dirname}/../.tmp`;
export const rootDir = s`${tempDir}/rootDir`;
export const stagingDir = s`${tempDir}/stagingDir`;

export const trim = undent;

type DiagnosticCollection = { getDiagnostics(): Array<Diagnostic> } | { diagnostics: Diagnostic[] } | Diagnostic[];

function getDiagnostics(arg: DiagnosticCollection): BsDiagnostic[] {
    if (Array.isArray(arg)) {
        return arg as BsDiagnostic[];
    } else if ((arg as any).getDiagnostics) {
        return (arg as any).getDiagnostics();
    } else if ((arg as any).diagnostics) {
        return (arg as any).diagnostics;
    } else {
        throw new Error('Cannot derive a list of diagnostics from ' + JSON.stringify(arg));
    }
}

function sortDiagnostics(diagnostics: BsDiagnostic[]) {
    return diagnostics.sort(
        firstBy<BsDiagnostic>('code')
            .thenBy<BsDiagnostic>('message')
            .thenBy<BsDiagnostic>((a, b) => (a.range?.start?.line ?? 0) - (b.range?.start?.line ?? 0))
            .thenBy<BsDiagnostic>((a, b) => (a.range?.start?.character ?? 0) - (b.range?.start?.character ?? 0))
            .thenBy<BsDiagnostic>((a, b) => (a.range?.end?.line ?? 0) - (b.range?.end?.line ?? 0))
            .thenBy<BsDiagnostic>((a, b) => (a.range?.end?.character ?? 0) - (b.range?.end?.character ?? 0))
    );
}

function cloneObject<TOriginal, TTemplate>(original: TOriginal, template: TTemplate, defaultKeys: Array<keyof TOriginal>) {
    const clone = {} as Partial<TOriginal>;
    let keys = Object.keys(template ?? {}) as Array<keyof TOriginal>;
    //if there were no keys provided, use some sane defaults
    keys = keys.length > 0 ? keys : defaultKeys;

    //copy only compare the specified keys from actualDiagnostic
    for (const key of keys) {
        clone[key] = original[key];
    }
    return clone;
}

interface PartialDiagnostic {
    range?: Range;
    severity?: DiagnosticSeverity;
    code?: integer | string;
    codeDescription?: Partial<CodeDescription>;
    source?: string;
    message?: string;
    tags?: Partial<DiagnosticTag>[];
    relatedInformation?: Partial<DiagnosticRelatedInformation>[];
    data?: unknown;
    file?: Partial<BscFile>;
}

/**
 *  Helper function to clone a Diagnostic so it will give partial data that has the same properties as the expected
 */
function cloneDiagnostic(actualDiagnosticInput: BsDiagnostic, expectedDiagnostic: BsDiagnostic) {
    const actualDiagnostic = cloneObject(
        actualDiagnosticInput,
        expectedDiagnostic,
        ['message', 'code', 'range', 'severity', 'relatedInformation']
    );
    //deep clone relatedInformation if available
    if (actualDiagnostic.relatedInformation) {
        for (let j = 0; j < actualDiagnostic.relatedInformation.length; j++) {
            actualDiagnostic.relatedInformation[j] = cloneObject(
                actualDiagnostic.relatedInformation[j],
                expectedDiagnostic?.relatedInformation[j],
                ['location', 'message']
            ) as any;
        }
    }
    //deep clone file info if available
    if (actualDiagnostic.file) {
        actualDiagnostic.file = cloneObject(
            actualDiagnostic.file,
            expectedDiagnostic?.file,
            ['srcPath', 'pkgPath']
        ) as any;
    }
    return actualDiagnostic;
}


/**
 * Ensure the DiagnosticCollection exactly contains the data from expected list.
 * @param arg - any object that contains diagnostics (such as `Program`, `Scope`, or even an array of diagnostics)
 * @param expected an array of expected diagnostics. if it's a string, assume that's a diagnostic error message
 */
export function expectDiagnostics(arg: DiagnosticCollection, expected: Array<PartialDiagnostic | string | number>) {
    const actualDiagnostics = sortDiagnostics(
        getDiagnostics(arg)
    );
    const expectedDiagnostics = sortDiagnostics(
        expected.map(x => {
            let result = x;
            if (typeof x === 'string') {
                result = { message: x };
            } else if (typeof x === 'number') {
                result = { code: x };
            }
            return result as unknown as BsDiagnostic;
        })
    );

    const actual = [] as BsDiagnostic[];
    for (let i = 0; i < actualDiagnostics.length; i++) {
        const expectedDiagnostic = expectedDiagnostics[i];
        const actualDiagnostic = cloneDiagnostic(actualDiagnostics[i], expectedDiagnostic);
        actual.push(actualDiagnostic as any);
    }
    expect(actual).to.eql(expectedDiagnostics);
}

/**
 * Ensure the DiagnosticCollection includes data from expected list (note - order does not matter).
 * @param arg - any object that contains diagnostics (such as `Program`, `Scope`, or even an array of diagnostics)
 * @param expected an array of expected diagnostics. if it's a string, assume that's a diagnostic error message
 */
export function expectDiagnosticsIncludes(arg: DiagnosticCollection, expected: PartialDiagnostic | string | number | Array<PartialDiagnostic | string | number>) {
    let actualExpected = Array.isArray(expected) ? expected : [expected];
    const actualDiagnostics = getDiagnostics(arg);
    const expectedDiagnostics =
        actualExpected.map(x => {
            let result = x;
            if (typeof x === 'string') {
                result = { message: x };
            } else if (typeof x === 'number') {
                result = { code: x };
            }
            return result as unknown as BsDiagnostic;
        });

    let expectedFound = 0;

    for (const expectedDiagnostic of expectedDiagnostics) {
        const foundDiag = actualDiagnostics.find((actualDiag) => {
            const actualDiagnosticClone = cloneDiagnostic(actualDiag, expectedDiagnostic);
            return JSON.stringify(actualDiagnosticClone) === JSON.stringify(expectedDiagnostic);
        });
        if (foundDiag) {
            expectedFound++;
        }

    }
    expect(expectedFound).to.eql(expectedDiagnostics.length);
}

/**
 * Test that the given object has zero diagnostics. If diagnostics are found, they are printed to the console in a pretty fashion.
 */
export function expectZeroDiagnostics(arg: DiagnosticCollection) {
    const diagnostics = getDiagnostics(arg);
    if (diagnostics.length > 0) {
        let message = `Expected 0 diagnostics, but instead found ${diagnostics.length}:`;
        for (const diagnostic of diagnostics) {
            //escape any newlines
            diagnostic.message = diagnostic.message.replace(/\r/g, '\\r').replace(/\n/g, '\\n');
            message += `\n        • bs${diagnostic.code} "${diagnostic.message}" at ${diagnostic.file?.srcPath ?? ''}#(${diagnostic.range.start.line}:${diagnostic.range.start.character})-(${diagnostic.range.end.line}:${diagnostic.range.end.character})`;
            //print the line containing the error (if we can find it)srcPath
            const line = diagnostic.file?.fileContents?.split(/\r?\n/g)?.[diagnostic.range.start.line];
            if (line) {
                message += '\n' + getDiagnosticLine(diagnostic, line, chalk.red);
            }
        }
        assert.fail(message);
    }
}

/**
 * Test if the arg has any diagnostics. This just checks the count, nothing more.
 * @param diagnosticsCollection a collection of diagnostics
 * @param length if specified, checks the diagnostic count is exactly that amount. If omitted, the collection is just verified as non-empty
 */
export function expectHasDiagnostics(diagnosticsCollection: DiagnosticCollection, length: number = null) {
    const diagnostics = getDiagnostics(diagnosticsCollection);
    if (length) {
        expect(diagnostics).lengthOf(length);
    } else {
        expect(diagnostics).not.empty;
    }
}

/**
 * Remove sourcemap information at the end of the source
 */
export function trimMap(source: string) {
    return source.replace(/('|<!--)\/\/# sourceMappingURL=.*$/m, '').trimEnd();
}

export function expectCodeActions(test: () => any, expected: CodeActionShorthand[]) {
    const sinon = createSandbox();
    const stub = sinon.stub(codeActionUtil, 'createCodeAction');
    try {
        test();
    } finally {
        sinon.restore();
    }

    const args = stub.getCalls().map(x => x.args[0]);
    //delete any `diagnostics` arrays to help with testing performance (since it's circular...causes all sorts of issues)
    for (let arg of args) {
        delete arg.diagnostics;
    }
    expect(args).to.eql(expected);
}

export function expectInstanceOf<T>(items: any[], constructors: Array<new (...args: any[]) => T>) {
    for (let i = 0; i < items.length; i++) {
        const item = items[i];
        const constructor = constructors[i];
        if (!(item instanceof constructor)) {
            throw new Error(`Expected index ${i} to be instanceof ${constructor.name} but instead found ${item.constructor?.name}`);
        }
    }
}

export function getTestTranspile(scopeGetter: () => [program: Program, rootDir: string]) {
    return getTestFileAction((file) => {
        return file.program['_getTranspiledFileContents'](file);
    }, scopeGetter);
}

export function getTestGetTypedef(scopeGetter: () => [program: Program, rootDir: string]) {
    return getTestFileAction((file) => {
        return {
            code: (file as BrsFile).getTypedef(),
            map: undefined
        };
    }, scopeGetter);
}

function getTestFileAction(
    action: (file: BscFile) => CodeWithSourceMap,
    scopeGetter: () => [program: Program, rootDir: string]
) {
    return function testFileAction<TFile extends BscFile=BrsFile>(source: string, expected?: string, formatType: 'trim' | 'none' = 'trim', pkgPath = 'source/main.bs', failOnDiagnostic = true) {
        let [program, rootDir] = scopeGetter();
        expected = expected ? expected : source;
        let file = program.setFile<TFile>({ src: s`${rootDir}/${pkgPath}`, dest: pkgPath }, source);
        program.validate();
        if (failOnDiagnostic !== false) {
            expectZeroDiagnostics(program);
        }
        let codeWithMap = action(file);

        let sources = [trimMap(codeWithMap.code), expected];

        for (let i = 0; i < sources.length; i++) {
            if (formatType === 'trim') {
                sources[i] = trim(sources[i]);
            }
        }

        expect(sources[0]).to.equal(sources[1]);
        return {
            file: file,
            source: source,
            expected: expected,
            actual: codeWithMap.code,
            map: codeWithMap.map
        };
    };
}

/**
 * Create a new object based on the keys from another object
 */
function pick<T extends Record<string, any>>(example: T, subject: Record<string, any>): T {
    if (!subject) {
        return subject as T;
    }
    const result = {};
    for (const key of Object.keys(example)) {
        result[key] = subject?.[key];
    }
    return result as T;
}

/**
 * Test a set of completions includes the provided items
 */
export function expectCompletionsIncludes(completions: CompletionItem[], expectedItems: Array<string | Partial<CompletionItem>>) {
    for (const expectedItem of expectedItems) {
        if (typeof expectedItem === 'string') {
            expect(completions.map(x => x.label)).includes(expectedItem);
        } else {
            //match all existing properties of the expectedItem
            let actualItem = pick(
                expectedItem,
                completions.find(x => x.label === expectedItem.label)
            );
            expect(actualItem).to.eql(expectedItem);
        }
    }
}

/**
 * Expect that the completions list does not include the provided items
 */
export function expectCompletionsExcludes(completions: CompletionItem[], expectedItems: Array<string | Partial<CompletionItem>>) {
    for (const expectedItem of expectedItems) {
        if (typeof expectedItem === 'string') {
            expect(completions.map(x => x.label)).not.includes(expectedItem);
        } else {
            //match all existing properties of the expectedItem
            let actualItem = pick(
                expectedItem,
                completions.find(x => x.label === expectedItem.label)
            );
            expect(actualItem).to.not.eql(expectedItem);
        }
    }
}

export function expectThrows(callback: () => any, expectedMessage = undefined, failedTestMessage = 'Expected to throw but did not') {
    let wasExceptionThrown = false;
    try {
        callback();
    } catch (e) {
        wasExceptionThrown = true;
        if (expectedMessage) {
            expect((e as any).message).to.eql(expectedMessage);
        }
    }
    if (wasExceptionThrown === false) {
        throw new Error(failedTestMessage);
    }
}

export function objectToMap<T>(obj: Record<string, T>) {
    const result = new Map<string, T>();
    for (let key in obj) {
        result.set(key, obj[key]);
    }
    return result;
}

export function mapToObject<T>(map: Map<any, T>) {
    const result = {} as Record<string, T>;
    for (let [key, value] of map) {
        result[key] = value;
    }
    return result;
}

<<<<<<< HEAD
/**
 * Test that a type is what was expected
 */
export function expectTypeToBe(someType: BscType, expectedTypeClass: any) {
    expect(someType?.constructor?.name).to.eq(expectedTypeClass.name);
=======
export function stripConsoleColors(inputString) {
    // Regular expression to match ANSI escape codes for colors
    // eslint-disable-next-line no-control-regex
    const colorPattern = /\u001b\[(?:\d*;){0,5}\d*m/g;

    // Remove all occurrences of ANSI escape codes
    return inputString.replace(colorPattern, '');
>>>>>>> f6162655
}<|MERGE_RESOLUTION|>--- conflicted
+++ resolved
@@ -255,7 +255,7 @@
     action: (file: BscFile) => CodeWithSourceMap,
     scopeGetter: () => [program: Program, rootDir: string]
 ) {
-    return function testFileAction<TFile extends BscFile=BrsFile>(source: string, expected?: string, formatType: 'trim' | 'none' = 'trim', pkgPath = 'source/main.bs', failOnDiagnostic = true) {
+    return function testFileAction<TFile extends BscFile = BrsFile>(source: string, expected?: string, formatType: 'trim' | 'none' = 'trim', pkgPath = 'source/main.bs', failOnDiagnostic = true) {
         let [program, rootDir] = scopeGetter();
         expected = expected ? expected : source;
         let file = program.setFile<TFile>({ src: s`${rootDir}/${pkgPath}`, dest: pkgPath }, source);
@@ -365,13 +365,13 @@
     return result;
 }
 
-<<<<<<< HEAD
 /**
  * Test that a type is what was expected
  */
 export function expectTypeToBe(someType: BscType, expectedTypeClass: any) {
     expect(someType?.constructor?.name).to.eq(expectedTypeClass.name);
-=======
+}
+
 export function stripConsoleColors(inputString) {
     // Regular expression to match ANSI escape codes for colors
     // eslint-disable-next-line no-control-regex
@@ -379,5 +379,4 @@
 
     // Remove all occurrences of ANSI escape codes
     return inputString.replace(colorPattern, '');
->>>>>>> f6162655
 }