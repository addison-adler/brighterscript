import { expect } from 'chai';
import { Position, Range } from 'vscode-languageserver';
import { DiagnosticMessages } from './DiagnosticMessages';
import type { XmlFile } from './files/XmlFile';
import { Program } from './Program';
import { expectDiagnostics, trim } from './testHelpers.spec';
import { standardizePath as s, util } from './util';
let rootDir = s`${process.cwd()}/rootDir`;
import { createSandbox } from 'sinon';
const sinon = createSandbox();

describe('XmlScope', () => {
    let program: Program;
    beforeEach(() => {
        program = new Program({
            rootDir: rootDir
        });
        sinon.restore();
    });

    afterEach(() => {
        program.dispose();
        sinon.restore();
    });

    describe('constructor', () => {
        it('listens for attach/detach parent events', () => {
            let parentXmlFile = program.setFile<XmlFile>('components/parent.xml', trim`
                <?xml version="1.0" encoding="utf-8" ?>
                <component name="Parent" extends="Scene">
                </component>
            `);
            let scope = program.getScopeByName(parentXmlFile.pkgPath);

            //should default to global scope
            expect(scope.getParentScope()).to.equal(program.globalScope);

            let childXmlFile = program.setFile<XmlFile>('components/child.xml', trim`
                <?xml version="1.0" encoding="utf-8" ?>
                <component name="Child" extends="Parent">
                </component>
            `);
            let childScope = program.getComponentScope('Child');

            program.validate();

            // child should have found its parent
            expect(childXmlFile.parentComponent).to.equal(parentXmlFile);
            // child's parent scope should have found the parent scope
            expect(childScope.getParentScope()).to.equal(program.getComponentScope('Parent'));

            //remove the parent component
            program.removeFile(`${rootDir}/components/parent.xml`);
            program.validate();
            //the child should know the parent no longer exists
            expect(childXmlFile.parentComponent).not.to.exist;
            //child's parent scope should be the global scope
            expect(childScope.getParentScope()).to.equal(program.globalScope);
        });
    });

    describe('getDefinition', () => {
        it('finds parent file', () => {
<<<<<<< HEAD
            let parentXmlFile = program.setFile<XmlFile>({ src: `${rootDir}/components/parent.xml`, dest: 'components/parent.xml' }, trim`
=======
            let parentXmlFile = program.setFile('components/parent.xml', trim`
>>>>>>> e8ae1d95
                <?xml version="1.0" encoding="utf-8" ?>
                <component name="ParentComponent">
                </component>
            `);
<<<<<<< HEAD
            let childXmlFile = program.setFile<XmlFile>({ src: `${rootDir}/components/child.xml`, dest: 'components/child.xml' }, trim`
=======
            let childXmlFile = program.setFile('components/child.xml', trim`
>>>>>>> e8ae1d95
                <?xml version="1.0" encoding="utf-8" ?>
                <component name="ChildComponent" extends="ParentComponent">
                </component>
            `);
            let childScope = program.getScopesForFile(childXmlFile);
            let definition = childScope[0].getDefinition(childXmlFile, Position.create(1, 48));
            expect(definition).to.be.lengthOf(1);
            expect(definition[0].uri).to.equal(util.pathToUri(parentXmlFile.srcPath));
        });
    });

    describe('getFiles', () => {
        it('includes the xml file', () => {
            let xmlFile = program.setFile('components/child.xml', trim`
                <?xml version="1.0" encoding="utf-8" ?>
                <component name="Child">
                </component>
            `);
            program.validate();
            expect(program.getComponentScope('Child').getOwnFiles()[0]).to.equal(xmlFile);
        });
    });

    describe('validate', () => {
        it('adds an error when an interface function cannot be found', () => {
            program = new Program({ rootDir: rootDir });

            program.setFile('components/child.xml', trim`
                <?xml version="1.0" encoding="utf-8" ?>
                <component name="child" extends="parent">
                    <interface>
                        <function name="func1" />
                        <function name="func2" />
                        <function id="func3" />
                        <function name="" />
                        <function name />
                    </interface>
                    <script uri="child.brs"/>
                </component>
            `);
            program.setFile(s`components/child.brs`, `
                sub func1()
                end sub
            `);
            program.validate();
            let childScope = program.getComponentScope('child');
            expectDiagnostics(childScope, [{
                ...DiagnosticMessages.xmlFunctionNotFound('func2'),
                range: Range.create(4, 24, 4, 29)
            }, {
                ...DiagnosticMessages.xmlTagMissingAttribute('function', 'name'),
                range: Range.create(5, 9, 5, 17)
            }, {
                ...DiagnosticMessages.xmlTagMissingAttribute('function', 'name'),
                range: Range.create(6, 9, 6, 17)
            }, {
                ...DiagnosticMessages.xmlTagMissingAttribute('function', 'name'),
                range: Range.create(7, 9, 7, 17)
            }, { // syntax error expecting '=' but found '/>'
                code: DiagnosticMessages.xmlGenericParseError('').code
            }]);
        });

        it('adds an error when an interface field is invalid', () => {
            program = new Program({ rootDir: rootDir });

            program.setFile('components/child.xml', trim`
                <?xml version="1.0" encoding="utf-8" ?>
                <component name="child" extends="parent">
                    <interface>
                        <field id="field1" type="node" />
                        <field id="field2" type="no" />
                        <field id="field3" />
                        <field name="field4" type="str" />
                        <field id="field5" alias="other.field" />
                        <field id="" type="int" />
                        <field id />
                    </interface>
                    <script uri="child.brs"/>
                </component>
            `);
            program.setFile(s`components/child.brs`, `
                sub init()
                end sub
            `);
            program.validate();
            expectDiagnostics(program.getComponentScope('child'), [{
                ...DiagnosticMessages.xmlInvalidFieldType('no'),
                range: Range.create(4, 33, 4, 35)
            }, {
                ...DiagnosticMessages.xmlTagMissingAttribute('field', 'type'),
                range: Range.create(5, 9, 5, 14)
            }, {
                ...DiagnosticMessages.xmlTagMissingAttribute('field', 'id'),
                range: Range.create(6, 9, 6, 14)
            }, {
                ...DiagnosticMessages.xmlTagMissingAttribute('field', 'id'),
                range: Range.create(8, 9, 8, 14)
            }, {
                ...DiagnosticMessages.xmlTagMissingAttribute('field', 'id'),
                range: Range.create(9, 9, 9, 14)
            }, {
                ...DiagnosticMessages.xmlTagMissingAttribute('field', 'type'),
                range: Range.create(9, 9, 9, 14)
            }, { // syntax error expecting '=' but found '/>'
                code: DiagnosticMessages.xmlGenericParseError('').code
            }]);
        });
    });
});<|MERGE_RESOLUTION|>--- conflicted
+++ resolved
@@ -61,20 +61,12 @@
 
     describe('getDefinition', () => {
         it('finds parent file', () => {
-<<<<<<< HEAD
-            let parentXmlFile = program.setFile<XmlFile>({ src: `${rootDir}/components/parent.xml`, dest: 'components/parent.xml' }, trim`
-=======
             let parentXmlFile = program.setFile('components/parent.xml', trim`
->>>>>>> e8ae1d95
                 <?xml version="1.0" encoding="utf-8" ?>
                 <component name="ParentComponent">
                 </component>
             `);
-<<<<<<< HEAD
-            let childXmlFile = program.setFile<XmlFile>({ src: `${rootDir}/components/child.xml`, dest: 'components/child.xml' }, trim`
-=======
             let childXmlFile = program.setFile('components/child.xml', trim`
->>>>>>> e8ae1d95
                 <?xml version="1.0" encoding="utf-8" ?>
                 <component name="ChildComponent" extends="ParentComponent">
                 </component>
