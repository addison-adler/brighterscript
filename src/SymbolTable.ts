--- conflicted
+++ resolved
@@ -144,7 +144,6 @@
      * @param bitFlags flags to match
      * @returns An array of BscSymbols - one for each time this symbol had a type implicitly defined
      */
-<<<<<<< HEAD
     getSymbol(name: string, bitFlags: SymbolTypeFlag): BscSymbol[] {
         let currentTable: SymbolTable = this;
         const key = name?.toLowerCase();
@@ -159,19 +158,6 @@
                 if (result.length > 0) {
                     return result.map(addAncestorInfo);
                 }
-=======
-    getSymbol(name: string, searchParent = true): BscSymbol[] | undefined {
-        const key = name.toLowerCase();
-        let result: BscSymbol[] | undefined;
-        // look in our map first
-        if ((result = this.symbolMap.get(key))) {
-            return result;
-        }
-        //look through any sibling maps next
-        for (let sibling of this.siblings) {
-            if ((result = sibling.symbolMap.get(key))) {
-                return result;
->>>>>>> 872c2dfd
             }
             //look through any sibling maps next
             for (let sibling of currentTable.siblings) {
@@ -391,7 +377,6 @@
 /**
  * A function that returns a symbol table.
  */
-<<<<<<< HEAD
 export type SymbolTableProvider = () => SymbolTable;
 
 /**
@@ -409,7 +394,4 @@
     type: BscType;
     data?: ExtraSymbolData;
     flags?: SymbolTypeFlag;
-}
-=======
-export type SymbolTableProvider = () => SymbolTable | undefined;
->>>>>>> 872c2dfd
+}