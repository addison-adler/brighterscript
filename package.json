--- conflicted
+++ resolved
@@ -1,10 +1,6 @@
 {
     "name": "brighterscript",
-<<<<<<< HEAD
     "version": "1.0.0-alpha.21",
-=======
-    "version": "0.50.0",
->>>>>>> 6ed4c3a2
     "description": "A superset of Roku's BrightScript language.",
     "scripts": {
         "preversion": "npm run build && npm run lint && npm run test",
