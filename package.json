--- conflicted
+++ resolved
@@ -147,11 +147,8 @@
     "roku-deploy": "^3.10.2",
     "serialize-error": "^7.0.1",
     "source-map": "^0.7.4",
-<<<<<<< HEAD
     "uuid": "^9.0.0",
-=======
     "v8-profiler-next": "^1.9.0",
->>>>>>> 38f801e0
     "vscode-languageserver": "7.0.0",
     "vscode-languageserver-protocol": "3.16.0",
     "vscode-languageserver-textdocument": "^1.0.1",
