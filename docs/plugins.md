--- conflicted
+++ resolved
@@ -418,8 +418,6 @@
 }
 ```
 
-<<<<<<< HEAD
-=======
 ## Modifying `bsconfig.json` via a plugin
 
 In some cases you may want to modify the project's configuration via a plugin, such as to change settings based on environment variables or to dynamically modify the project's `files` array. Plugins may do so in the `beforeProgramCreate` step. For example, here's a plugin which adds an additional file to the build:
@@ -443,7 +441,6 @@
 }
 ```
 
->>>>>>> be2236d5
 ## File API
 By default, BrighterScript only parses files that it knows how to handle. Generally this includes `.xml` files in the compontents folder, `.brs`, `.bs` and `.d.bs` files. Other files may be handled in the future, such as `manifest`, `.ts` and possibly more. All other files are loaded into the program as `AssetFile` types and have no special handling or processing.
 
@@ -494,11 +491,7 @@
 
 export default function plugin() {
     return {
-<<<<<<< HEAD
-        name: 'removeCommentAndPrintStatements',
-=======
         name: 'componentPlugin',
->>>>>>> be2236d5
         beforeProvideFile: (event: BeforeProvideFileEvent) => {
             // source/buttons.component.bs
 
