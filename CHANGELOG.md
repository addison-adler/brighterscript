# Changelog
All notable changes to this project will be documented in this file.

The format is based on [Keep a Changelog](https://keepachangelog.com/en/1.0.0/),
and this project adheres to [Semantic Versioning](https://semver.org/spec/v2.0.0.html).



<<<<<<< HEAD
## [1.0.0-alpha.4] - 2021-05-17
[1.0.0-alpha.4]:   https://github.com/rokucommunity/brighterscript/compare/v1.0.0-alpha.3...v1.0.0-alpha.4
### Added
 - all changes from [v0.38.2](#0380---2021-05-17)
=======
## [0.39.0] - 2021-05-18
[0.39.0]:   https://github.com/rokucommunity/brighterscript/compare/v0.38.2...v0.39.0
### Added
 - semantic token support for plugins
 - basic semantic tokens for `new` statements and namespace usage
>>>>>>> 4a0f8571



## [0.38.2] - 2021-05-17
[0.38.2]:   https://github.com/rokucommunity/brighterscript/compare/v0.38.1...v0.38.2
### Fixed
 - language server crash when namespaced function or class didn't have a name ([#419](https://github.com/rokucommunity/brighterscript/pull/419))



## [1.0.0-alpha.3]
[1.0.0-alpha.3]:   https://github.com/rokucommunity/brighterscript/compare/v1.0.0-alpha.2...v1.0.0-alpha.3
### Added
 - all changes from [v0.38.1](#0380---2021-05-14)
### Changed
 - rename `Program.addOrReplaceFile` to `Program.setFile` ([#405](https://github.com/rokucommunity/brighterscript/pull/405))
 - Unified global callables and function type param definitions ([#417](https://github.com/rokucommunity/brighterscript/pull/417))
 - Fix issue with global `Val` function where there were two global functions with same name and different params and return types ([#417](https://github.com/rokucommunity/brighterscript/pull/417))
 - move token-specific functions into `Parser.ts` ([#407](https://github.com/rokucommunity/brighterscript/pull/407))



## [0.38.1] - 2021-05-14
[0.38.1]:   https://github.com/rokucommunity/brighterscript/compare/v0.38.0...v0.38.1
### Changed
 - SOURCE_FILE_PATH and SOURCE_LOCATION source literals are now string concatenations in order to avoid triggering Roku's static analysis rule against `file:/` protocol strings ([#415](https://github.com/rokucommunity/brighterscript/pull/415))
### Fixed
 - ParseJson function signature to include second parameter ([#418](https://github.com/rokucommunity/brighterscript/pull/418))
 - bsconfig.schema.json support for string diagnostic codes ([#416](https://github.com/rokucommunity/brighterscript/pull/416))
 - upgrade chokidar to add `--watch` cli support for M1 mac computers  ([#386](https://github.com/rokucommunity/brighterscript/pull/386))
 - several dependency vulnerability fixes ([#413](https://github.com/rokucommunity/brighterscript/pull/413), [#410](https://github.com/rokucommunity/brighterscript/pull/410), [#411](https://github.com/rokucommunity/brighterscript/pull/411))



## [1.0.0-alpha.2]
[1.0.0-alpha.2]:   https://github.com/rokucommunity/brighterscript/compare/v1.0.0-alpha.1...v1.0.0-alpha.2
### Added
 - all changes from [v0.38.0](#0380---2021-05-04)
### Changed
 - Rename pathAbsolute to srcPath ([#399](https://github.com/rokucommunity/brighterscript/pull/399))
 - Convert pkgPath to actual pkgPath (i.e. `pkg:/source/main.brs` where previously it would have been `source/main.brs` or `source\main.brs`) ([#399](https://github.com/rokucommunity/brighterscript/pull/399))
 - Simplify Program removeFile and addReplaceFile ([#399](https://github.com/rokucommunity/brighterscript/pull/399))
 - Add `normalizePath` parameter to file-related functions in `Program` and `Scope` ([#399](https://github.com/rokucommunity/brighterscript/pull/399))



## [0.38.0] - 2021-05-04
### Added
 - warning for mismatched class method accessibility ([#402](https://github.com/rokucommunity/brighterscript/pull/402))
 - allow class field overrides in child classes as long as they are the same type ([#394](https://github.com/rokucommunity/brighterscript/pull/394))



## [1.0.0-alpha.1]
[1.0.0-alpha.1]:   https://github.com/rokucommunity/brighterscript/compare/v0.37.4...v1.0.0-alpha.1
### Add
 - Type checking for function arguments ([#401](https://github.com/rokucommunity/brighterscript/pull/401))
### Changed
 - Refactor plugin events to emit an event object ([#397](https://github.com/rokucommunity/brighterscript/pull/397))
 - Remove `FunctionScope` ([#401](https://github.com/rokucommunity/brighterscript/pull/401))
 - Add `SymbolTable` and `LazyType` objects to improve type tracking ([#401](https://github.com/rokucommunity/brighterscript/pull/401))



## [0.37.4] - 2021-04-20
### Fixed
 - bug validating namespace function calls ([#390](https://github.com/rokucommunity/brighterscript/pull/390))



## [0.37.4] - 2021-04-20
### Fixed
 - bug validating namespace function calls ([#390](https://github.com/rokucommunity/brighterscript/pull/390))



## [0.37.3] - 2021-04-12
### Fixed
 - bug where having multiple components with the same name would cause issues in the program, normally requiring a language server or watcher restart. ([#353](https://github.com/rokucommunity/brighterscript/pull/353))
 - bug in xml file ignoring `needsTranspiled` flag when set by plugins ([#384](https://github.com/rokucommunity/brighterscript/pull/384))



## [0.37.2] - 2021-04-08
### Fixed
 - erraneous syntax issue when concatenating a template string and a regular string. ([#383](https://github.com/rokucommunity/brighterscript/pull/383))
 - prevent circular import causing stack overflow crash. ([#381](https://github.com/rokucommunity/brighterscript/pull/381))



## [0.37.1] - 2021-03-30
### Fixed
 - bug when transpiling print statements that wouldn't retain the existing separators (semicolon, comma, no separator) which all have unique uses ([#373](https://github.com/rokucommunity/brighterscript/pull/373))



## [0.37.0] - 2021-03-18
### Added
 - support for `bs:disable` comments in xml files ([#363](https://github.com/rokucommunity/brighterscript/pull/363))



## [0.36.0] - 2021-03-15
### Added
 - class import code actions ([#365](https://github.com/rokucommunity/brighterscript/pull/365))
### Changed
 - append stack trace to every language server error ([#354)](https://github.com/rokucommunity/brighterscript/pull/354))
### Fixed
 - restrict function and class imports to .bs files only ([#365)](https://github.com/rokucommunity/brighterscript/pull/365))
 - language server crashes due to unsafe property access in callfunc expressions ([#360)](https://github.com/rokucommunity/brighterscript/pull/360))
 - crashes in signature help ([#358)](https://github.com/rokucommunity/brighterscript/pull/358))
 - template string transpile bug when two expressions were next to each other ([#361)](https://github.com/rokucommunity/brighterscript/pull/361))



## [0.35.0] - 2021-03-09
### Added
 - code actions for suggesting import statements in brighterscript files ([#347](https://github.com/rokucommunity/brighterscript/pull/347))
### Fixed
 - safer access to nullable callables and values during certain language server operations ([#328](https://github.com/rokucommunity/brighterscript/pull/328))



## [0.34.3] -2021-03-05
### Fixed
 - bug when transpiling bsc with custom function and parameter return types



## [0.34.2] - 2021-03-04
### Added
 - support for loading bslib without alias (i.e. `@rokucommunity/bslib`).
### Fixed
 - bslib npm alias bug crashing npm install on nodeJS < 12
 - infinite loop during transpile when copying bslib
 - bug where bslib.brs functions were not properly prefixed during transpile



## [0.34.1] - 2021-03-02
### Fixed
 - syntax parsing bugs within single-line if statements



## [0.34.0] - 2021-02-28
### Added
 - language server file path completions inside strings that start with `pkg:` or `libpkg:`



## [0.33.0] - 2021-02-27
### Added
 - support for ropm version of bslib.([#334](https://github.com/rokucommunity/brighterscript/pull/334))
### Fixed
 - parse crash when encountering immediately-invoked function expressions (IIFEs) ([#343](https://github.com/rokucommunity/brighterscript/pull/343))
 - error during language server completions when activated on the first token in the file ([#342](https://github.com/rokucommunity/brighterscript/pull/342))
 - refactored BrsFile.parseMode to be a property instead of a getter since there was no reason it needed to be a getter ([#341](https://github.com/rokucommunity/brighterscript/pull/341))



## [0.32.3] - 2021-02-25
### Fixed
 - fix significant performance bug in diagnostic filtering
 - tweaks to the logging system to make `logLevel=verbose` less chatty
 - null reference error in `Scope.getFileByRelativePath()`
 - fix class fields that were missing in getSymbol requests



## [0.32.2] - 2021-02-20
### Fixed
 - transpile bug when a template string starts with an expression ([#327](https://github.com/rokucommunity/brighterscript/pull/327))



## [0.31.2] - 2021-02-18
### Changed
 - parent class names in typedefs for class `extends` expressions now always include their full namespace name.



## [0.31.1] - 2021-02-18
### Fixed
 - prevent exception in codeAction functionality when file cannot be found in a `Program`



## [0.31.0] - 2021-02-17
### Added
 - plugin and language server support for [codeActions](https://microsoft.github.io/language-server-protocol/specifications/specification-current/#textDocument_codeAction)
 - codeAction to add missing `extends` attribute in components
### Fixed
 - wrong line numbers in certain sourcemaps generated during transpile
 - include annotations in emitted type definitions



## [0.30.9] - 2021-02-15
### Fixed
 - prevent excess validations when non-workspace files are changed  ([#315](https://github.com/rokucommunity/brighterscript/pull/315))
 - catch errors when getting signatures ([#285](https://github.com/rokucommunity/brighterscript/pull/285))
 - missing `Roku_Ads` function in global functions list. ([#312](https://github.com/rokucommunity/brighterscript/pull/312))



## [0.30.8] - 2021-02-12
### Changed
 - add additional logging in `Program.removeFile`
### Fixed
 - Fix watcher bug on windows devices
 - Don't mangle xml scripts during transpile



## [0.30.7] - 2021-02-11
### Fixed
 - bug in `getSignatureHelp` that wouldn't work for function calls with no leading whitespace. ([#307](https://github.com/rokucommunity/brighterscript/issues/307))



## [0.30.6] - 2021-02-07
### Fixed
 - bad transpile for nested class method super calls
 - SceneGraph node attributes being wrongly removed when modifying attributes



## [0.30.5] - 2021-02-03
### Added
 - syntax support for dim statements
 - completion and code navigation for labels
### Fixed
 - exception related to signature help when writing comments



## [0.30.4] - 2021-02-02
### Fixed
 - fixed crash during validation caused by a missing function body when parsing malformed code



## [0.30.3] - 2021-02-01
### Fixed
 - performance issue when transpiling larger projects, even when no brighterscript code was used



## [0.30.2] - 2021-01-31
### Fixed
 - xml parse error crashing validation ((#294)[https://github.com/rokucommunity/brighterscript/pull/294])
 - better handling for `createStringLiteral` ((#292)[https://github.com/rokucommunity/brighterscript/pull/292])



## [0.30.1] - 2021-01-29
### Fixed
 - bug that would crash while transpiling if a script tag didn't have a `type` attribute
 - XML transpile now honors the `sourceMap` option



## [0.30.0] - 2021-01-26
### Added
 - null coalescing operator (see [the docs](https://github.com/rokucommunity/brighterscript/blob/master/docs/null-coalescing-operator.md) for more information)
### Fixed
 - infinite loop when encountering annotations without an identifier above a class method ([#291](https://github.com/rokucommunity/brighterscript/pull/291))



## [0.29.0] - 2021-01-25
### Added
 - ternary operator (see [the docs](https://github.com/rokucommunity/brighterscript/blob/master/docs/ternary-operator.md) for more information)



## [0.28.2] - 2021-01-22
### Changed
 - config loading functions from `util.ts` are now run synchronously
### Fixed
 - missing variable from `for each` statement in completions for language server
 - bug when running the CLI that wouldn't properly read the `sourceMap` property from bsconfig.json



## [0.28.1] - 2021-01-19
### Changed
 - (For plugin authors) refactored many async methods into sync methods to simplify file creation/management. ([#278](https://github.com/rokucommunity/brighterscript/pull/278))
### Fixed
 - bug with transpiling classes that would not always get the correct superclass index. ([#279](https://github.com/rokucommunity/brighterscript/pull/279))
 - annotations are now block-restricted ([#274](https://github.com/rokucommunity/brighterscript/pull/274))



## [0.28.0] - 2021-01-16
### Added
 - annotation support for classes and class methods ([#270](https://github.com/rokucommunity/brighterscript/pull/270))
### fixed
 - bugs with go-to-definition and signature help for namespace functions, classes, and callfunc calls



## [0.27.0] - 2021-01-15
### Changed
 - plugin system changed to require a factory function instead of a singleton object ([#272](https://github.com/rokucommunity/brighterscript/pull/272))



## [0.26.0] - 2021-01-14
### Added
 - proper XML AST support
 - component interface validation
 - basic support for string-based diagnostic codes (from plugins)



## [0.25.0] - 2021-01-12
### Added
 - support for passing custom types as function parameters and return types ([#262](https://github.com/rokucommunity/brighterscript/issues/262))



## [0.24.2] - 2021-01-11
### Fixed
 - bug with transpiled child classes causing on-device stack overflows ([#267](https://github.com/rokucommunity/brighterscript/issues/267))



## [0.24.1] - 2021-01-09
### Changed
 - upgraded to [roku-deploy@3.2.4](https://github.com/rokucommunity/roku-deploy/blob/master/CHANGELOG.md#324---2021-01-08)



## [0.24.0] - 2021-01-08
### Added
 - `sourceMap` option to enable/disable generating sourcemaps
### Changed
 - sourcemaps are disabled by default (previously they were enabled by default)



## [0.23.2] - 2020-01-06
### Fixed
 - `isLiteralInvalid` was causing infinite recursion.
 - lock `vscode-languageserver-protocol` package version to prevent issues with vscode not following semantic versioning.



## [0.23.1] - 2020-12-22
### Changed
 - renamed `Scope.getFiles()` to `Scope.getAllFiles()` and added a new function called `Scope.getOwnFiles()`
### Fixed
 - bug preventing `d.bs` loaded in parent files from showing up in child files. ([#252](https://github.com/rokucommunity/brighterscript/pull/252))



## [0.23.0] - 2020-12-18
### Changed
 - AST parser refactoring ([#244](https://github.com/rokucommunity/brighterscript/pull/244))
   - Make `ElseIf` into an `ElseIfStatement`
   - Removed `ElseIf` token in favor of separate `else` and `if` tokens
   - Refactored statement separators processing and cleaned error messages
   - Improved try-catch parsing
   - Improved label error handling
### Fixed
 - bug causing invalid diagnostics to be thrown on files with multiple dots in their names ([#257](https://github.com/rokucommunity/brighterscript/pull/257))
 - syntax error for [integer type declaration character](https://developer.roku.com/docs/references/brightscript/language/expressions-variables-types.md#type-declaration-characters) ([#254](https://github.com/rokucommunity/brighterscript/pull/254))
 - syntax error for floats with more than 5 decimal places that also have a trailing exponent ([#255](https://github.com/rokucommunity/brighterscript/pull/255))



## [0.22.1] - 2020-12-14
### Fixed
 - small bug introduced by vscode-languageserver causing crashes anytime negative range values are provided.



## [0.22.0] - 2020-11-23
### Added
 - `try/catch` and `throw` syntax support [#218](https://github.com/rokucommunity/brighterscript/issues/218)



## [0.21.0] - 2020-11-19
### Added
 - Catch when local variables and scope functions have the same name as a class. ([#246](https://github.com/rokucommunity/brighterscript/pull/246))
 - Catch when functions use keyword names ([#247](https://github.com/rokucommunity/brighterscript/pull/247))
### Changed
 - many internal changes:
   - remove all the `BrsType` objects leftover from the upstream `brs` project. Things like `ValueKind`, `BrsType`, the `Token.literal` property.
   - rename the brighterscript `BrsType` class to `BscType` for more distinction from the  now deleted from-upstream `BrsType`.
   - Modify the `createToken` function in `astUtils/creators.ts` to accept a range, or use a default negative range.
   - Use the `BscType` objects for basic parser type tracking (this replaces `ValueKind` and `BrsType` from upstream `brs` project).
   - minor AST property changes for `ForStatement` and `FunctionStatement`,
   - any `ValueKind` references in code have been replaced with an instance of a `BscType` (which will be the backbone of future type tracking)
   - Updated `ForStatement` to no longer include synthetic `step 1` tokens when those were not included in the source file.
   - remove eliminated `BrsType` items from `reflection.ts`.


## [0.20.1] - 2020-11-16
### Changed
 - load plugins relatively to the project ([#242](https://github.com/rokucommunity/brighterscript/pull/242))
 - modified reflection utilities so they are compatible with TS strict null checks ([#243](https://github.com/rokucommunity/brighterscript/pull/243))



## [0.20.0] - 2020-11-13
### Added
 - more language server features: onWorkspaceSymbol, onSignatureHelp, onDocumentSymbol, onReferences, improve onDefinition ([#191](https://github.com/rokucommunity/brighterscript/pull/191))



## [0.19.0] - 2020-11-04
### Changed
 - `emitDefinitions` now defaults to `false` (it previously defaulted to `true`)
### Fixed
 - don't transpile `d.bs` files (which would produce `d.brs` files with duplicate information in them)



## [0.18.2] - 2020-11-2
### Fixed
 - support on-demand parse for typedef-shadowed files ([#237](https://github.com/rokucommunity/brighterscript/pull/237))



## [0.18.1] - 2020-10-30
### Fixed
 - exclude bs1100 for typedef files (`Missing "super()" call in class constructor method.`)
 - fix some invalid class field types in typedef files
 - include `override` keyword in class methods in typedef files



## [0.18.0] - 2020-10-30
### Added
 - support for consuming and producing type definitions. ([188](https://github.com/rokucommunity/brighterscript/pull/188))



## [0.17.0] - 2020-10-27
### Added
 - Annotation syntax and AST support ([#234](https://github.com/rokucommunity/brighterscript/pull/234))



## [0.16.12] - 2020-10-21
### Fixed
 - parser bug when there was a trailing colon after `for` or `while` loop statements ([#230](https://github.com/rokucommunity/brighterscript/pull/230))



## [0.16.11] - 2020-10-20
### Fixed
 - bug when using single quotes in an xml script tag
### Changed
 - removed bs1106 (.bs file script tags must use the `type="brighterscript"`) diagnostic because it's unnecessary.



## [0.16.10] - 2020-10-20
### Fixed
 - prevent crash when a callable has the same name as a javascript reserved name ([#226](https://github.com/rokucommunity/brighterscript/pull/226))
 - prevent crash when `import` statement is malformed ([#224](https://github.com/rokucommunity/brighterscript/pull/224))



## [0.16.9] - 2020-10-18
### Fixed
 - reduce language server throttle for validation and parsing now that those have improved performance.
 - massively improve validation performance by refactoring `getFileByPkgPath`
 - micro-optimization of hot parser functions
 - change codebase to use `import type` many places, which reduces the number of files imported at runtime



## [0.16.8] - 2020-10-15
### Fixed
 - bug when printing diagnostics that would crash if the contents were missing (like for in-memory-only files injected by plugins) ([#217](https://github.com/rokucommunity/brighterscript/pull/217))
 - Drop expensive AST walking for collecting property names and instead collect them as part of parsing



## [0.16.7] - 2020-10-13
### Fixed
 - bug when finding `bsconfig.json` that would use the wrong cwd in multi-workspace language server situations.
 - bug when transpiling in-memory-only files. ([#212](https://github.com/rokucommunity/brighterscript/pull/212))



## [0.16.6] - 2020-10-13
### Fixed
 - quirk in the GitHub actions workflow that didn't publish the correct code.



## [0.16.5] - 2020-10-13
### Fixed
 - performance issue during the parse phase. We now defer certain collections until needed. ([#210](https://github.com/rokucommunity/brighterscript/pull/210))



## [0.16.4] - 2020-10-12
### Changed
 - LanguageServer now sends a _diff_ of diagnostics for files, instead of the entire project's diagnostics every time. ([#204](https://github.com/rokucommunity/brighterscript/pull/204))
### Fixed
 - transpile bug for namespaced class constructors that wouldn't properly prepend the namespace in some situations. ([#208](https://github.com/rokucommunity/brighterscript/pull/208))
 - bug in class validation that was causing bogus diagnostics during class construction in namespaces.([#203](https://github.com/rokucommunity/brighterscript/issues/203))



## [0.16.3] - 2020-10-11
### Changed
 - Add generic type parameter for `Program` add functions.
 - Export `BscType` type to simplify `BrsFile | XmlFile` usage everywhere.
### Fixed
 - Prevent bogus diagnostic on all callfunc operations ([#205](https://github.com/rokucommunity/brighterscript/issues/205))



## [0.16.2] - 2020-10-09
### Fixed
 - critical bug in diagnostic printing that would crash the program if a diagnostic was missing a valid range.



## [0.16.1] - 2020-10-03
### Changed
 - rename `isEscapedCharCodeLiteral` to `isEscapedCharCodeLiteralExpression` to match other expression class names
 - rename `FunctionParameter` to `FunctionParameterExpression` to match other expression class names
 - convert `AAMemberExpression` interface into an expression class.
 - convert `isBrsFile` and `isXmlFile` to check for constructor file name rather than file extension.
### Fixed
 - bugs with plugin interoperability with BrighterScript when using `instanceof`. All internal BrighterScript logic now uses the `is` functions from `astutils/reflection`, and plugin authors should do the same.



## [0.16.0] - 2020-10-02
### Added
 - `Expression.walk` and `Statement.walk` functions which provide shallow or deep walking of the AST
 - Many `ast` reflection methods to be used instead of `instanceof`.
 - plugin system (still in alpha) support for re-scanning the AST after modifing the AST by calling `invalidateReferences()`
 - every token has a `leadingWhitespace` property now that contains leading whitespace. Retrieving whitespace tokens from the `Lexer` will be removed in a future update in favor of this appraoch
### Changed
 - all AST nodes now extend either `Statement` or `Expression` instead of simply implementing their interfaces.
### Removed
 - several AST walking functions from `astUtils/` in favor of direct node walking



## [0.15.2] - 2020-10-01
### Fixed
 - Bug in component validation that would throw errors if component name was undefined (generally due to an XML parse error). ([#194](https://github.com/rokucommunity/brighterscript/pull/194))



## [0.15.1] - 2020-09-30
### Fixed
 - improved performance in the lexer and parser
 - potential for accidentally changing `cwd` during bsconfig resolving



## [0.15.0] - 2020-09-18
### Added
 - plugin API to allow visibility into the various compiler phases. This is currently in alpha. ([#170](https://github.com/rokucommunity/brighterscript/pull/170))



## [0.14.0] - 2020-09-04
### Changed
 - Add error diagnostic BS1115 which flags duplicate component names [#186](https://github.com/rokucommunity/brighterscript/pull/186)



## [0.13.2] - 2020-08-31
### Changed
 - Upgraded BS1104 to error (previously a warning) and refined the messaging.



## [0.13.1] - 2020-08-14
### Changed
 - upgraded to [roku-deploy@3.2.3](https://github.com/rokucommunity/roku-deploy/blob/master/CHANGELOG.md#323---2020-08-14)
 - throw exception when copying to staging folder and `rootDir` does not exist in the file system
 - throw exception when zipping package and `${stagingFolder}/manifest` does not exist in the file system



## [0.13.0] - 2020-08-10
### Added
 - ability to mark the `extends` and `project` options in `bsconfig.json`, API and CLI as optional.



## [0.12.4] - 2020-08-06
### Fixed
 - bug in cli that wouldn't properly read bsconfig values. [#167](https://github.com/rokucommunity/brighterscript/issues/167)
 - bug in cli that doesn't use `retain-staging-folder` argument properly. [#168](https://github.com/rokucommunity/brighterscript/issues/168)



## [0.12.3] - 2020-08-03
### Fixed
 - bug in the language server that would provide stale completions due to the file throttling introduced in v0.11.2. Now the language server will wait for the throttled parsing to complete before serving completion results.



## [0.12.2] - 2020-07-16
### Added
 - Expose `ProgramBuilder.transpile()` method to make it easier for tools to transpile programmatically. [#154](https://github.com/rokucommunity/brighterscript/issues/154)
### Fixed
 - bug on Windows when transpiling BrighterScript import statements into xml script tags that would use the wrong path separator sometimes.



## [0.12.1] - 2020-07-15
### Changed
 - upgraded to [roku-deploy@3.2.2](https://github.com/rokucommunity/roku-deploy/blob/master/CHANGELOG.md#322---2020-07-14)
### Fixed
 - bug in roku-deploy when when loading `stagingFolderPath` from `rokudeploy.json` or `bsconfig.json` that would crash the language server



## [0.12.0] - 2020-07-09
### Added
 - `diagnosticLevel` option to limit/control the noise in the console diagnostics
### Changed
 - Move away from `command-line-args` in favor of `yargs` for CLI support
### Fixed
 - Throttle LanguageServer validation to prevent running too many validations in a row.
 - Bug in CLI preventing ability to provide false values to certain flags
 - Do not print `info` and `hint` diagnostics from the CLI by default.



## [0.11.2] - 2020-07-09
### Changed
 - add 350ms debounce in LanguageServer `onDidChangeWatchedFiles` to increase performance by reducing the number of times a file is parsed and validated.
### Fixed
 - bug in the log output that wasn't casting string log levels into their numeric enum versions, causing messages to be lost at certain log levels.
 - load manifest file exactly one time per program rather than every time a file gets parsed.
 - bug in `info` logging that wasn't showing the proper parse times for files on first run.



## [0.11.1] - 2020-07-07
### Added
 - diagnostic for unknown file reference in import statements ([#139](https://github.com/rokucommunity/brighterscript/pull/139))
### Changed
 - upgraded to [roku-deploy@3.2.1](https://www.npmjs.com/package/roku-deploy/v/3.2.1)
 - upgraded to jsonc-parser@2.3.0
 - add begin and end template string literal tokens so we can better format and understand the code downstream. ([#138](https://github.com/rokucommunity/brighterscript/pull/138))
### Fixed
 - roku-deploy bug that would fail to load `bsconfig.json` files with comments in them.
 - bug in parser that would fail to find function calls in certain situations, killing the rest of the parse.



## [0.11.0] - 2020-07-06
### Added
 - [Source literals feature](https://github.com/rokucommunity/brighterscript/blob/master/docs/source-literals.md) which adds new literals such as `SOURCE_FILE_PATH`, `SOURCE_LINE_NUM`, `FUNCTION_NAME`, and more. ([#13](https://github.com/rokucommunity/brighterscript/issues/13))
 - `sourceRoot` config option to fix sourcemap paths for projects that use a temporary staging folder before calling the BrighterScript compiler. ([#134](https://github.com/rokucommunity/brighterscript/commit/e5b73ca37016d5015a389257fb259573c4721e7a))
 - [Template string feature](https://github.com/rokucommunity/brighterscript/blob/master/docs/template-strings.md) which brings template string support to BrighterScript. ([#98](https://github.com/rokucommunity/brighterscript/issues/98))
### Fixed
 - Do not show BS1010 diagnostic `hint`s for the same script imported for parent and child. ([#113](https://github.com/rokucommunity/brighterscript/issues/113))



## [0.10.11] - 2020-07-05
 - Fix bug that would fail to copy files to staging without explicitly specifying `stagingFolderpath`. [#129](https://github.com/rokucommunity/brighterscript/issues/129)



## [0.10.10] - 2020-06-12
### Fixed
 - include the missing `bslib.brs` file in the npm package which was causing errors during transpile.



## [0.10.9] 2020-06-12
### Added
 - bslib.brs gets copied to `pkg:/source` and added as an import to every component on transpile.
 - several timing logs under the `"info"` log level.
### Changed
 - pipe the language server output to the extension's log window
### Fixed
 - bug with global `val` function signature that did not support the second parameter ([#110](https://github.com/rokucommunity/vscode-brightscript-language/issues/110))
 - bug with global 'StrI' function signature that did not support the second parameter.



## [0.10.8] - 2020-06-09
### Fixed
 - Allow leading spcaes for `bs:disable-line` and `bs:disable-next-line` comments ([#108](https://github.com/rokucommunity/brighterscript/pull/108))



## [0.10.7] - 2020-06-08
### Fixed
 - bug in cli that was always returning a nonzero error code



## [0.10.6] - 2020-06-05
### Fixed
 - incorrect definition for global `Left()` function. ([#100](https://github.com/rokucommunity/brighterscript/issues/100))
 - missing definition for global `Tab()` and `Pos()` functions ([#101](https://github.com/rokucommunity/brighterscript/issues/101))



## [0.10.5] - 2020-06-04
### Changed
 - added better logging for certain critical language server crashes



## [0.10.4] - 2020-05-28
### Fixed
 - bug where assigning a namespaced function to a variable wasn't properly transpiling the dots to underscores (fixes [#91](https://github.com/rokucommunity/brighterscript/issues/91))
 - flag parameter with same name as namespace
 - flag variable with same name as namespace
 - `CreateObject("roRegex")` with third parameter caused compile error ([#95](https://github.com/rokucommunity/brighterscript/issues/95))



## [0.10.3] - 2020-05-27
### Changed
 - tokenizing a string with no closing quote will now include all of the text until the end of the line.
 - language server `TranspileFile` command now waits until the program is finished building before trying to transpile.



## [0.10.2] - 2020-05-23
### Added
 - language server command `TranspileFile` which will return the transpiled contents of the requested file.
### Fixed
 - quotemarks in string literals were not being properly escaped during transpile ([#89](https://github.com/rokucommunity/brighterscript/issues/89))
 - Bug that was only validating calls at top level. Now calls found anywhere in a function are validated



## [0.10.1] - 2020-05-22
### Fixed
 - transpile bug for compound assignment statements (such as `+=`, `-=`) ([#87](https://github.com/rokucommunity/brighterscript/issues/87))
 - transpile bug that was inserting function parameter types before default values ([#88](https://github.com/rokucommunity/brighterscript/issues/88))
 - export BsConfig interface from index.ts to make it easier for NodeJS importing.



## [0.10.0] - 2020-05-19
### Added
 - new callfunc operator.



## [0.9.8] - 2020-05-16
### Changed
 - the inner event system handling file changes. This should fix several race conditions causing false negatives during CLI runs.
### Fixed
 - some bugs related to import statements not being properly traced.



## [0.9.7] - 2020-05-14
### Changed
 - TypeScript target to "ES2017" which provides a significant performance boost in lexer (~30%) and parser (~175%)
### Fixed
 - the binary name got accidentally renamed to `bsc2` in release 0.9.6. This release fixes that issue.
 - removed some debug logs that were showing up when not using logLevel=debug
 - false negative diagnostic when using the `new` keyword as a local variable [#79](https://github.com/rokucommunity/brighterscript/issues/79)



## [0.9.6] - 2020-05-11
### Added
 - `logLevel` option from the bsconfig.json and command prompt that allows specifying how much detain the logging should contain.
 - additional messages during cli run
### Changed
 - don't terminate bsc on warning diagnostics
 - removed extraneous log statements from the util module
### Fixed
 - fixed bugs when printing diagnostics to the console that wouldn't show the proper squiggly line location.



## [0.9.5] - 2020-05-06
### Added
 - new config option called `showDiagnosticsInConsole` which disables printing diagnostics to the console
### Fixed
 - bug in lexer that was capturing the carriage return character (`\n`) at the end of comment statements
 - bug in transpiler that wouldn't include a newline after the final comment statement
 - bug in LanguageServer that was printing diagnostics to the console when it shouldn't be.



## [0.9.4] - 2020-05-05
### Added
 - diagnostic for detecting unnecessary script imports when `autoImportComponentScript` is enabled
### Changed
 - filter duplicate dignostics from multiple projects. ([#75](https://github.com/rokucommunity/brighterscript/issues/75))
### Fixed
 - bug that was flagging namespaced functions with the same name as a stdlib function.
 - bug that was not properly transpiling brighterscript script tags in xml components.
 - several performance issues introduced in v0.8.2.
 - Replace `type="text/brighterscript"` with `type="text/brightscript"` in xml script imports during transpile. ([#73](https://github.com/rokucommunity/brighterscript/issues/73))



## [0.9.3] - 2020-05-04
### Changed
 - do not show BRS1013 for standalone files ([#72](https://github.com/rokucommunity/brighterscript/issues/72))
 - BS1011 (same name as global function) is no longer shown for local variables that are not of type `function` ([#70](https://github.com/rokucommunity/brighterscript/issues/70))
### Fixed
 - issue that prevented certain keywords from being used as function parameter names ([#69](https://github.com/rokucommunity/brighterscript/issues/69))



## [0.9.2] - 2020-05-02
### Changed
 - intellisense anywhere other than next to a dot now includes keywords (#67)

### Fixed
 - bug in the lexer that was not treating `constructor` as an identifier (#66)
 - bug when printing diagnostics that would sometimes fail to find the line in question (#68)
 - bug in scopes that were setting isValidated=false at the end of the `validate()` call instead of true



## [0.9.1] - 2020-05-01
### Fixed
 - bug with upper-case two-word conditional compile tokens (`#ELSE IF` and `#END IF`) (#63)



## [0.9.0] - 2020-05-01
### Added
 - new compile flag `autoImportComponentScript` which will automatically import a script for a component with the same name if it exists.



## [0.8.2] - 2020-04-29
### Fixed
 - bugs in namespace transpilation
 - bugs in class transpilation
 - transpiled examples for namespace and class docs
 - bugs in class property initialization



## [0.8.1] - 2020-04-27
### Fixed
 - Bug where class property initializers would cause parse error
 - better parse recovery for incomplete class members



## [0.8.0] - 2020-04-26
### Added
 - new `import` syntax for BrighterScript projects.
 - experimental transpile support for xml files (converts `.bs` extensions to `.brs`, auto-appends the `import` statments to each xml component)
### Changed
 - upgraded to vscode-languageserver@6.1.1


## [0.7.2] - 2020-04-24
### Fixed
 - runtime bug in the language server when validating incomplete class statements



## [0.7.1] - 2020-04-23
### Fixed
 - dependency issue: `glob` is required but was not listed as a dependency



## [0.7.0] - 2020-04-23
### Added
 - basic support for namespaces
 - experimental parser support for import statements (no transpile yet)
### Changed
 - parser produces TokenKind.Library now instead of an identifier token for library.



## [0.6.0] 2020-04-15
### Added
 - ability to filter out diagnostics by using the `diagnosticFilters` option in bsconfig
### Changed
 - deprecated the `ignoreErrorCodes` in favor of `diagnosticFilters`
### Fixed
 - Bug in the language server that wasn't reloading the project when changing the `bsconfig.json`



## [0.5.4] 2020-04-13
### Fixed
 - Syntax bug that wasn't allowing period before indexed get expression (example: `prop.["key"]`) (#58)
 - Syntax bug preventing comments from being used in various locations within a class



## [0.5.3] - 2020-04-12
### Added
 - syntax support for the xml attribute operator (`node@someAttr`) (#34)
 - syntax support for bitshift operators (`<<` and `>>`) (#50)
 - several extra validation checks for class statements
### Fixed
 - syntax bug that was showing parse errors for known global method names (such as `string()`) (#49)



## [0.5.2] - 2020-04-11
### Changed
 - downgrade diagnostic issue 1007 from an error to a warning, and updated the message to "Component is mising "extends" attribute and will automatically extend "Group" by default" (#53)
### Fixed
 - Prevent xml files found outside of the `pkg:/components` folder from being parsed and validated. (#51)
 - allow empty `elseif` and `else` blocks. (#48)



## [0.5.1] - 2020-04-10
### Changed
 - upgraded to [roku-deploy@3.0.2](https://www.npmjs.com/package/roku-debug/v/0.3.4) which fixed a file copy bug in subdirectories of symlinked folders (fixes #41)



## [0.5.0] - 2020-04-10
### Added
 - several new diagnostics for conditional compiles. Some of them allow the parser to recover and continue.
 - experimental class transpile support. There is still no intellisense for classes yet though.
### Changed
   - All errors are now stored as vscode-languageserver `Diagnostic` objects instead of a custom error structure.
   - Token, AST node, and diagnostic locations are now stored as `Range` objects, which use zero-based lines instead of the previous one-based line numbers.
   - All parser diagnostics have been broken out into their own error codes, removing the use of error code 1000 for a generic catch-all. That code still exists and will hold runtime errors from the parser.
### Fixed
 - bug in parser that was flagging the new class keywords (`new`, `class`, `public`, `protected`, `private`, `override`) as parse errors. These are now allowed as both local variables and property names.



## [0.4.4] - 2020-04-04
### Fixed
 - bug in the ProgramBuilder that would terminate the program on first run if an error diagnostic was found, even when in watch mode.



## [0.4.3] - 2020-04-03
### Changed
 - the `bsc` cli now emits a nonzero return code whenever parse errors are encountered, which allows tools to detect compile-time errors. (#43)



## [0.4.2] - 2020-04-01
### Changed
 - upgraded to [roku-deploy@3.0.0](https://www.npmjs.com/package/roku-deploy/v/3.0.0)



## [0.4.1] - 2020-01-11
### Changed
 - upgraded to [roku-deploy@3.0.0-beta.7](https://www.npmjs.com/package/roku-deploy/v/3.0.0-beta.7) which fixed a critical bug during pkg creation.



## [0.4.0] - 2020-01-07
### Added
 - ability to specify the pkgPath of a file when adding to the project.
### Changed
 - upgraded to [roku-deploy@3.0.0-beta.6](https://www.npmjs.com/package/roku-deploy/v/3.0.0-beta.6)
### Fixed
 - bug that was showing duplicate function warnings when multiple files target the same `pkgPath`. Now roku-deploy will only keep the last referenced file for each `pkgPath`
 - reduced memory consumtion and FS calls during file watcher events
 - issue in getFileByPkgPath related to path separator mismatches
 - bugs related to standalone workspaces causing issues for other workspaces.



## [0.3.1] - 2019-11-08
### Fixed
 - language server bug that was showing error messages in certain startup race conditions.
 - error during hover caused by race condition during file re-parse.



## [0.3.0] - 2019-10-03
### Added
 - support for parsing opened files not included in any project.
### Fixed
 - parser bug that was preventing comments as their own lines inside associative array literals. ([#29](https://github.com/rokucommunity/brighterscript/issues/28))



## [0.2.2] - 2019-09-27
### Fixed
 - bug in language server where the server would crash when sending a diagnostic too early. Now the server waits for the program to load before sending diagnostics.



## [0.2.1] - 2019-09-24
### Changed
 - the text for diagnostic 1010 to say "override" instead of "shadows"
### Fixed
 - crash when parsing the workspace path to read the config on startup.
 - auto complete options not always returning results when it should.
 - windows bug relating to the drive letter being different, and so then not matching the file list.
 - many bugs related to mismatched file path comparisons.



## [0.2.0] - 2019-09-20
### Added
 - bsconfig.json validation
 - slightly smarter intellisense that knows when you're trying to complete an object property.
 - diagnostic for deprecated brsconfig.json
 - basic transpile support including sourcemaps. Most lines also support transpiling including comments, but there may still be bugs
 - parser now includes all comments as tokens in the AST.

### Fixed
 - bugs in the languageserver intellisense
 - parser bug that would fail when a line ended with a period
 - prevent intellisense when typing inside a comment
 - Bug during file creation that wouldn't recognize the file


## [0.1.0] - 2019-08-10
### Changed
 - Cloned from [brightscript-language](https://github.com/rokucommunity/brightscript-language)


[0.1.0]:    https://github.com/rokucommunity/brighterscript/compare/v0.1.0...v0.1.0
[0.2.0]:    https://github.com/rokucommunity/brighterscript/compare/v0.1.0...v0.2.0
[0.2.1]:    https://github.com/rokucommunity/brighterscript/compare/v0.2.0...v0.2.1
[0.2.2]:    https://github.com/rokucommunity/brighterscript/compare/v0.2.1...v0.2.2
[0.3.0]:    https://github.com/rokucommunity/brighterscript/compare/v0.2.2...v0.3.0
[0.3.1]:    https://github.com/rokucommunity/brighterscript/compare/v0.3.0...v0.3.1
[0.4.0]:    https://github.com/rokucommunity/brighterscript/compare/v0.3.1...v0.4.0
[0.4.1]:    https://github.com/rokucommunity/brighterscript/compare/v0.4.0...v0.4.1
[0.4.2]:    https://github.com/rokucommunity/brighterscript/compare/v0.4.1...v0.4.2
[0.4.3]:    https://github.com/rokucommunity/brighterscript/compare/v0.4.2...v0.4.3
[0.4.4]:    https://github.com/rokucommunity/brighterscript/compare/v0.4.3...v0.4.4
[0.5.0]:    https://github.com/rokucommunity/brighterscript/compare/v0.4.4...v0.5.0
[0.5.1]:    https://github.com/rokucommunity/brighterscript/compare/v0.5.0...v0.5.1
[0.5.2]:    https://github.com/rokucommunity/brighterscript/compare/v0.5.1...v0.5.2
[0.5.3]:    https://github.com/rokucommunity/brighterscript/compare/v0.5.2...v0.5.3
[0.5.4]:    https://github.com/rokucommunity/brighterscript/compare/v0.5.3...v0.5.4
[0.6.0]:    https://github.com/rokucommunity/brighterscript/compare/v0.5.4...v0.6.0
[0.7.0]:    https://github.com/rokucommunity/brighterscript/compare/v0.6.0...v0.7.0
[0.7.1]:    https://github.com/rokucommunity/brighterscript/compare/v0.7.0...v0.7.1
[0.7.2]:    https://github.com/rokucommunity/brighterscript/compare/v0.7.1...v0.7.2
[0.8.0]:    https://github.com/rokucommunity/brighterscript/compare/v0.7.2...v0.8.0
[0.8.1]:    https://github.com/rokucommunity/brighterscript/compare/v0.8.0...v0.8.1
[0.8.2]:    https://github.com/rokucommunity/brighterscript/compare/v0.8.1...v0.8.2
[0.9.0]:    https://github.com/rokucommunity/brighterscript/compare/v0.8.2...v0.9.0
[0.9.1]:    https://github.com/rokucommunity/brighterscript/compare/v0.9.0...v0.9.1
[0.9.2]:    https://github.com/rokucommunity/brighterscript/compare/v0.9.1...v0.9.2
[0.9.3]:    https://github.com/rokucommunity/brighterscript/compare/v0.9.2...v0.9.3
[0.9.4]:    https://github.com/rokucommunity/brighterscript/compare/v0.9.3...v0.9.4
[0.9.5]:    https://github.com/rokucommunity/brighterscript/compare/v0.9.4...v0.9.5
[0.9.6]:    https://github.com/rokucommunity/brighterscript/compare/v0.9.5...v0.9.6
[0.9.7]:    https://github.com/rokucommunity/brighterscript/compare/v0.9.6...v0.9.7
[0.9.8]:    https://github.com/rokucommunity/brighterscript/compare/v0.9.7...v0.9.8
[0.10.0]:   https://github.com/rokucommunity/brighterscript/compare/v0.9.8...v0.10.0
[0.10.1]:   https://github.com/rokucommunity/brighterscript/compare/v0.10.0...v0.10.1
[0.10.2]:   https://github.com/rokucommunity/brighterscript/compare/v0.10.1...v0.10.2
[0.10.3]:   https://github.com/rokucommunity/brighterscript/compare/v0.10.2...v0.10.3
[0.10.4]:   https://github.com/rokucommunity/brighterscript/compare/v0.10.3...v0.10.4
[0.10.5]:   https://github.com/rokucommunity/brighterscript/compare/v0.10.4...v0.10.5
[0.10.6]:   https://github.com/rokucommunity/brighterscript/compare/v0.10.5...v0.10.6
[0.10.7]:   https://github.com/rokucommunity/brighterscript/compare/v0.10.6...v0.10.7
[0.10.8]:   https://github.com/rokucommunity/brighterscript/compare/v0.10.7...v0.10.8
[0.10.9]:   https://github.com/rokucommunity/brighterscript/compare/v0.10.8...v0.10.9
[0.10.10]:  https://github.com/rokucommunity/brighterscript/compare/v0.10.9...v0.10.10
[0.11.0]:   https://github.com/rokucommunity/brighterscript/compare/v0.10.10...v0.11.0
[0.11.1]:   https://github.com/rokucommunity/brighterscript/compare/v0.11.0...v0.11.1
[0.11.2]:   https://github.com/rokucommunity/brighterscript/compare/v0.11.1...v0.11.2
[0.11.3]:   https://github.com/rokucommunity/brighterscript/compare/v0.11.2...v0.11.3
[0.12.0]:   https://github.com/rokucommunity/brighterscript/compare/v0.11.3...v0.12.0
[0.12.1]:   https://github.com/rokucommunity/brighterscript/compare/v0.12.0...v0.12.1
[0.12.2]:   https://github.com/rokucommunity/brighterscript/compare/v0.12.1...v0.12.2
[0.12.3]:   https://github.com/rokucommunity/brighterscript/compare/v0.12.2...v0.12.3
[0.12.4]:   https://github.com/rokucommunity/brighterscript/compare/v0.12.3...v0.12.4
[0.13.0]:   https://github.com/rokucommunity/brighterscript/compare/v0.12.4...v0.13.0
[0.13.1]:   https://github.com/rokucommunity/brighterscript/compare/v0.13.0...v0.13.1
[0.13.2]:   https://github.com/rokucommunity/brighterscript/compare/v0.13.1...v0.13.2
[0.14.0]:   https://github.com/rokucommunity/brighterscript/compare/v0.13.2...v0.14.0
[0.15.0]:   https://github.com/rokucommunity/brighterscript/compare/v0.14.0...v0.15.0
[0.15.1]:   https://github.com/rokucommunity/brighterscript/compare/v0.15.0...v0.15.1
[0.15.2]:   https://github.com/rokucommunity/brighterscript/compare/v0.15.1...v0.15.2
[0.16.0]:   https://github.com/rokucommunity/brighterscript/compare/v0.15.2...v0.16.0
[0.16.1]:   https://github.com/rokucommunity/brighterscript/compare/v0.16.0...v0.16.1
[0.16.2]:   https://github.com/rokucommunity/brighterscript/compare/v0.16.1...v0.16.2
[0.16.3]:   https://github.com/rokucommunity/brighterscript/compare/v0.16.2...v0.16.3
[0.16.4]:   https://github.com/rokucommunity/brighterscript/compare/v0.16.3...v0.16.4
[0.16.5]:   https://github.com/rokucommunity/brighterscript/compare/v0.16.4...v0.16.5
[0.16.6]:   https://github.com/rokucommunity/brighterscript/compare/v0.16.5...v0.16.6
[0.16.7]:   https://github.com/rokucommunity/brighterscript/compare/v0.16.6...v0.16.7
[0.16.8]:   https://github.com/rokucommunity/brighterscript/compare/v0.16.7...v0.16.8
[0.16.9]:   https://github.com/rokucommunity/brighterscript/compare/v0.16.8...v0.16.9
[0.16.10]:  https://github.com/rokucommunity/brighterscript/compare/v0.16.9...v0.16.10
[0.16.11]:  https://github.com/rokucommunity/brighterscript/compare/v0.16.10...v0.16.11
[0.16.12]:  https://github.com/rokucommunity/brighterscript/compare/v0.16.11...v0.16.12
[0.17.0]:   https://github.com/rokucommunity/brighterscript/compare/v0.16.12...v0.17.0
[0.18.0]:   https://github.com/rokucommunity/brighterscript/compare/v0.17.0...v0.18.0
[0.18.1]:   https://github.com/rokucommunity/brighterscript/compare/v0.18.0...v0.18.1
[0.18.2]:   https://github.com/rokucommunity/brighterscript/compare/v0.18.1...v0.18.2
[0.19.0]:   https://github.com/rokucommunity/brighterscript/compare/v0.18.2...v0.19.0
[0.20.0]:   https://github.com/rokucommunity/brighterscript/compare/v0.19.0...v0.20.0
[0.20.1]:   https://github.com/rokucommunity/brighterscript/compare/v0.20.0...v0.20.1
[0.21.0]:   https://github.com/rokucommunity/brighterscript/compare/v0.20.1...v0.21.0
[0.22.0]:   https://github.com/rokucommunity/brighterscript/compare/v0.21.0...v0.22.0
[0.22.1]:   https://github.com/rokucommunity/brighterscript/compare/v0.22.0...v0.22.1
[0.22.1]:   https://github.com/rokucommunity/brighterscript/compare/v0.22.0...v0.22.1
[0.23.0]:   https://github.com/rokucommunity/brighterscript/compare/v0.22.1...v0.23.0
[0.23.1]:   https://github.com/rokucommunity/brighterscript/compare/v0.23.0...v0.23.1
[0.23.2]:   https://github.com/rokucommunity/brighterscript/compare/v0.23.1...v0.23.2
[0.24.0]:   https://github.com/rokucommunity/brighterscript/compare/v0.23.2...v0.24.0
[0.24.1]:   https://github.com/rokucommunity/brighterscript/compare/v0.24.0...v0.24.1
[0.24.2]:   https://github.com/rokucommunity/brighterscript/compare/v0.24.1...v0.24.2
[0.25.0]:   https://github.com/rokucommunity/brighterscript/compare/v0.24.2...v0.25.0
[0.26.0]:   https://github.com/rokucommunity/brighterscript/compare/v0.25.0...v0.26.0
[0.27.0]:   https://github.com/rokucommunity/brighterscript/compare/v0.26.0...v0.27.0
[0.28.0]:   https://github.com/rokucommunity/brighterscript/compare/v0.27.0...v0.28.0
[0.28.1]:   https://github.com/rokucommunity/brighterscript/compare/v0.28.0...v0.28.1
[0.28.2]:   https://github.com/rokucommunity/brighterscript/compare/v0.28.1...v0.28.2
[0.29.0]:   https://github.com/rokucommunity/brighterscript/compare/v0.28.2...v0.29.0
[0.30.0]:   https://github.com/rokucommunity/brighterscript/compare/v0.29.0...v0.30.0
[0.30.1]:   https://github.com/rokucommunity/brighterscript/compare/v0.30.0...v0.30.1
[0.30.2]:   https://github.com/rokucommunity/brighterscript/compare/v0.30.1...v0.30.2
[0.30.3]:   https://github.com/rokucommunity/brighterscript/compare/v0.30.2...v0.30.3
[0.30.4]:   https://github.com/rokucommunity/brighterscript/compare/v0.30.3...v0.30.4
[0.30.5]:   https://github.com/rokucommunity/brighterscript/compare/v0.30.4...v0.30.5
[0.30.6]:   https://github.com/rokucommunity/brighterscript/compare/v0.30.5...v0.30.6
[0.30.7]:   https://github.com/rokucommunity/brighterscript/compare/v0.30.6...v0.30.7
[0.30.8]:   https://github.com/rokucommunity/brighterscript/compare/v0.30.7...v0.30.8
[0.30.9]:   https://github.com/rokucommunity/brighterscript/compare/v0.30.8...v0.30.9
[0.31.0]:   https://github.com/rokucommunity/brighterscript/compare/v0.30.9...v0.31.0
[0.31.1]:   https://github.com/rokucommunity/brighterscript/compare/v0.31.0...v0.31.1
[0.31.2]:   https://github.com/rokucommunity/brighterscript/compare/v0.31.1...v0.31.2
[0.32.2]:   https://github.com/rokucommunity/brighterscript/compare/v0.31.2...v0.32.2
[0.32.3]:   https://github.com/rokucommunity/brighterscript/compare/v0.32.2...v0.32.3
[0.33.0]:   https://github.com/rokucommunity/brighterscript/compare/v0.32.3...v0.33.0
[0.34.0]:   https://github.com/rokucommunity/brighterscript/compare/v0.33.0...v0.34.0
[0.34.1]:   https://github.com/rokucommunity/brighterscript/compare/v0.34.0...v0.34.1
[0.34.2]:   https://github.com/rokucommunity/brighterscript/compare/v0.34.1...v0.34.2
[0.34.3]:   https://github.com/rokucommunity/brighterscript/compare/v0.34.2...v0.34.3
[0.35.0]:   https://github.com/rokucommunity/brighterscript/compare/v0.34.3...v0.35.0
[0.36.0]:   https://github.com/rokucommunity/brighterscript/compare/v0.35.0...v0.36.0
[0.37.0]:   https://github.com/rokucommunity/brighterscript/compare/v0.36.0...v0.37.0
[0.37.1]:   https://github.com/rokucommunity/brighterscript/compare/v0.37.0...v0.37.1
[0.37.2]:   https://github.com/rokucommunity/brighterscript/compare/v0.37.1...v0.37.2
[0.37.3]:   https://github.com/rokucommunity/brighterscript/compare/v0.37.2...v0.37.3
[0.37.4]:   https://github.com/rokucommunity/brighterscript/compare/v0.37.3...v0.37.4
[0.38.0]:   https://github.com/rokucommunity/brighterscript/compare/v0.37.4...v0.38.0<|MERGE_RESOLUTION|>--- conflicted
+++ resolved
@@ -6,18 +6,18 @@
 
 
 
-<<<<<<< HEAD
+## [0.39.0] - 2021-05-18
+[0.39.0]:   https://github.com/rokucommunity/brighterscript/compare/v0.38.2...v0.39.0
+### Added
+ - semantic token support for plugins
+ - basic semantic tokens for `new` statements and namespace usage
+
+
+
 ## [1.0.0-alpha.4] - 2021-05-17
 [1.0.0-alpha.4]:   https://github.com/rokucommunity/brighterscript/compare/v1.0.0-alpha.3...v1.0.0-alpha.4
 ### Added
  - all changes from [v0.38.2](#0380---2021-05-17)
-=======
-## [0.39.0] - 2021-05-18
-[0.39.0]:   https://github.com/rokucommunity/brighterscript/compare/v0.38.2...v0.39.0
-### Added
- - semantic token support for plugins
- - basic semantic tokens for `new` statements and namespace usage
->>>>>>> 4a0f8571
 
 
 
